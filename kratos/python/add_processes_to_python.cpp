//    |  /           |
//    ' /   __| _` | __|  _ \   __|
//    . \  |   (   | |   (   |\__ \.
//   _|\_\_|  \__,_|\__|\___/ ____/
//                   Multi-Physics
//
//  License:         BSD License
//                   Kratos default license: kratos/license.txt
//
//  Main authors:    Riccardo Rossi
//

// System includes

// External includes

// Project includes
#include "includes/define_python.h"
#include "includes/kratos_parameters.h"

#include "processes/process.h"
#include "processes/output_process.h"
#include "python/add_processes_to_python.h"
#include "processes/calculate_embedded_nodal_variable_from_skin_process.h"
#include "processes/edge_based_gradient_recovery_process.h"
#include "processes/fast_transfer_between_model_parts_process.h"
#include "processes/find_nodal_h_process.h"
#include "processes/find_nodal_neighbours_process.h"
#include "processes/find_conditions_neighbours_process.h"
#include "processes/find_global_nodal_neighbours_process.h"
#include "processes/find_global_nodal_neighbours_for_entities_process.h"
#include "processes/find_global_nodal_entity_neighbours_process.h"
#include "processes/find_intersected_geometrical_objects_process.h"
#include "processes/calculate_nodal_area_process.h"
#include "processes/entity_erase_process.h"
#include "processes/eliminate_isolated_nodes_process.h"
#include "processes/calculate_distance_to_path_process.h"
#include "processes/calculate_signed_distance_to_3d_skin_process.h"
#include "processes/calculate_embedded_signed_distance_to_3d_skin_process.h"
#include "processes/calculate_signed_distance_to_3d_condition_skin_process.h"
#include "processes/structured_mesh_generator_process.h"
#include "processes/tetrahedral_mesh_orientation_check.h"
#include "processes/variational_distance_calculation_process.h"
#include "processes/levelset_convection_process.h"
#include "processes/apply_constant_scalarvalue_process.h"
#include "processes/apply_constant_vectorvalue_process.h"
#include "processes/check_skin_process.h"
#include "processes/replace_elements_and_condition_process.h"
#include "processes/compute_nodal_gradient_process.h"
#include "processes/compute_nodal_normal_divergence_process.h"
#include "processes/assign_scalar_variable_to_entities_process.h"
#include "processes/assign_scalar_input_to_entities_process.h"
#include "processes/assign_scalar_field_to_entities_process.h"
#include "processes/reorder_and_optimize_modelpart_process.h"
#include "processes/calculate_distance_to_skin_process.h"
#include "processes/calculate_discontinuous_distance_to_skin_process.h"
#include "processes/apply_ray_casting_process.h"
#include "processes/apply_ray_casting_interface_recognition_process.h"
#include "processes/simple_mortar_mapper_process.h"
#include "processes/simple_mortar_mapper_wrapper_process.h"
#include "processes/skin_detection_process.h"
#include "processes/sub_model_part_skin_detection_process.h"
#include "processes/apply_periodic_boundary_condition_process.h"
#include "processes/integration_values_extrapolation_to_nodes_process.h"
#include "processes/time_averaging_process.h"
#include "processes/from_json_check_result_process.h"
#include "processes/set_initial_state_process.h"
#include "processes/split_internal_interfaces_process.h"
#include "processes/parallel_distance_calculation_process.h"
#include "processes/generic_find_elements_neighbours_process.h"
#include "processes/check_same_modelpart_using_skin_distance_process.h"

#include "spaces/ublas_space.h"
#include "linear_solvers/linear_solver.h"

namespace Kratos::Python
{
typedef Node<3> NodeType;

// Discontinuous distance computation auxiliar functions
template<std::size_t TDim>
void CalculateDiscontinuousEmbeddedVariableFromSkinDouble(
    CalculateDiscontinuousDistanceToSkinProcess<TDim> &rDiscDistProcess,
    const Variable<double> &rVariable,
    const Variable<double> &rEmbeddedVariable)
{
    rDiscDistProcess.CalculateEmbeddedVariableFromSkin(rVariable, rEmbeddedVariable);
}

template<std::size_t TDim>
void CalculateDiscontinuousEmbeddedVariableFromSkinArray(
    CalculateDiscontinuousDistanceToSkinProcess<TDim> &rDiscDistProcess,
    const Variable<array_1d<double,3>> &rVariable,
    const Variable<array_1d<double,3>> &rEmbeddedVariable)
{
    rDiscDistProcess.CalculateEmbeddedVariableFromSkin(rVariable, rEmbeddedVariable);
}

// Continuous distance computation auxiliar functions
template<std::size_t TDim>
void CalculateEmbeddedVariableFromSkinDouble(
    CalculateDistanceToSkinProcess<TDim> &rDistProcess,
    const Variable<double> &rVariable,
    const Variable<double> &rEmbeddedVariable)
{
    rDistProcess.CalculateEmbeddedVariableFromSkin(rVariable, rEmbeddedVariable);
}

template<std::size_t TDim>
void CalculateEmbeddedVariableFromSkinArray(
    CalculateDistanceToSkinProcess<TDim> &rDistProcess,
    const Variable<array_1d<double,3>> &rVariable,
    const Variable<array_1d<double,3>> &rEmbeddedVariable)
{
    rDistProcess.CalculateEmbeddedVariableFromSkin(rVariable, rEmbeddedVariable);
}

void  AddProcessesToPython(pybind11::module& m)
{
    namespace py = pybind11;

    py::class_<Process, Process::Pointer, Flags>(m,"Process")
    .def(py::init<>())
    .def("Create",&Process::Create)
    .def("Execute",&Process::Execute)
    .def("ExecuteInitialize",&Process::ExecuteInitialize)
    .def("ExecuteBeforeSolutionLoop",&Process::ExecuteBeforeSolutionLoop)
    .def("ExecuteInitializeSolutionStep",&Process::ExecuteInitializeSolutionStep)
    .def("ExecuteFinalizeSolutionStep",&Process::ExecuteFinalizeSolutionStep)
    .def("ExecuteBeforeOutputStep",&Process::ExecuteBeforeOutputStep)
    .def("ExecuteAfterOutputStep",&Process::ExecuteAfterOutputStep)
    .def("ExecuteFinalize",&Process::ExecuteFinalize)
    .def("Check",&Process::Check)
    .def("Clear",&Process::Clear)
    .def("GetDefaultParameters",&Process::GetDefaultParameters)
    .def("__str__", PrintObject<Process>)
    ;

    py::class_<OutputProcess, OutputProcess::Pointer, Process>
        (m,"OutputProcess")
    .def(py::init<>())
    .def("IsOutputStep",&OutputProcess::IsOutputStep)
    .def("PrintOutput",&OutputProcess::PrintOutput)
    ;

    py::class_<FindGlobalNodalNeighboursProcess, FindGlobalNodalNeighboursProcess::Pointer, Process>
        (m,"FindGlobalNodalNeighboursProcess")
    .def(py::init([](const DataCommunicator& rDataComm, ModelPart& rModelPart) {
        KRATOS_WARNING("FindGlobalNodalNeighboursProcess") << "Using deprecated constructor. Please use constructor without DataCommunicator.";
        return Kratos::make_shared<FindGlobalNodalNeighboursProcess>(rModelPart);
    }))
    .def(py::init([](ModelPart& rModelPart) {
        return Kratos::make_shared<FindGlobalNodalNeighboursProcess>(rModelPart);
    }))
    .def("ClearNeighbours",&FindGlobalNodalNeighboursProcess::ClearNeighbours)
    .def("GetNeighbourIds",&FindGlobalNodalNeighboursProcess::GetNeighbourIds)
    ;

    typedef FindNodalNeighboursForEntitiesProcess<ModelPart::ConditionsContainerType> FindGlobalNodalNeighboursForConditionsProcess;
    py::class_<FindGlobalNodalNeighboursForConditionsProcess, FindGlobalNodalNeighboursForConditionsProcess::Pointer, Process>
        (m,"FindGlobalNodalNeighboursForConditionsProcess")
    .def(py::init([](const DataCommunicator& rDataComm, ModelPart& rModelPart) {
        KRATOS_WARNING("FindGlobalNodalNeighboursForConditionsProcess") << "Using deprecated constructor. Please use constructor without DataCommunicator.";
        return Kratos::make_shared<FindGlobalNodalNeighboursForConditionsProcess>(rModelPart, NEIGHBOUR_CONDITION_NODES);
    }))
    .def(py::init([](ModelPart& rModelPart) {
        return Kratos::make_shared<FindGlobalNodalNeighboursForConditionsProcess>(rModelPart, NEIGHBOUR_CONDITION_NODES);
    }))
    .def("ClearNeighbours",&FindGlobalNodalNeighboursForConditionsProcess::ClearNeighbours)
    .def("GetNeighbourIds",&FindGlobalNodalNeighboursForConditionsProcess::GetNeighbourIds)
    ;

    using FindGlobalNodalElementalNeighboursProcessType = FindGlobalNodalEntityNeighboursProcess<ModelPart::ElementsContainerType>;
    py::class_<FindGlobalNodalElementalNeighboursProcessType, typename FindGlobalNodalElementalNeighboursProcessType::Pointer, Process>(m,"FindGlobalNodalElementalNeighboursProcess")
        .def(py::init([](const DataCommunicator& rDataComm, ModelPart& rModelPart) {
            KRATOS_WARNING("FindGlobalNodalElementalNeighboursProcess") << "Using deprecated constructor. Please use constructor without DataCommunicator.";
            return Kratos::make_shared<FindGlobalNodalElementalNeighboursProcessType>(rModelPart);
        }))
        .def(py::init<ModelPart&>())
        .def(py::init<Model&, Parameters>())
        .def("ClearNeighbours", [](FindGlobalNodalElementalNeighboursProcessType& rSelf){
            KRATOS_WARNING("FindGlobalNodalElementalNeighboursProcess") << "Using deprecated ClearNeighbours method. please use Clear().";
            rSelf.Clear();})
        .def("GetNeighbourIds",&FindGlobalNodalElementalNeighboursProcessType::GetNeighbourIds)
        ;

    using FindGlobalNodalConditionalNeighboursProcessType = FindGlobalNodalEntityNeighboursProcess<ModelPart::ConditionsContainerType>;
    py::class_<FindGlobalNodalConditionalNeighboursProcessType, typename FindGlobalNodalConditionalNeighboursProcessType::Pointer, Process>(m,"FindGlobalNodalConditionNeighboursProcess")
        .def(py::init<Model&, Parameters>())
        .def(py::init<ModelPart&>())
        .def("ClearNeighbours", [](FindGlobalNodalConditionalNeighboursProcessType& rSelf){
            KRATOS_WARNING("FindGlobalNodalConditionNeighboursProcess") << "Using deprecated ClearNeighbours method. please use Clear().";
            rSelf.Clear();})
        .def("GetNeighbourIds",&FindGlobalNodalConditionalNeighboursProcessType::GetNeighbourIds)
        ;

    py::class_<FindIntersectedGeometricalObjectsProcess, FindIntersectedGeometricalObjectsProcess::Pointer, Process>
        (m, "FindIntersectedGeometricalObjectsProcess")
    .def(py::init<Model&, Parameters>())
    ;

    // Find NODAL_H (Historical variables stored)
    py::class_<FindNodalHProcess<FindNodalHSettings::SaveAsHistoricalVariable>, FindNodalHProcess<FindNodalHSettings::SaveAsHistoricalVariable>::Pointer, Process>(m,"FindNodalHProcess")
    .def(py::init<ModelPart&>())
    ;

    // Find NODAL_H (Non-historical variables stored)
    py::class_<FindNodalHProcess<FindNodalHSettings::SaveAsNonHistoricalVariable>, FindNodalHProcess<FindNodalHSettings::SaveAsNonHistoricalVariable>::Pointer, Process>(m,"FindNodalHNonHistoricalProcess")
    .def(py::init<ModelPart&>())
    ;

    py::class_<FindNodalNeighboursProcess, FindNodalNeighboursProcess::Pointer, Process>(m,"FindNodalNeighboursProcess")
            .def(py::init<ModelPart& >())
    .def("ClearNeighbours",&FindNodalNeighboursProcess::ClearNeighbours)
    .def(py::init<ModelPart&, unsigned int, unsigned int>())
    ;

    py::class_<FindConditionsNeighboursProcess, FindConditionsNeighboursProcess::Pointer, Process>(m,"FindConditionsNeighboursProcess")
            .def(py::init<ModelPart&, int, unsigned int>())
    .def("ClearNeighbours",&FindConditionsNeighboursProcess::ClearNeighbours)
    ;

    py::class_<CalculateNodalAreaProcess<CalculateNodalAreaSettings::SaveAsHistoricalVariable>, CalculateNodalAreaProcess<CalculateNodalAreaSettings::SaveAsHistoricalVariable>::Pointer, Process>(m,"CalculateNodalAreaProcess")
    .def(py::init<ModelPart&>())
    .def(py::init<ModelPart&, std::size_t>())
    ;

    py::class_<CalculateNodalAreaProcess<CalculateNodalAreaSettings::SaveAsNonHistoricalVariable>, CalculateNodalAreaProcess<CalculateNodalAreaSettings::SaveAsNonHistoricalVariable>::Pointer, Process>(m,"CalculateNonHistoricalNodalAreaProcess")
    .def(py::init<ModelPart&>())
    .def(py::init<ModelPart&, std::size_t>())
    ;

    py::class_<EntitiesEraseProcess<Node<3>>, EntitiesEraseProcess<Node<3>>::Pointer, Process>(m,"NodeEraseProcess")
    .def(py::init<ModelPart&>())
    ;

    py::class_<EntitiesEraseProcess<Element>, EntitiesEraseProcess<Element>::Pointer, Process>(m,"ElementEraseProcess")
    .def(py::init<ModelPart&>())
    ;

    py::class_<EntitiesEraseProcess<Condition>, EntitiesEraseProcess<Condition>::Pointer, Process>(m,"ConditionEraseProcess")
    .def(py::init<ModelPart&>())
    ;

    py::class_<EntitiesEraseProcess<MasterSlaveConstraint>, EntitiesEraseProcess<MasterSlaveConstraint>::Pointer, Process>(m,"MasterSlaveConstraintEraseProcess")
    .def(py::init<ModelPart&>())
    ;

    py::class_<EliminateIsolatedNodesProcess, EliminateIsolatedNodesProcess::Pointer, Process>(m,"EliminateIsolatedNodesProcess")
    .def(py::init<ModelPart&>())
    ;

    py::class_<CalculateDistanceToPathProcess<CalculateDistanceToPathSettings::SaveAsHistoricalVariable>, CalculateDistanceToPathProcess<CalculateDistanceToPathSettings::SaveAsHistoricalVariable>::Pointer, Process>(m, "CalculateDistanceToPathProcess")
    .def(py::init<Model&, Parameters>())
    ;

    py::class_<CalculateDistanceToPathProcess<CalculateDistanceToPathSettings::SaveAsNonHistoricalVariable>, CalculateDistanceToPathProcess<CalculateDistanceToPathSettings::SaveAsNonHistoricalVariable>::Pointer, Process>(m, "CalculateDistanceToPathNonHistoricalProcess")
    .def(py::init<Model&, Parameters>())
    ;

    py::class_<CalculateSignedDistanceTo3DSkinProcess, CalculateSignedDistanceTo3DSkinProcess::Pointer, Process>(m,"CalculateSignedDistanceTo3DSkinProcess")
            .def(py::init<ModelPart&, ModelPart&>())
    .def("GenerateSkinModelPart",&CalculateSignedDistanceTo3DSkinProcess::GenerateSkinModelPart)
    .def("MappingPressureToStructure",&CalculateSignedDistanceTo3DSkinProcess::MappingPressureToStructure)
    ;

    py::class_<CalculateEmbeddedSignedDistanceTo3DSkinProcess, CalculateEmbeddedSignedDistanceTo3DSkinProcess::Pointer, Process>(m,"CalculateEmbeddedSignedDistanceTo3DSkinProcess")
            .def(py::init< ModelPart&, ModelPart& >())
    .def(py::init< ModelPart&, ModelPart&, bool>())
    ;

   py::class_<CalculateSignedDistanceTo3DConditionSkinProcess, CalculateSignedDistanceTo3DConditionSkinProcess::Pointer, Process>(m,"CalculateSignedDistanceTo3DConditionSkinProcess")
            .def(py::init<ModelPart&, ModelPart&>())
    ;

    py::class_<StructuredMeshGeneratorProcess, StructuredMeshGeneratorProcess::Pointer, Process>(m,"StructuredMeshGeneratorProcess")
            .def(py::init<const Geometry< Node<3> >&, ModelPart&, Parameters>()) //TODO: VERIFY IF THE NEXT IS NEEDED: [with_custodian_and_ward<1, 2>()])
    ;

    auto orientation_check_interface = py::class_<TetrahedralMeshOrientationCheck, TetrahedralMeshOrientationCheck::Pointer, Process>(m,"TetrahedralMeshOrientationCheck")
            .def(py::init<ModelPart&, bool>())
            .def(py::init<ModelPart&, bool, Kratos::Flags>())
    .def("SwapAll",&TetrahedralMeshOrientationCheck::SwapAll)
    .def("SwapNegativeElements",&TetrahedralMeshOrientationCheck::SwapNegativeElements)
    ;
    orientation_check_interface.attr("ASSIGN_NEIGHBOUR_ELEMENTS_TO_CONDITIONS") = &TetrahedralMeshOrientationCheck::ASSIGN_NEIGHBOUR_ELEMENTS_TO_CONDITIONS;
    orientation_check_interface.attr("COMPUTE_NODAL_NORMALS") = &TetrahedralMeshOrientationCheck::COMPUTE_NODAL_NORMALS;
    orientation_check_interface.attr("COMPUTE_CONDITION_NORMALS") = &TetrahedralMeshOrientationCheck::COMPUTE_CONDITION_NORMALS;

    typedef UblasSpace<double, CompressedMatrix, Vector> SparseSpaceType;
    typedef UblasSpace<double, Matrix, Vector> LocalSpaceType;
    typedef LinearSolver<SparseSpaceType, LocalSpaceType > LinearSolverType;

    py::class_<VariationalDistanceCalculationProcess<2,SparseSpaceType,LocalSpaceType,LinearSolverType>, VariationalDistanceCalculationProcess<2,SparseSpaceType,LocalSpaceType,LinearSolverType>::Pointer, Process>(m,"VariationalDistanceCalculationProcess2D")
            .def(py::init<ModelPart&, LinearSolverType::Pointer>())
            .def(py::init<ModelPart&, LinearSolverType::Pointer, unsigned int>())
            .def(py::init<ModelPart&, LinearSolverType::Pointer, unsigned int, Flags>())
            .def(py::init<ModelPart&, LinearSolverType::Pointer, unsigned int, Flags, std::string>())
            .def(py::init<ModelPart&, LinearSolverType::Pointer, unsigned int, Flags, std::string, double>())
            .def(py::init<ModelPart&, LinearSolverType::Pointer, unsigned int, Flags, std::string, double, double>())
            .def_readonly_static("CALCULATE_EXACT_DISTANCES_TO_PLANE", &VariationalDistanceCalculationProcess<2,SparseSpaceType,LocalSpaceType,LinearSolverType>::CALCULATE_EXACT_DISTANCES_TO_PLANE)
    ;
    py::class_<VariationalDistanceCalculationProcess<3,SparseSpaceType,LocalSpaceType,LinearSolverType>, VariationalDistanceCalculationProcess<3,SparseSpaceType,LocalSpaceType,LinearSolverType>::Pointer, Process>(m,"VariationalDistanceCalculationProcess3D")
            .def(py::init<ModelPart&, LinearSolverType::Pointer>())
            .def(py::init<ModelPart&, LinearSolverType::Pointer, unsigned int>())
            .def(py::init<ModelPart&, LinearSolverType::Pointer, unsigned int, Flags>())
            .def(py::init<ModelPart&, LinearSolverType::Pointer, unsigned int, Flags, std::string>())
            .def(py::init<ModelPart&, LinearSolverType::Pointer, unsigned int, Flags, std::string, double>())
            .def(py::init<ModelPart&, LinearSolverType::Pointer, unsigned int, Flags, std::string, double, double>())
            .def_readonly_static("CALCULATE_EXACT_DISTANCES_TO_PLANE", &VariationalDistanceCalculationProcess<3,SparseSpaceType,LocalSpaceType,LinearSolverType>::CALCULATE_EXACT_DISTANCES_TO_PLANE)
    ;

    py::class_<ParallelDistanceCalculationProcess<2>, ParallelDistanceCalculationProcess<2>::Pointer, Process>(m,"ParallelDistanceCalculationProcess2D")
        .def(py::init<ModelPart&, Parameters>())
        .def(py::init<Model&, Parameters>())
        .def("FindMaximumEdgeSize", &ParallelDistanceCalculationProcess<2>::FindMaximumEdgeSize)
    ;

    py::class_<ParallelDistanceCalculationProcess<3>, ParallelDistanceCalculationProcess<3>::Pointer, Process>(m,"ParallelDistanceCalculationProcess3D")
        .def(py::init<ModelPart&, Parameters>())
        .def(py::init<Model&, Parameters>())
        .def("FindMaximumEdgeSize", &ParallelDistanceCalculationProcess<3>::FindMaximumEdgeSize)
    ;

    py::class_<LevelSetConvectionProcess<2,SparseSpaceType,LocalSpaceType,LinearSolverType>, LevelSetConvectionProcess<2,SparseSpaceType,LocalSpaceType,LinearSolverType>::Pointer, Process>(m,"LevelSetConvectionProcess2D")
        .def(py::init<Model&, LinearSolverType::Pointer, Parameters>())
        .def(py::init<ModelPart&, LinearSolverType::Pointer, Parameters>())
    ;

    py::class_<LevelSetConvectionProcess<3,SparseSpaceType,LocalSpaceType,LinearSolverType>, LevelSetConvectionProcess<3,SparseSpaceType,LocalSpaceType,LinearSolverType>::Pointer, Process>(m,"LevelSetConvectionProcess3D")
        .def(py::init<Model&, LinearSolverType::Pointer, Parameters>())
        .def(py::init<ModelPart&, LinearSolverType::Pointer, Parameters>())
    ;

    py::class_<ApplyConstantScalarValueProcess, ApplyConstantScalarValueProcess::Pointer, Process>(m,"ApplyConstantScalarValueProcess")
            .def(py::init<ModelPart&, Parameters>())
            .def(py::init<ModelPart&, const Variable<double>&, double, std::size_t, Flags>())
            .def(py::init< ModelPart&, Parameters >())
            .def(py::init<ModelPart&, const Variable<int>&, int, std::size_t, Flags>())
            .def(py::init<ModelPart&, const Variable<bool>&, bool, std::size_t, Flags>())
            .def("ExecuteInitialize", &ApplyConstantScalarValueProcess::ExecuteInitialize)
            .def_readonly_static("VARIABLE_IS_FIXED", &ApplyConstantScalarValueProcess::VARIABLE_IS_FIXED)
    ;

    py::class_<ApplyConstantVectorValueProcess, ApplyConstantVectorValueProcess::Pointer, Process>(m,"ApplyConstantVectorValueProcess")
            .def(py::init<ModelPart&, Parameters>())
            .def(py::init<ModelPart&, const Variable<array_1d<double, 3 > >& , const double, const Vector , std::size_t, Flags>())
            .def(py::init< ModelPart&, Parameters >())
            .def_readonly_static("X_COMPONENT_FIXED", &ApplyConstantVectorValueProcess::X_COMPONENT_FIXED)
            .def_readonly_static("Y_COMPONENT_FIXED", &ApplyConstantVectorValueProcess::Y_COMPONENT_FIXED)
            .def_readonly_static("Z_COMPONENT_FIXED", &ApplyConstantVectorValueProcess::Z_COMPONENT_FIXED)
    ;

    py::class_<CheckSkinProcess, CheckSkinProcess::Pointer, Process>(m,"CheckSkinProcess")
            .def(py::init<ModelPart&, Flags>())
    ;

    py::class_<ReplaceElementsAndConditionsProcess, ReplaceElementsAndConditionsProcess::Pointer, Process>(m,"ReplaceElementsAndConditionsProcess")
            .def(py::init<ModelPart&, Parameters>())
    ;

    py::class_<SetInitialStateProcess<3>, SetInitialStateProcess<3>::Pointer, Process>(m,"SetInitialStateProcess3D")
            .def(py::init<ModelPart&>())
            .def(py::init<ModelPart&, const Vector&, const Vector&, const Matrix&>())
            .def(py::init<ModelPart&, const Vector&, const int>())
            .def(py::init<ModelPart&, const Matrix&>())
    ;
    py::class_<SetInitialStateProcess<2>, SetInitialStateProcess<2>::Pointer, Process>(m,"SetInitialStateProcess2D")
            .def(py::init<ModelPart&>())
            .def(py::init<ModelPart&, const Vector&, const Vector&, const Matrix&>())
            .def(py::init<ModelPart&, const Vector&, const int>())
            .def(py::init<ModelPart&, const Matrix&>())
    ;

    /* Historical */
    py::class_<ComputeNodalGradientProcess< ComputeNodalGradientProcessSettings::SaveAsHistoricalVariable>, ComputeNodalGradientProcess<ComputeNodalGradientProcessSettings::SaveAsHistoricalVariable>::Pointer, Process>(m,"ComputeNodalGradientProcess")
    .def(py::init<ModelPart&, Parameters>())
    .def(py::init<ModelPart&, Variable<double>&, Variable<array_1d<double,3> >&>())
    .def(py::init<ModelPart&, Variable<double>&, Variable<array_1d<double,3> >& , Variable<double>& >())
    .def(py::init<ModelPart&, Variable<double>&, Variable<array_1d<double,3> >& , Variable<double>&, const bool >())
    ;

    m.attr("ComputeNodalGradientProcess2D") = m.attr("ComputeNodalGradientProcess");
    m.attr("ComputeNodalGradientProcess3D") = m.attr("ComputeNodalGradientProcess");
    m.attr("ComputeNodalGradientProcessComp2D") = m.attr("ComputeNodalGradientProcess");
    m.attr("ComputeNodalGradientProcessComp3D") = m.attr("ComputeNodalGradientProcess");

    /* Non-Historical */
    py::class_<ComputeNodalGradientProcess<ComputeNodalGradientProcessSettings::SaveAsNonHistoricalVariable>, ComputeNodalGradientProcess<ComputeNodalGradientProcessSettings::SaveAsNonHistoricalVariable>::Pointer, Process>(m,"ComputeNonHistoricalNodalGradientProcess")
    .def(py::init<ModelPart&, Parameters>())
    .def(py::init<ModelPart&, Variable<double>&, Variable<array_1d<double,3> >&>())
    .def(py::init<ModelPart&, Variable<double>&, Variable<array_1d<double,3> >& , Variable<double>& >())
    .def(py::init<ModelPart&, Variable<double>&, Variable<array_1d<double,3> >& , Variable<double>&, const bool >())
    ;

    m.attr("ComputeNonHistoricalNodalGradientProcess2D") = m.attr("ComputeNonHistoricalNodalGradientProcess");
    m.attr("ComputeNonHistoricalNodalGradientProcess3D") = m.attr("ComputeNonHistoricalNodalGradientProcess");
    m.attr("ComputeNonHistoricalNodalGradientProcessComp2D") = m.attr("ComputeNonHistoricalNodalGradientProcess");
    m.attr("ComputeNonHistoricalNodalGradientProcessComp3D") = m.attr("ComputeNonHistoricalNodalGradientProcess");

    /* Historical */
    py::class_<ComputeNodalNormalDivergenceProcess< ComputeNodalDivergenceProcessSettings::SaveAsHistoricalVariable>, ComputeNodalNormalDivergenceProcess<ComputeNodalDivergenceProcessSettings::SaveAsHistoricalVariable>::Pointer, Process>(m,"ComputeNodalNormalDivergenceProcess")
    .def(py::init<ModelPart&, Variable<array_1d<double,3> >&, Variable<double>& , Variable<double>& >())
    .def(py::init<ModelPart&, Variable<array_1d<double,3> >&, Variable<double>& , Variable<double>&, const bool >())
    .def(py::init<ModelPart&, Variable<array_1d<double,3> >&, Variable<double>& , Variable<double>&, const bool, const bool >())
    ;

    /* Non-Historical */
    py::class_<ComputeNodalNormalDivergenceProcess<ComputeNodalDivergenceProcessSettings::SaveAsNonHistoricalVariable>, ComputeNodalNormalDivergenceProcess<ComputeNodalDivergenceProcessSettings::SaveAsNonHistoricalVariable>::Pointer, Process>(m,"ComputeNonHistoricalNodalNormalDivergenceProcess")
    .def(py::init<ModelPart&, Variable<array_1d<double,3> >&, Variable<double>& , Variable<double>& >())
    .def(py::init<ModelPart&, Variable<array_1d<double,3> >&, Variable<double>& , Variable<double>&, const bool >())
    .def(py::init<ModelPart&, Variable<array_1d<double,3> >&, Variable<double>& , Variable<double>&, const bool, const bool >())
    ;

    // Check the same model part using skin distance
    py::class_<CheckSameModelPartUsingSkinDistanceProcess<2>, CheckSameModelPartUsingSkinDistanceProcess<2>::Pointer, Process>(m,"CheckSameModelPartUsingSkinDistanceProcess2D")
        .def(py::init<Model&, Parameters>())
<<<<<<< HEAD
        //.def(py::init<ModelPart&, ModelPart&, Parameters>())
        ;
    py::class_<CheckSameModelPartUsingSkinDistanceProcess<3>, CheckSameModelPartUsingSkinDistanceProcess<3>::Pointer, Process>(m,"CheckSameModelPartUsingSkinDistanceProcess3D")
        .def(py::init<Model&, Parameters>())
        //.def(py::init<ModelPart&, ModelPart&, Parameters>())
=======
        ;
    py::class_<CheckSameModelPartUsingSkinDistanceProcess<3>, CheckSameModelPartUsingSkinDistanceProcess<3>::Pointer, Process>(m,"CheckSameModelPartUsingSkinDistanceProcess3D")
        .def(py::init<Model&, Parameters>())
>>>>>>> 060f342c
        ;

    // Discontinuous distance computation methods
    py::class_<CalculateDiscontinuousDistanceToSkinProcess<2>, CalculateDiscontinuousDistanceToSkinProcess<2>::Pointer, Process>(m,"CalculateDiscontinuousDistanceToSkinProcess2D")
        .def(py::init<ModelPart&, ModelPart&>())
        .def(py::init<ModelPart&, ModelPart&, const Flags>())
        .def(py::init<ModelPart&, ModelPart&, Parameters>())
        .def("CalculateEmbeddedVariableFromSkin", CalculateDiscontinuousEmbeddedVariableFromSkinArray<2>)
        .def("CalculateEmbeddedVariableFromSkin", CalculateDiscontinuousEmbeddedVariableFromSkinDouble<2>)
        .def_readonly_static("CALCULATE_ELEMENTAL_EDGE_DISTANCES", &CalculateDiscontinuousDistanceToSkinProcessFlags::CALCULATE_ELEMENTAL_EDGE_DISTANCES)
        .def_readonly_static("CALCULATE_ELEMENTAL_EDGE_DISTANCES_EXTRAPOLATED", &CalculateDiscontinuousDistanceToSkinProcessFlags::CALCULATE_ELEMENTAL_EDGE_DISTANCES_EXTRAPOLATED)
        .def_readonly_static("USE_POSITIVE_EPSILON_FOR_ZERO_VALUES", &CalculateDiscontinuousDistanceToSkinProcessFlags::USE_POSITIVE_EPSILON_FOR_ZERO_VALUES)
        ;

    py::class_<CalculateDiscontinuousDistanceToSkinProcess<3>, CalculateDiscontinuousDistanceToSkinProcess<3>::Pointer, Process>(m,"CalculateDiscontinuousDistanceToSkinProcess3D")
        .def(py::init<ModelPart&, ModelPart&>())
        .def(py::init<ModelPart&, ModelPart&, const Flags>())
        .def(py::init<ModelPart&, ModelPart&, Parameters>())
        .def("CalculateEmbeddedVariableFromSkin", CalculateDiscontinuousEmbeddedVariableFromSkinArray<3>)
        .def("CalculateEmbeddedVariableFromSkin", CalculateDiscontinuousEmbeddedVariableFromSkinDouble<3>)
        .def_readonly_static("CALCULATE_ELEMENTAL_EDGE_DISTANCES", &CalculateDiscontinuousDistanceToSkinProcessFlags::CALCULATE_ELEMENTAL_EDGE_DISTANCES)
        .def_readonly_static("CALCULATE_ELEMENTAL_EDGE_DISTANCES_EXTRAPOLATED", &CalculateDiscontinuousDistanceToSkinProcessFlags::CALCULATE_ELEMENTAL_EDGE_DISTANCES_EXTRAPOLATED)
        .def_readonly_static("USE_POSITIVE_EPSILON_FOR_ZERO_VALUES", &CalculateDiscontinuousDistanceToSkinProcessFlags::USE_POSITIVE_EPSILON_FOR_ZERO_VALUES)
        ;

    // Continuous distance computation methods
    py::class_<CalculateDistanceToSkinProcess<2>, CalculateDistanceToSkinProcess<2>::Pointer, Process>(m,"CalculateDistanceToSkinProcess2D")
        .def(py::init<ModelPart&, ModelPart&>())
        .def(py::init<ModelPart&, ModelPart&, double>())
        .def(py::init<ModelPart&, ModelPart&, Parameters>())
        .def("CalculateEmbeddedVariableFromSkin", CalculateEmbeddedVariableFromSkinArray<2>)
        .def("CalculateEmbeddedVariableFromSkin", CalculateEmbeddedVariableFromSkinDouble<2>)
    ;

    py::class_<CalculateDistanceToSkinProcess<3>, CalculateDistanceToSkinProcess<3>::Pointer, Process>(m,"CalculateDistanceToSkinProcess3D")
        .def(py::init<ModelPart&, ModelPart&>())
        .def(py::init<ModelPart&, ModelPart&, double>())
        .def(py::init<ModelPart&, ModelPart&, Parameters>())
        .def("CalculateEmbeddedVariableFromSkin", CalculateEmbeddedVariableFromSkinArray<2>)
        .def("CalculateEmbeddedVariableFromSkin", CalculateEmbeddedVariableFromSkinDouble<2>)
    ;

    // Continuous distance computation methods
    py::class_<ApplyRayCastingProcess<2>, ApplyRayCastingProcess<2>::Pointer, Process>(m,"ApplyRayCastingProcess2D")
        .def(py::init<ModelPart&, ModelPart&>())
        .def(py::init<ModelPart&, ModelPart&, double>())
        .def(py::init<ModelPart&, ModelPart&, Parameters>())
    ;

    py::class_<ApplyRayCastingProcess<3>, ApplyRayCastingProcess<3>::Pointer, Process>(m,"ApplyRayCastingProcess3D")
        .def(py::init<ModelPart&, ModelPart&>())
        .def(py::init<ModelPart&, ModelPart&, double>())
        .def(py::init<ModelPart&, ModelPart&, Parameters>())
    ;

    py::class_<ApplyRayCastingInterfaceRecognitionProcess<2>, 
      ApplyRayCastingInterfaceRecognitionProcess<2>::Pointer, Process>
      (m,"ApplyRayCastingInterfaceRecognitionProcess2D")
        .def(py::init<Model&, Parameters>())
    ;

    py::class_<ApplyRayCastingInterfaceRecognitionProcess<3>,
       ApplyRayCastingInterfaceRecognitionProcess<3>::Pointer, Process>
       (m,"ApplyRayCastingInterfaceRecognitionProcess3D")
        .def(py::init<Model&, Parameters>())
    ;

//     // Calculate embedded variable from skin processes
    py::class_<CalculateEmbeddedNodalVariableFromSkinProcess<double, SparseSpaceType, LocalSpaceType, LinearSolverType>, CalculateEmbeddedNodalVariableFromSkinProcess<double, SparseSpaceType, LocalSpaceType, LinearSolverType>::Pointer, Process>(
        m, "CalculateEmbeddedNodalVariableFromSkinProcessDouble")
        .def(py::init<Model &, Parameters>())
        ;

    py::class_<CalculateEmbeddedNodalVariableFromSkinProcess<array_1d<double, 3>, SparseSpaceType, LocalSpaceType, LinearSolverType>, CalculateEmbeddedNodalVariableFromSkinProcess<array_1d<double, 3>, SparseSpaceType, LocalSpaceType, LinearSolverType>::Pointer, Process>(
        m, "CalculateEmbeddedNodalVariableFromSkinProcessArray")
        .def(py::init<Model &, Parameters>())
        ;

    py::class_<ReorderAndOptimizeModelPartProcess, ReorderAndOptimizeModelPartProcess::Pointer, Process>(m,"ReorderAndOptimizeModelPartProcess")
            .def(py::init<ModelPart&, Parameters>())
            ;

    py::class_<AssignScalarVariableToEntitiesProcess<NodeType>, AssignScalarVariableToEntitiesProcess<NodeType>::Pointer, Process>(m,"AssignScalarVariableToNodesProcess")
    .def(py::init<ModelPart&, Parameters >())
    ;

    py::class_<AssignScalarVariableToEntitiesProcess<Condition>, AssignScalarVariableToEntitiesProcess<Condition>::Pointer, Process>(m,"AssignScalarVariableToConditionsProcess")
    .def(py::init<ModelPart&, Parameters >())
    ;

    py::class_<AssignScalarVariableToEntitiesProcess<Element>, AssignScalarVariableToEntitiesProcess<Element>::Pointer, Process>(m,"AssignScalarVariableToElementsProcess")
    .def(py::init<ModelPart&, Parameters >())
    ;

    py::class_<AssignScalarVariableToEntitiesProcess<MasterSlaveConstraint>, AssignScalarVariableToEntitiesProcess<MasterSlaveConstraint>::Pointer, Process>(m,"AssignScalarVariableToMasterSlaveConstraintsProcess")
    .def(py::init<ModelPart&, Parameters >())
    ;

    py::class_<AssignScalarInputToEntitiesProcess<NodeType, AssignScalarInputToEntitiesProcessSettings::SaveAsNonHistoricalVariable>, AssignScalarInputToEntitiesProcess<NodeType, AssignScalarInputToEntitiesProcessSettings::SaveAsNonHistoricalVariable>::Pointer, Process>(m,"AssignScalarInputToNodesProcess")
    .def(py::init<ModelPart&, Parameters >())
    ;

    py::class_<AssignScalarInputToEntitiesProcess<NodeType, AssignScalarInputToEntitiesProcessSettings::SaveAsHistoricalVariable>, AssignScalarInputToEntitiesProcess<NodeType, AssignScalarInputToEntitiesProcessSettings::SaveAsHistoricalVariable>::Pointer, Process>(m,"AssignScalarInputHistoricalToNodesProcess")
    .def(py::init<ModelPart&, Parameters >())
    ;

    py::class_<AssignScalarInputToEntitiesProcess<Condition, AssignScalarInputToEntitiesProcessSettings::SaveAsNonHistoricalVariable>, AssignScalarInputToEntitiesProcess<Condition, AssignScalarInputToEntitiesProcessSettings::SaveAsNonHistoricalVariable>::Pointer, Process>(m,"AssignScalarInputToConditionsProcess")
    .def(py::init<ModelPart&, Parameters >())
    ;

    py::class_<AssignScalarInputToEntitiesProcess<Element, AssignScalarInputToEntitiesProcessSettings::SaveAsNonHistoricalVariable>, AssignScalarInputToEntitiesProcess<Element, AssignScalarInputToEntitiesProcessSettings::SaveAsNonHistoricalVariable>::Pointer, Process>(m,"AssignScalarInputToElementsProcess")
    .def(py::init<ModelPart&, Parameters >())
    ;

    py::class_<AssignScalarFieldToEntitiesProcess<NodeType>, AssignScalarFieldToEntitiesProcess<NodeType>::Pointer, Process>(m,"AssignScalarFieldToNodesProcess")
    .def(py::init<ModelPart&, Parameters >())
    ;

    py::class_<AssignScalarFieldToEntitiesProcess<Condition>, AssignScalarFieldToEntitiesProcess<Condition>::Pointer, Process>(m,"AssignScalarFieldToConditionsProcess")
    .def(py::init<ModelPart&, Parameters >())
    ;

    py::class_<AssignScalarFieldToEntitiesProcess<Element>, AssignScalarFieldToEntitiesProcess<Element>::Pointer, Process>(m,"AssignScalarFieldToElementsProcess")
    .def(py::init<ModelPart&, Parameters >())
    ;

    /* Simple Mortar mapper */
    // Wrapper
    py::class_<SimpleMortarMapperProcessWrapper, SimpleMortarMapperProcessWrapper::Pointer, Process>(m, "SimpleMortarMapperProcess")
    .def(py::init<ModelPart&, ModelPart&, Parameters>())
    .def(py::init<ModelPart&, ModelPart&, Parameters, LinearSolverType::Pointer>())
    ;

    // 2D
    py::class_<SimpleMortarMapperProcess<2, 2, Variable<double>>, SimpleMortarMapperProcess<2, 2, Variable<double>>::Pointer, Process>(m, "SimpleMortarMapperProcess2D2NDouble")
    .def(py::init<ModelPart&, ModelPart&, Variable<double>&>())
    .def(py::init<ModelPart&, ModelPart&, Parameters>())
    .def(py::init<ModelPart&, ModelPart&, Variable<double>&, Parameters>())
    .def(py::init<ModelPart&, ModelPart&, Variable<double>&, Parameters, LinearSolverType::Pointer>())
    .def(py::init<ModelPart&, ModelPart&, Variable<double>&, Variable<double>&>())
    .def(py::init<ModelPart&, ModelPart&, Variable<double>&, Variable<double>&, Parameters>())
    .def(py::init<ModelPart&, ModelPart&, Variable<double>&, Variable<double>&, Parameters, LinearSolverType::Pointer>())
    .def("Map", &SimpleMortarMapperProcess<2, 2, Variable<double>>::Map)
    ;

    py::class_<SimpleMortarMapperProcess<2, 2, Variable<array_1d<double,3> >>, SimpleMortarMapperProcess<2, 2, Variable<array_1d<double,3> >>::Pointer, Process>(m, "SimpleMortarMapperProcess2D2NVector")
    .def(py::init<ModelPart&, ModelPart&, Variable<array_1d<double,3> >&>())
    .def(py::init<ModelPart&, ModelPart&, Parameters>())
    .def(py::init<ModelPart&, ModelPart&, Variable<array_1d<double,3> >&, Parameters>())
    .def(py::init<ModelPart&, ModelPart&, Variable<array_1d<double,3> >&, Parameters, LinearSolverType::Pointer>())
    .def(py::init<ModelPart&, ModelPart&, Variable<array_1d<double,3> >&, Variable<array_1d<double,3> >&>())
    .def(py::init<ModelPart&, ModelPart&, Variable<array_1d<double,3> >&, Variable<array_1d<double,3> >&, Parameters>())
    .def(py::init<ModelPart&, ModelPart&, Variable<array_1d<double,3> >&, Variable<array_1d<double,3> >&, Parameters, LinearSolverType::Pointer>())
    .def("Map", &SimpleMortarMapperProcess<2, 2, Variable<array_1d<double,3> >>::Map)
    ;

    // 3D - Triangle
    py::class_<SimpleMortarMapperProcess<3, 3, Variable<double>>, SimpleMortarMapperProcess<3, 3, Variable<double>>::Pointer, Process>(m, "SimpleMortarMapperProcess3D3NDouble")
    .def(py::init<ModelPart&, ModelPart&, Variable<double>&>())
    .def(py::init<ModelPart&, ModelPart&, Parameters>())
    .def(py::init<ModelPart&, ModelPart&, Variable<double>&, Parameters>())
    .def(py::init<ModelPart&, ModelPart&, Variable<double>&, Parameters, LinearSolverType::Pointer>())
    .def(py::init<ModelPart&, ModelPart&, Variable<double>&, Variable<double>&>())
    .def(py::init<ModelPart&, ModelPart&, Variable<double>&, Variable<double>&, Parameters>())
    .def(py::init<ModelPart&, ModelPart&, Variable<double>&, Variable<double>&, Parameters, LinearSolverType::Pointer>())
    .def("Map", &SimpleMortarMapperProcess<3, 3, Variable<double>>::Map)
    ;

    py::class_<SimpleMortarMapperProcess<3, 3, Variable<array_1d<double,3> >>, SimpleMortarMapperProcess<3, 3, Variable<array_1d<double,3> >>::Pointer, Process>(m, "SimpleMortarMapperProcess3D3NVector")
    .def(py::init<ModelPart&, ModelPart&, Variable<array_1d<double,3> >&>())
    .def(py::init<ModelPart&, ModelPart&, Parameters>())
    .def(py::init<ModelPart&, ModelPart&, Variable<array_1d<double,3> >&, Parameters>())
    .def(py::init<ModelPart&, ModelPart&, Variable<array_1d<double,3> >&, Parameters, LinearSolverType::Pointer>())
    .def(py::init<ModelPart&, ModelPart&, Variable<array_1d<double,3> >&, Variable<array_1d<double,3> >&>())
    .def(py::init<ModelPart&, ModelPart&, Variable<array_1d<double,3> >&, Variable<array_1d<double,3> >&, Parameters>())
    .def(py::init<ModelPart&, ModelPart&, Variable<array_1d<double,3> >&, Variable<array_1d<double,3> >&, Parameters, LinearSolverType::Pointer>())
    .def("Map", &SimpleMortarMapperProcess<3, 3, Variable<array_1d<double,3> >>::Map)
    ;

    // 3D - Quadrilateral
    py::class_<SimpleMortarMapperProcess<3, 4, Variable<double>>, SimpleMortarMapperProcess<3, 4, Variable<double>>::Pointer, Process>(m, "SimpleMortarMapperProcess3D4NDouble")
    .def(py::init<ModelPart&, ModelPart&, Variable<double>&>())
    .def(py::init<ModelPart&, ModelPart&, Parameters>())
    .def(py::init<ModelPart&, ModelPart&, Variable<double>&, Parameters>())
    .def(py::init<ModelPart&, ModelPart&, Variable<double>&, Parameters, LinearSolverType::Pointer>())
    .def(py::init<ModelPart&, ModelPart&, Variable<double>&, Variable<double>&>())
    .def(py::init<ModelPart&, ModelPart&, Variable<double>&, Variable<double>&, Parameters>())
    .def(py::init<ModelPart&, ModelPart&, Variable<double>&, Variable<double>&, Parameters, LinearSolverType::Pointer>())
    .def("Map", &SimpleMortarMapperProcess<3, 4, Variable<double>>::Map)
    ;

    py::class_<SimpleMortarMapperProcess<3, 4, Variable<array_1d<double,3> >>, SimpleMortarMapperProcess<3, 4, Variable<array_1d<double,3> >>::Pointer, Process>(m, "SimpleMortarMapperProcess3D4NVector")
    .def(py::init<ModelPart&, ModelPart&, Variable<array_1d<double,3> >&>())
    .def(py::init<ModelPart&, ModelPart&, Parameters>())
    .def(py::init<ModelPart&, ModelPart&, Variable<array_1d<double,3> >&, Parameters>())
    .def(py::init<ModelPart&, ModelPart&, Variable<array_1d<double,3> >&, Parameters, LinearSolverType::Pointer>())
    .def(py::init<ModelPart&, ModelPart&, Variable<array_1d<double,3> >&, Variable<array_1d<double,3> >&>())
    .def(py::init<ModelPart&, ModelPart&, Variable<array_1d<double,3> >&, Variable<array_1d<double,3> >&, Parameters>())
    .def(py::init<ModelPart&, ModelPart&, Variable<array_1d<double,3> >&, Variable<array_1d<double,3> >&, Parameters, LinearSolverType::Pointer>())
    .def("Map", &SimpleMortarMapperProcess<3, 4, Variable<array_1d<double,3> >>::Map)
    ;

    // 3D - Triangle - Quadrilateral
    py::class_<SimpleMortarMapperProcess<3, 3, Variable<double>, 4>, SimpleMortarMapperProcess<3, 3, Variable<double>, 4>::Pointer, Process>(m, "SimpleMortarMapperProcess3D3N4NDouble")
    .def(py::init<ModelPart&, ModelPart&, Variable<double>&>())
    .def(py::init<ModelPart&, ModelPart&, Parameters>())
    .def(py::init<ModelPart&, ModelPart&, Variable<double>&, Parameters>())
    .def(py::init<ModelPart&, ModelPart&, Variable<double>&, Parameters, LinearSolverType::Pointer>())
    .def(py::init<ModelPart&, ModelPart&, Variable<double>&, Variable<double>&>())
    .def(py::init<ModelPart&, ModelPart&, Variable<double>&, Variable<double>&, Parameters>())
    .def(py::init<ModelPart&, ModelPart&, Variable<double>&, Variable<double>&, Parameters, LinearSolverType::Pointer>())
    .def("Map", &SimpleMortarMapperProcess<3, 3, Variable<double>, 4>::Map)
    ;

    py::class_<SimpleMortarMapperProcess<3, 3, Variable<array_1d<double,3> >, 4>, SimpleMortarMapperProcess<3, 3, Variable<array_1d<double,3> >, 4>::Pointer, Process>(m, "SimpleMortarMapperProcess3D3N4NVector")
    .def(py::init<ModelPart&, ModelPart&, Variable<array_1d<double,3> >&>())
    .def(py::init<ModelPart&, ModelPart&, Parameters>())
    .def(py::init<ModelPart&, ModelPart&, Variable<array_1d<double,3> >&, Parameters>())
    .def(py::init<ModelPart&, ModelPart&, Variable<array_1d<double,3> >&, Parameters, LinearSolverType::Pointer>())
    .def(py::init<ModelPart&, ModelPart&, Variable<array_1d<double,3> >&, Variable<array_1d<double,3> >&>())
    .def(py::init<ModelPart&, ModelPart&, Variable<array_1d<double,3> >&, Variable<array_1d<double,3> >&, Parameters>())
    .def(py::init<ModelPart&, ModelPart&, Variable<array_1d<double,3> >&, Variable<array_1d<double,3> >&, Parameters, LinearSolverType::Pointer>())
    .def("Map", &SimpleMortarMapperProcess<3, 3, Variable<array_1d<double,3> >, 4>::Map)
    ;

    // 3D - Quadrilateral - Triangle
    py::class_<SimpleMortarMapperProcess<3, 4, Variable<double>, 3>, SimpleMortarMapperProcess<3, 4, Variable<double>, 3>::Pointer, Process>(m, "SimpleMortarMapperProcess3D4N3NDouble")
    .def(py::init<ModelPart&, ModelPart&, Variable<double>&>())
    .def(py::init<ModelPart&, ModelPart&, Parameters>())
    .def(py::init<ModelPart&, ModelPart&, Variable<double>&, Parameters>())
    .def(py::init<ModelPart&, ModelPart&, Variable<double>&, Parameters, LinearSolverType::Pointer>())
    .def(py::init<ModelPart&, ModelPart&, Variable<double>&, Variable<double>&>())
    .def(py::init<ModelPart&, ModelPart&, Variable<double>&, Variable<double>&, Parameters>())
    .def(py::init<ModelPart&, ModelPart&, Variable<double>&, Variable<double>&, Parameters, LinearSolverType::Pointer>())
    .def("Map", &SimpleMortarMapperProcess<3, 4, Variable<double>, 3>::Map)
    ;

    py::class_<SimpleMortarMapperProcess<3, 4, Variable<array_1d<double,3> >, 3>, SimpleMortarMapperProcess<3, 4, Variable<array_1d<double,3> >, 3>::Pointer, Process>(m, "SimpleMortarMapperProcess3D4N3NVector")
    .def(py::init<ModelPart&, ModelPart&, Variable<array_1d<double,3> >&>())
    .def(py::init<ModelPart&, ModelPart&, Parameters>())
    .def(py::init<ModelPart&, ModelPart&, Variable<array_1d<double,3> >&, Parameters>())
    .def(py::init<ModelPart&, ModelPart&, Variable<array_1d<double,3> >&, Parameters, LinearSolverType::Pointer>())
    .def(py::init<ModelPart&, ModelPart&, Variable<array_1d<double,3> >&, Variable<array_1d<double,3> >&>())
    .def(py::init<ModelPart&, ModelPart&, Variable<array_1d<double,3> >&, Variable<array_1d<double,3> >&, Parameters>())
    .def(py::init<ModelPart&, ModelPart&, Variable<array_1d<double,3> >&, Variable<array_1d<double,3> >&, Parameters, LinearSolverType::Pointer>())
    .def("Map", &SimpleMortarMapperProcess<3, 4, Variable<array_1d<double,3> >, 3>::Map)
    ;

    // Transfer between model parts
    py::class_<FastTransferBetweenModelPartsProcess, FastTransferBetweenModelPartsProcess::Pointer, Process> FastTransferBetweenModelPartsProcess_Scope(m, "FastTransferBetweenModelPartsProcess");

    FastTransferBetweenModelPartsProcess_Scope.def(py::init<ModelPart&, ModelPart&>());
    FastTransferBetweenModelPartsProcess_Scope.def(py::init<ModelPart&, ModelPart&, const FastTransferBetweenModelPartsProcess::EntityTransfered>());
    FastTransferBetweenModelPartsProcess_Scope.def(py::init<ModelPart&, ModelPart&, const FastTransferBetweenModelPartsProcess::EntityTransfered, const Flags >());
    FastTransferBetweenModelPartsProcess_Scope.def(py::init<ModelPart&, ModelPart&, const FastTransferBetweenModelPartsProcess::EntityTransfered, const Flags, const bool >());

    // Adding FastTransferBetweenModelPartsProcess related enums
    py::enum_<FastTransferBetweenModelPartsProcess::EntityTransfered>(FastTransferBetweenModelPartsProcess_Scope, "EntityTransfered")
    .value("NODES", FastTransferBetweenModelPartsProcess::EntityTransfered::NODES)
    .value("ELEMENTS", FastTransferBetweenModelPartsProcess::EntityTransfered::ELEMENTS)
    .value("NODESANDELEMENTS", FastTransferBetweenModelPartsProcess::EntityTransfered::NODESANDELEMENTS)
    .value("CONDITIONS", FastTransferBetweenModelPartsProcess::EntityTransfered::CONDITIONS)
    .value("NODESANDCONDITIONS", FastTransferBetweenModelPartsProcess::EntityTransfered::NODESANDCONDITIONS)
    .value("CONSTRAINTS", FastTransferBetweenModelPartsProcess::EntityTransfered::CONSTRAINTS)
    .value("NODESANDCONSTRAINTS", FastTransferBetweenModelPartsProcess::EntityTransfered::NODESANDCONSTRAINTS)
    .value("ALL", FastTransferBetweenModelPartsProcess::EntityTransfered::ALL)
    ;

    py::class_<SkinDetectionProcess<2>, SkinDetectionProcess<2>::Pointer, Process>(m, "SkinDetectionProcess2D")
        .def(py::init<ModelPart&>())
        .def(py::init< ModelPart&, Parameters >())
        ;

    py::class_<SkinDetectionProcess<3>, SkinDetectionProcess<3>::Pointer, Process>(m, "SkinDetectionProcess3D")
        .def(py::init<ModelPart&>())
        .def(py::init< ModelPart&, Parameters >())
        ;

    py::class_<SubModelPartSkinDetectionProcess<2>, SubModelPartSkinDetectionProcess<2>::Pointer, SkinDetectionProcess<2>>
    (m, "SubModelPartSkinDetectionProcess2D")
    .def(py::init< ModelPart&, Parameters >())
    ;

    py::class_<SubModelPartSkinDetectionProcess<3>, SubModelPartSkinDetectionProcess<3>::Pointer, SkinDetectionProcess<3>>
    (m, "SubModelPartSkinDetectionProcess3D")
    .def(py::init< ModelPart&, Parameters >())
    ;

    py::class_<ApplyPeriodicConditionProcess, ApplyPeriodicConditionProcess::Pointer, Process>(m,"ApplyPeriodicConditionProcess")
            .def(py::init<ModelPart&,ModelPart&, Parameters>())
    ;

    // The process to recover internal variables
    py::class_<IntegrationValuesExtrapolationToNodesProcess, IntegrationValuesExtrapolationToNodesProcess::Pointer, Process>(m, "IntegrationValuesExtrapolationToNodesProcess")
    .def(py::init<ModelPart&>())
    .def(py::init<ModelPart&, Parameters>())
    ;

    py::class_<TimeAveragingProcess, TimeAveragingProcess::Pointer, Process>(m, "TimeAveragingProcess")
    .def(py::init<Model&, Parameters>())
    ;

    py::class_<SplitInternalInterfacesProcess, SplitInternalInterfacesProcess::Pointer, Process>(m, "SplitInternalInterfacesProcess")
    .def(py::init<Model&, Parameters>())
    ;

    auto from_json_check_result_process_interface =
    py::class_<FromJSONCheckResultProcess, FromJSONCheckResultProcess::Pointer, Process>(m, "FromJSONCheckResultProcess")
    .def(py::init<Model&>())
    .def(py::init<Model&, Parameters>())
    .def(py::init<ModelPart&>())
    .def(py::init<ModelPart&, Parameters>())
    .def("IsCorrectResult", &FromJSONCheckResultProcess::IsCorrectResult)
    .def("GetErrorMessage", &FromJSONCheckResultProcess::GetErrorMessage)
    ;

    from_json_check_result_process_interface.attr("CORRECT_RESULT")                 = &FromJSONCheckResultProcess::CORRECT_RESULT;
    from_json_check_result_process_interface.attr("HISTORICAL_VALUE")               = &FromJSONCheckResultProcess::HISTORICAL_VALUE;
    from_json_check_result_process_interface.attr("CHECK_ONLY_LOCAL_ENTITIES")      = &FromJSONCheckResultProcess::CHECK_ONLY_LOCAL_ENTITIES;

    using ScalarEdgeBasedGradientRecoveryProcessType = EdgeBasedGradientRecoveryProcess<double,SparseSpaceType,LocalSpaceType,LinearSolverType>;
    py::class_<ScalarEdgeBasedGradientRecoveryProcessType, ScalarEdgeBasedGradientRecoveryProcessType::Pointer, Process>(m, "EdgeBasedGradientRecoveryProcessScalar")
        .def(py::init<Model&, LinearSolverType::Pointer, Parameters>())
    ;

    using ArrayEdgeBasedGradientRecoveryProcessType = EdgeBasedGradientRecoveryProcess<array_1d<double,3>,SparseSpaceType,LocalSpaceType,LinearSolverType>;
    py::class_<ArrayEdgeBasedGradientRecoveryProcessType, ArrayEdgeBasedGradientRecoveryProcessType::Pointer, Process>(m, "EdgeBasedGradientRecoveryProcessArray")
        .def(py::init<Model&, LinearSolverType::Pointer, Parameters>())
    ;

    py::class_<GenericFindElementalNeighboursProcess, GenericFindElementalNeighboursProcess::Pointer, Process> (m, "GenericFindElementalNeighboursProcess")
    .def(py::init<ModelPart&>())
    .def("HasNeighboursInFaces", &GenericFindElementalNeighboursProcess::HasNeighboursInFaces)
    ;
}

}  // namespace Kratos::Python.<|MERGE_RESOLUTION|>--- conflicted
+++ resolved
@@ -415,17 +415,11 @@
     // Check the same model part using skin distance
     py::class_<CheckSameModelPartUsingSkinDistanceProcess<2>, CheckSameModelPartUsingSkinDistanceProcess<2>::Pointer, Process>(m,"CheckSameModelPartUsingSkinDistanceProcess2D")
         .def(py::init<Model&, Parameters>())
-<<<<<<< HEAD
         //.def(py::init<ModelPart&, ModelPart&, Parameters>())
         ;
     py::class_<CheckSameModelPartUsingSkinDistanceProcess<3>, CheckSameModelPartUsingSkinDistanceProcess<3>::Pointer, Process>(m,"CheckSameModelPartUsingSkinDistanceProcess3D")
         .def(py::init<Model&, Parameters>())
         //.def(py::init<ModelPart&, ModelPart&, Parameters>())
-=======
-        ;
-    py::class_<CheckSameModelPartUsingSkinDistanceProcess<3>, CheckSameModelPartUsingSkinDistanceProcess<3>::Pointer, Process>(m,"CheckSameModelPartUsingSkinDistanceProcess3D")
-        .def(py::init<Model&, Parameters>())
->>>>>>> 060f342c
         ;
 
     // Discontinuous distance computation methods
