--- conflicted
+++ resolved
@@ -21,11 +21,8 @@
 #include "python/add_factories_to_python.h"
 #include "factories/linear_solver_factory.h"
 #include "factories/preconditioner_factory.h"
-<<<<<<< HEAD
 #include "factories/process_factory.h"
-=======
 #include "factories/register_factories.h"
->>>>>>> 5fa8d323
 
 namespace Kratos
 {
@@ -69,10 +66,9 @@
      .def("Has",&PreconditionerFactoryType::Has)
     ;
 
-<<<<<<< HEAD
     m.def("CreateProcess", &ProcessFactory::Create);
     m.def("HasProcess", &ProcessFactory::Has);
-=======
+
     //////////////////////////////////////////////////////////////
     //HERE WE REGISTER SOME COMMON METHODS
     py::class_<FactoryBase, FactoryBase::Pointer >(m, "FactoryBase")
@@ -87,7 +83,6 @@
      .def("__str__", PrintObject<ExplicitBuilderFactoryType>)
     ;
 
->>>>>>> 5fa8d323
 }
 
 }  // namespace Python.
