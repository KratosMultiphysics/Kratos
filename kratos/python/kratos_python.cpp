//    |  /           |
//    ' /   __| _` | __|  _ \   __|
//    . \  |   (   | |   (   |\__ `
//   _|\_\_|  \__,_|\__|\___/ ____/
//                   Multi-Physics
//
//  License:		 BSD License
//					 Kratos default license: kratos/license.txt
//
//  Main authors:    Pooyan Dadvand
//                   Riccardo Rossi
//

// #define KRATOS_CG_SOLVER_H_EXCLUDED

// System includes


// External includes
#include <pybind11/pybind11.h>



// Project includes
#include "includes/define_python.h"
#include "includes/kratos_version.h"
#include "add_vector_to_python.h"
#include "add_model_part_to_python.h"
#include "add_kernel_to_python.h"
#include "add_deprecated_variables_to_python.h"
#include "add_c2c_variables_to_python.h"
#include "add_cfd_variables_to_python.h"
#include "add_mesh_moving_variables_to_python.h"
#include "add_mapping_variables_to_python.h"
#include "add_dem_variables_to_python.h"
#include "add_fsi_variables_to_python.h"
#include "add_mat_variables_to_python.h"
#include "add_legacy_structural_app_vars_to_python.h"
#include "add_containers_to_python.h"
#include "add_matrix_to_python.h"
#include "add_points_to_python.h"
#include "add_geometries_to_python.h"
#include "add_containers_to_python.h"
#include "add_processes_to_python.h"
#include "add_model_to_python.h"
#include "add_io_to_python.h"
#include "add_mesh_to_python.h"
#include "add_modeler_to_python.h"
#include "add_kratos_application_to_python.h"
#include "add_linear_solvers_to_python.h"
#include "add_amgcl_solver_to_python.h"
#include "add_process_info_to_python.h"
#include "add_constitutive_law_to_python.h"
#include "add_serializer_to_python.h"
#include "add_table_to_python.h"
#include "add_strategies_to_python.h"
#include "add_utilities_to_python.h"
#include "add_matrix_market_interface_to_python.h"
#include "add_search_strategies_to_python.h"
#include "add_kratos_parameters_to_python.h"
#include "add_testing_to_python.h"
#include "add_logger_to_python.h"
#include "add_response_functions_to_python.h"
#include "add_memory_info_to_python.h"

namespace Kratos
{

namespace Python
{

char const* greet()
{
	std::stringstream header;
	header << "Hello, I am Kratos Multi-Physics " << KRATOS_VERSION <<" ;-)";
    return header.str().c_str();
}

using namespace pybind11;

PYBIND11_MODULE(Kratos, m)
{
    AddVectorToPython(m);
    AddMatrixToPython(m);
    AddPointsToPython(m);
    AddKernelToPython(m);
    AddContainersToPython(m);
    AddModelPartToPython(m);
    AddNodeToPython(m);
    AddPropertiesToPython(m);
    AddMeshToPython(m);

    AddCFDVariablesToPython(m);
    AddDEMVariablesToPython(m);
    AddALEVariablesToPython(m);
    AddC2CVariablesToPython(m);
    AddFSIVariablesToPython(m);
    AddLegacyStructuralAppVarsToPython(m);
    AddMappingVariablesToPython(m);
    AddMATVariablesToPython(m);
    AddDeprecatedVariablesToPython(m);



//     //  AddQuadraturesToPython();
//     //  AddIntegrationPointsToPython();

     AddProcessesToPython(m);
     AddIOToPython(m);
     AddModelToPython(m);

     AddModelerToPython(m);

     AddKratosApplicationToPython(m);
     AddLinearSolversToPython(m);
     AddAMGCLSolverToPython(m);
     AddStrategiesToPython(m);
     AddUtilitiesToPython(m);
     AddProcessInfoToPython(m);
     AddConstitutiveLawToPython(m);
     AddSerializerToPython(m);
     AddTableToPython(m);
     AddGeometriesToPython(m);

    AddMatrixMarketInterfaceToPython(m);
    AddKratosParametersToPython(m);
<<<<<<< HEAD
=======
//
>>>>>>> 3ffd664e
    AddSearchStrategiesToPython(m);
     AddTestingToPython(m);
     AddLoggerToPython(m); //TO BE SPOKEN WITH POOYAN
     AddResponseFunctionsToPython(m);

//     AddBandedMatrixToPython();
//     AddTriangularMatrixToPython();
//     AddSymmetricMatrixToPython();
//     AddIdentityMatrixToPython();
//     AddZeroMatrixToPython();
//     AddScalarMatrixToPython();
//     AddSparseMatrixToPython();
//     AddCompressedMatrixToPython();
// #if defined KRATOS_ADD_COORDINATE_MATRIX_INTERFACE
//     AddCoordinateMatrixToPython();
// #endif



    m.def("Hello", greet);
}


}  // namespace Python.

}  // namespace Kratos.<|MERGE_RESOLUTION|>--- conflicted
+++ resolved
@@ -124,10 +124,6 @@
 
     AddMatrixMarketInterfaceToPython(m);
     AddKratosParametersToPython(m);
-<<<<<<< HEAD
-=======
-//
->>>>>>> 3ffd664e
     AddSearchStrategiesToPython(m);
      AddTestingToPython(m);
      AddLoggerToPython(m); //TO BE SPOKEN WITH POOYAN
