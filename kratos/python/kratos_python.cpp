//    |  /           |
//    ' /   __| _` | __|  _ \   __|
//    . \  |   (   | |   (   |\__ `
//   _|\_\_|  \__,_|\__|\___/ ____/
//                   Multi-Physics
//
//  License:		 BSD License
//					 Kratos default license: kratos/license.txt
//
//  Main authors:    Pooyan Dadvand
//                   Riccardo Rossi
//

// #define KRATOS_CG_SOLVER_H_EXCLUDED

// System includes


// External includes
#include <pybind11/pybind11.h>



// Project includes
#include "includes/define_python.h"
#include "includes/kratos_version.h"
#include "add_vector_to_python.h"
#include "add_model_part_to_python.h"
#include "add_kernel_to_python.h"
#include "add_deprecated_variables_to_python.h"
#include "add_c2c_variables_to_python.h"
#include "add_cfd_variables_to_python.h"
#include "add_ale_variables_to_python.h"
#include "add_mapping_variables_to_python.h"
#include "add_dem_variables_to_python.h"
#include "add_fsi_variables_to_python.h"
#include "add_mat_variables_to_python.h"
#include "add_legacy_structural_app_vars_to_python.h"
#include "add_containers_to_python.h"
#include "add_matrix_to_python.h"
#include "add_points_to_python.h"
#include "add_geometries_to_python.h"
#include "add_containers_to_python.h"
#include "add_processes_to_python.h"
#include "add_model_to_python.h"
#include "add_io_to_python.h"
#include "add_mesh_to_python.h"
#include "add_modeler_to_python.h"
#include "add_kratos_application_to_python.h"
#include "add_linear_solvers_to_python.h"
#include "add_amgcl_solver_to_python.h"
#include "add_process_info_to_python.h"
#include "add_constitutive_law_to_python.h"
#include "add_serializer_to_python.h"
#include "add_table_to_python.h"
#include "add_strategies_to_python.h"
#include "add_utilities_to_python.h"
#include "add_matrix_market_interface_to_python.h"
#include "add_search_strategies_to_python.h"
#include "add_kratos_parameters_to_python.h"
#include "add_testing_to_python.h"
#include "add_logger_to_python.h"
#include "add_response_functions_to_python.h"
#include "add_memory_info_to_python.h"

namespace Kratos
{

namespace Python
{

char const* greet()
{
	std::stringstream header;
	header << "Hello, I am Kratos Multi-Physics " << KRATOS_VERSION <<" ;-)";
    return header.str().c_str();
}

using namespace pybind11;

PYBIND11_MODULE(Kratos, m)
{
    AddVectorToPython(m);
    AddMatrixToPython(m);
    AddPointsToPython(m);
    AddKernelToPython(m);
    AddContainersToPython(m);
    AddModelPartToPython(m);
    AddNodeToPython(m);
    AddPropertiesToPython(m);
    AddMeshToPython(m);

    AddCFDVariablesToPython(m);
    AddDEMVariablesToPython(m);
    AddALEVariablesToPython(m);
    AddC2CVariablesToPython(m);
    AddFSIVariablesToPython(m);
    AddLegacyStructuralAppVarsToPython(m);
    AddMappingVariablesToPython(m);
    AddMATVariablesToPython(m);
    AddDeprecatedVariablesToPython(m);



//     //  AddQuadraturesToPython();
//     //  AddIntegrationPointsToPython();

     AddProcessesToPython(m);
     AddIOToPython(m);
     AddModelToPython(m);

     AddModelerToPython(m);

     AddKratosApplicationToPython(m);
     AddLinearSolversToPython(m);
     AddAMGCLSolverToPython(m);
     AddStrategiesToPython(m);
     AddUtilitiesToPython(m);
     AddProcessInfoToPython(m);
     AddConstitutiveLawToPython(m);
     AddSerializerToPython(m);
     AddTableToPython(m);
     AddGeometriesToPython(m);

    AddMatrixMarketInterfaceToPython(m);
    AddKratosParametersToPython(m);
<<<<<<< HEAD
//
//     AddSearchStrategiesToPython();
=======
// 
    AddSearchStrategiesToPython(m);
>>>>>>> 0bb38768
     AddTestingToPython(m);
     AddLoggerToPython(m); //TO BE SPOKEN WITH POOYAN
     AddResponseFunctionsToPython(m);

//     AddBandedMatrixToPython();
//     AddTriangularMatrixToPython();
//     AddSymmetricMatrixToPython();
//     AddIdentityMatrixToPython();
//     AddZeroMatrixToPython();
//     AddScalarMatrixToPython();
//     AddSparseMatrixToPython();
//     AddCompressedMatrixToPython();
// #if defined KRATOS_ADD_COORDINATE_MATRIX_INTERFACE
//     AddCoordinateMatrixToPython();
// #endif



    m.def("Hello", greet);
}


}  // namespace Python.

}  // namespace Kratos.<|MERGE_RESOLUTION|>--- conflicted
+++ resolved
@@ -124,13 +124,7 @@
 
     AddMatrixMarketInterfaceToPython(m);
     AddKratosParametersToPython(m);
-<<<<<<< HEAD
-//
-//     AddSearchStrategiesToPython();
-=======
-// 
     AddSearchStrategiesToPython(m);
->>>>>>> 0bb38768
      AddTestingToPython(m);
      AddLoggerToPython(m); //TO BE SPOKEN WITH POOYAN
      AddResponseFunctionsToPython(m);
