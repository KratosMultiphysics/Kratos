//
//    |  /           |
//    ' /   __| _` | __|  _ \   __|
//    . \  |   (   | |   (   |\__ `
//   _|\_\_|  \__,_|\__|\___/ ____/
//                   Multi-Physics
//
//  License:         BSD License
//                   Kratos default license: kratos/license.txt
//
//  Main authors:    Riccardo Rossi
//


// System includes
#include <pybind11/stl.h>

// External includes

// Project includes
#include "python/add_other_utilities_to_python.h"
#include "spaces/ublas_space.h"
#include "linear_solvers/linear_solver.h"
#include "includes/define_python.h"
#include "processes/process.h"
#include "includes/fill_communicator.h"
#include "includes/global_pointer_variables.h"
#include "includes/kratos_filesystem.h"

//Other utilities
#include "utilities/function_parser_utility.h"
#include "utilities/apply_function_to_nodes_utility.h"
#include "utilities/python_function_callback_utility.h"
#include "utilities/condition_number_utility.h"
#include "utilities/mortar_utilities.h"
#include "utilities/deflation_utils.h"
#include "utilities/timer.h"
#include "utilities/exact_mortar_segmentation_utility.h"
#include "utilities/sparse_matrix_multiplication_utility.h"
#include "utilities/assign_unique_model_part_collection_tag_utility.h"
#include "utilities/merge_variable_lists_utility.h"
#include "utilities/variable_redistribution_utility.h"
#include "utilities/auxiliar_model_part_utilities.h"
#include "utilities/time_discretization.h"
#include "utilities/table_stream_utility.h"
#include "utilities/read_materials_utility.h"
#include "utilities/activation_utilities.h"
#include "utilities/sensitivity_builder.h"
#include "utilities/openmp_utils.h"
#include "utilities/parallel_utilities.h"
#include "utilities/entities_utilities.h"
#include "utilities/constraint_utilities.h"
#include "utilities/compare_elements_and_conditions_utility.h"
#include "utilities/specifications_utilities.h"
#include "utilities/properties_utilities.h"
#include "utilities/coordinate_transformation_utilities.h"
#include "utilities/file_name_data_collector.h"
#include "utilities/sensitivity_utilities.h"
#include "utilities/dense_qr_decomposition.h"
#include "utilities/dense_svd_decomposition.h"
#include "utilities/force_and_torque_utils.h"
#include "utilities/sub_model_part_entities_boolean_operation_utility.h"
#include "utilities/model_part_combination_utilities.h"
#include "utilities/single_import_model_part.h"
#include "utilities/rve_periodicity_utility.h"
#include "utilities/communication_coloring_utilities.h"
#include "utilities/model_part_graph_utilities.h"

namespace Kratos {
namespace Python {

/**
 * @brief A thin wrapper for GetSortedListOfFileNameData. The reason for having the wrapper is to replace the original lambda implementation as it causes gcc 4.8 to generate bad code on Centos7 which leads to memory corruption.
 */
pybind11::list GetSortedListOfFileNameDataHelper(
    std::vector<FileNameDataCollector::FileNameData>& rFileNameDataList,
    const std::vector<std::string> & rSortingFlagsOrder
    )
{
    FileNameDataCollector::SortListOfFileNameData(rFileNameDataList, rSortingFlagsOrder);
    pybind11::list result;
    for (unsigned int j = 0; j < rFileNameDataList.size(); j++)
    {
        result.append(rFileNameDataList[j]);
    }
    return result;
}

/**
 * @brief Sets the current table utility on the process info
 * @param rCurrentProcessInfo The process info
 */
void SetOnProcessInfo(
    typename TableStreamUtility::Pointer pTable,
    ProcessInfo& rCurrentProcessInfo
    )
{
    rCurrentProcessInfo[TABLE_UTILITY] = pTable;
}

//timer
void PrintTimingInformation(Timer& rTimer)
{
    KRATOS_WARNING("[DEPRECATED] Timer.PrintTimingInformation") << "This will be removed at end of 2022. Please, call this function without arguments." << std::endl;
    rTimer.PrintTimingInformation();
}

//mortar
void ComputeNodesTangentModelPartWithSlipVariable(
    ModelPart& rModelPart,
    const Variable<array_1d<double, 3>>& rSlipVariable,
    const double SlipCoefficient,
    const bool SlipAlways
    )
{
    MortarUtilities::ComputeNodesTangentModelPart(rModelPart, &rSlipVariable, SlipCoefficient, SlipAlways);
}

void ComputeNodesTangentModelPartWithOutSlipVariable(
    ModelPart& rModelPart,
    const double SlipCoefficient,
    const bool SlipAlways
    )
{
    MortarUtilities::ComputeNodesTangentModelPart(rModelPart, NULL, SlipCoefficient, SlipAlways);
}

void ComputeNodesTangentModelPartWithSlipVariableNotAlwaysSlip(
    ModelPart& rModelPart,
    const Variable<array_1d<double, 3>>& rSlipVariable,
    const double SlipCoefficient
    )
{
    MortarUtilities::ComputeNodesTangentModelPart(rModelPart, &rSlipVariable, SlipCoefficient, false);
}

void ComputeNodesTangentModelPartWithOutSlipVariableNotAlwaysSlip(
    ModelPart& rModelPart,
    const double SlipCoefficient
    )
{
    MortarUtilities::ComputeNodesTangentModelPart(rModelPart, NULL, SlipCoefficient, false);
}

void ComputeNodesTangentModelPartWithSlipVariableNotAlwaysSlipUnitary(
    ModelPart& rModelPart,
    const Variable<array_1d<double, 3>>& rSlipVariable
    )
{
    MortarUtilities::ComputeNodesTangentModelPart(rModelPart, &rSlipVariable, 1.0, false);
}

void ComputeNodesTangentModelPartWithOutSlipVariableNotAlwaysSlipUnitary(ModelPart& rModelPart)
{
    MortarUtilities::ComputeNodesTangentModelPart(rModelPart, NULL, 1.0, false);
}


//compare elements and conditions utilities
std::string GetRegisteredNameElement(const Element& rElement)
{
    std::string name;
    CompareElementsAndConditionsUtility::GetRegisteredName(rElement, name);
    return name;
}

std::string GetRegisteredNameCondition(const Condition& rCondition)
{
    std::string name;
    CompareElementsAndConditionsUtility::GetRegisteredName(rCondition, name);
    return name;
}

template<class TEntityType, class TContainerType>
void AddSubModelPartEntitiesBooleanOperationToPython(pybind11::module &m, std::string Name)
{
    namespace py = pybind11;
    typedef SubModelPartEntitiesBooleanOperationUtility<TEntityType,TContainerType> UtilityType;
    py::class_<UtilityType>(m, Name.c_str())
        .def_static("Union", &UtilityType::Union)
        .def_static("Intersection", &UtilityType::Intersection)
        .def_static("Difference", &UtilityType::Difference)
        ;
}

void AddOtherUtilitiesToPython(pybind11::module &m)
{

    namespace py = pybind11;

    typedef UblasSpace<double, CompressedMatrix, boost::numeric::ublas::vector<double>> SparseSpaceType;
    typedef UblasSpace<double, Matrix, Vector> LocalSpaceType;
    typedef LinearSolver<SparseSpaceType, LocalSpaceType> LinearSolverType;

    py::class_<BasicGenericFunctionUtility,  BasicGenericFunctionUtility::Pointer >(m,"BasicGenericFunctionUtility")
        .def(py::init<const std::string&>() )
        .def("UseLocalSystem", &BasicGenericFunctionUtility::UseLocalSystem)
        .def("DependsOnSpace", &BasicGenericFunctionUtility::DependsOnSpace)
        .def("FunctionBody", &BasicGenericFunctionUtility::FunctionBody)
        .def("RotateAndCallFunction", &BasicGenericFunctionUtility::RotateAndCallFunction)
        .def("CallFunction", &BasicGenericFunctionUtility::CallFunction)
        ;

    py::class_<GenericFunctionUtility,  GenericFunctionUtility::Pointer, BasicGenericFunctionUtility >(m,"GenericFunctionUtility")
        .def(py::init<const std::string&>() )
        .def(py::init<const std::string&, Parameters>())
        ;

    // NOTE: This is a legacy function
    py::class_<PythonGenericFunctionUtility,  PythonGenericFunctionUtility::Pointer, GenericFunctionUtility>(m,"PythonGenericFunctionUtility")
        .def(py::init<const std::string&>() )
        .def(py::init<const std::string&, Parameters>())
        ;

    py::class_<ApplyFunctionToNodesUtility >(m,"ApplyFunctionToNodesUtility")
<<<<<<< HEAD
        .def(py::init<ModelPart::NodesContainerType&, PythonGenericFunctionUtility::Pointer >() )
        .def("ApplyFunction", &ApplyFunctionToNodesUtility::ApplyFunction< Variable<double> >)
        .def("ApplyFunction", [](ApplyFunctionToNodesUtility& rApplyFunctionToNodesUtility, const Variable<double>& rVariable, const double t) {rApplyFunctionToNodesUtility.ApplyFunction< Variable<double> >(rVariable, t);})
=======
        .def(py::init<ModelPart::NodesContainerType&, GenericFunctionUtility::Pointer >() )
        .def("ApplyFunction", &ApplyFunctionToNodesUtility::ApplyFunction)
>>>>>>> 26bb2ddb
        .def("ReturnFunction", &ApplyFunctionToNodesUtility::ReturnFunction)
        ;

    // This is required to recognize the different overloads of ConditionNumberUtility::GetConditionNumber
    typedef double (ConditionNumberUtility::*InputGetConditionNumber)(SparseSpaceType::MatrixType&, LinearSolverType::Pointer, LinearSolverType::Pointer);
    typedef double (ConditionNumberUtility::*DirectGetConditionNumber)(SparseSpaceType::MatrixType&);

    InputGetConditionNumber ThisGetConditionNumber = &ConditionNumberUtility::GetConditionNumber;
    DirectGetConditionNumber ThisDirectGetConditionNumber = &ConditionNumberUtility::GetConditionNumber;

    py::class_<ConditionNumberUtility,ConditionNumberUtility::Pointer>(m,"ConditionNumberUtility")
        .def(py::init<>())
        .def(py::init<LinearSolverType::Pointer, LinearSolverType::Pointer>())
        .def("GetConditionNumber", ThisGetConditionNumber)
        .def("GetConditionNumber", ThisDirectGetConditionNumber)
        ;

    //deflation utilities
    py::class_<DeflationUtils>(m,"DeflationUtils")
        .def(py::init<>())
        .def("VisualizeAggregates",&DeflationUtils::VisualizeAggregates)
        ;

    //timer
    py::class_<Timer >(m,"Timer")
        .def(py::init<>())
        .def_property("PrintOnScreen", &Timer::GetPrintOnScreen, &Timer::SetPrintOnScreen)
        .def_property("PrintIntervalInformation", &Timer::GetPrintIntervalInformation, &Timer::SetPrintIntervalInformation)
        .def_static("Start", &Timer::Start)
        .def_static("Stop", &Timer::Stop)
        .def_static("GetTime", &Timer::GetTime)
        .def_static("SetOuputFile", &Timer::SetOuputFile)
        .def_static("CloseOuputFile", &Timer::CloseOuputFile)
        .def_static("GetPrintOnScreen", &Timer::GetPrintOnScreen)
        .def_static("SetPrintOnScreen", &Timer::SetPrintOnScreen)
        .def_static("GetPrintIntervalInformation", &Timer::GetPrintIntervalInformation)
        .def_static("SetPrintIntervalInformation", &Timer::SetPrintIntervalInformation)
        .def_static("PrintTimingInformation", [](){Timer::PrintTimingInformation();})
        .def_static("PrintTimingInformation", PrintTimingInformation)
        .def("__str__", PrintObject<Timer>)
        ;

    // Exact integration (for testing)
    py::class_<ExactMortarIntegrationUtility<2,2>>(m,"ExactMortarIntegrationUtility2D2N")
        .def(py::init<>())
        .def(py::init<const std::size_t>())
        .def(py::init<const std::size_t, const double>())
        .def(py::init<const std::size_t, const double, const std::size_t>())
        .def(py::init<const std::size_t, const double, const std::size_t, const double>())
        .def(py::init<const std::size_t, const double, const std::size_t, const double, const bool>())
        .def("TestGetExactIntegration",&ExactMortarIntegrationUtility<2,2>::TestGetExactIntegration)
        .def("TestGetExactAreaIntegration", [](ExactMortarIntegrationUtility<2,2>& rExactMortarIntegrationUtility, ModelPart& rMainModelPart, Condition::Pointer pSlaveCond){return rExactMortarIntegrationUtility.TestGetExactAreaIntegration(rMainModelPart, pSlaveCond);})
        .def("TestGetExactAreaIntegration", [](ExactMortarIntegrationUtility<2,2>& rExactMortarIntegrationUtility, Condition::Pointer pSlaveCond, Condition::Pointer pMasterCond){return rExactMortarIntegrationUtility.TestGetExactAreaIntegration(pSlaveCond, pMasterCond);})
        .def("GetConsiderDelaunator",&ExactMortarIntegrationUtility<2,2>::GetConsiderDelaunator)
        ;

    py::class_<ExactMortarIntegrationUtility<3,3>>(m,"ExactMortarIntegrationUtility3D3N")
        .def(py::init<>())
        .def(py::init<const std::size_t>())
        .def(py::init<const std::size_t, const double>())
        .def(py::init<const std::size_t, const double, const std::size_t>())
        .def(py::init<const std::size_t, const double, const std::size_t, const double>())
        .def(py::init<const std::size_t, const double, const std::size_t, const double, const bool>())
        .def("TestGetExactIntegration",&ExactMortarIntegrationUtility<3,3>::TestGetExactIntegration)
        .def("TestGetExactAreaIntegration", [](ExactMortarIntegrationUtility<3,3>& rExactMortarIntegrationUtility, ModelPart& rMainModelPart, Condition::Pointer pSlaveCond){return rExactMortarIntegrationUtility.TestGetExactAreaIntegration(rMainModelPart, pSlaveCond);})
        .def("TestGetExactAreaIntegration", [](ExactMortarIntegrationUtility<3,3>& rExactMortarIntegrationUtility, Condition::Pointer pSlaveCond, Condition::Pointer pMasterCond){return rExactMortarIntegrationUtility.TestGetExactAreaIntegration(pSlaveCond, pMasterCond);})
        .def("GetConsiderDelaunator",&ExactMortarIntegrationUtility<3,3>::GetConsiderDelaunator)
        .def("TestIODebug",&ExactMortarIntegrationUtility<3,3>::TestIODebug)
        ;

    py::class_<ExactMortarIntegrationUtility<3,4>>(m,"ExactMortarIntegrationUtility3D4N")
        .def(py::init<>())
        .def(py::init<const std::size_t>())
        .def(py::init<const std::size_t, const double>())
        .def(py::init<const std::size_t, const double, const std::size_t>())
        .def(py::init<const std::size_t, const double, const std::size_t, const double>())
        .def(py::init<const std::size_t, const double, const std::size_t, const double, const bool>())
        .def("TestGetExactIntegration",&ExactMortarIntegrationUtility<3,4>::TestGetExactIntegration)
        .def("TestGetExactAreaIntegration", [](ExactMortarIntegrationUtility<3,4>& rExactMortarIntegrationUtility, ModelPart& rMainModelPart, Condition::Pointer pSlaveCond){return rExactMortarIntegrationUtility.TestGetExactAreaIntegration(rMainModelPart, pSlaveCond);})
        .def("TestGetExactAreaIntegration", [](ExactMortarIntegrationUtility<3,4>& rExactMortarIntegrationUtility, Condition::Pointer pSlaveCond, Condition::Pointer pMasterCond){return rExactMortarIntegrationUtility.TestGetExactAreaIntegration(pSlaveCond, pMasterCond);})
        .def("GetConsiderDelaunator",&ExactMortarIntegrationUtility<3,4>::GetConsiderDelaunator)
        .def("TestIODebug",&ExactMortarIntegrationUtility<3,4>::TestIODebug)
        ;

    py::class_<ExactMortarIntegrationUtility<3,3,false,4>>(m,"ExactMortarIntegrationUtility3D3N4N")
        .def(py::init<>())
        .def(py::init<const std::size_t>())
        .def(py::init<const std::size_t, const double>())
        .def(py::init<const std::size_t, const double, const std::size_t>())
        .def(py::init<const std::size_t, const double, const std::size_t, const double>())
        .def(py::init<const std::size_t, const double, const std::size_t, const double, const bool>())
        .def("TestGetExactIntegration",&ExactMortarIntegrationUtility<3,3,false,4>::TestGetExactIntegration)
        .def("TestGetExactAreaIntegration", [](ExactMortarIntegrationUtility<3,3,false,4>& rExactMortarIntegrationUtility, ModelPart& rMainModelPart, Condition::Pointer pSlaveCond){return rExactMortarIntegrationUtility.TestGetExactAreaIntegration(rMainModelPart, pSlaveCond);})
        .def("TestGetExactAreaIntegration", [](ExactMortarIntegrationUtility<3,3,false,4>& rExactMortarIntegrationUtility, Condition::Pointer pSlaveCond, Condition::Pointer pMasterCond){return rExactMortarIntegrationUtility.TestGetExactAreaIntegration(pSlaveCond, pMasterCond);})
        .def("GetConsiderDelaunator",&ExactMortarIntegrationUtility<3,3,false,4>::GetConsiderDelaunator)
        .def("TestIODebug",&ExactMortarIntegrationUtility<3,3,false,4>::TestIODebug)
        ;

    py::class_<ExactMortarIntegrationUtility<3,4,false,3>>(m,"ExactMortarIntegrationUtility3D4N3N")
        .def(py::init<>())
        .def(py::init<const std::size_t>())
        .def(py::init<const std::size_t, const double>())
        .def(py::init<const std::size_t, const double, const std::size_t>())
        .def(py::init<const std::size_t, const double, const std::size_t, const double>())
        .def(py::init<const std::size_t, const double, const std::size_t, const double, const bool>())
        .def("TestGetExactIntegration",&ExactMortarIntegrationUtility<3,4,false,3>::TestGetExactIntegration)
        .def("TestGetExactAreaIntegration", [](ExactMortarIntegrationUtility<3,4,false,3>& rExactMortarIntegrationUtility, ModelPart& rMainModelPart, Condition::Pointer pSlaveCond){return rExactMortarIntegrationUtility.TestGetExactAreaIntegration(rMainModelPart, pSlaveCond);})
        .def("TestGetExactAreaIntegration", [](ExactMortarIntegrationUtility<3,4,false,3>& rExactMortarIntegrationUtility, Condition::Pointer pSlaveCond, Condition::Pointer pMasterCond){return rExactMortarIntegrationUtility.TestGetExactAreaIntegration(pSlaveCond, pMasterCond);})
        .def("GetConsiderDelaunator",&ExactMortarIntegrationUtility<3,4,false,3>::GetConsiderDelaunator)
        .def("TestIODebug",&ExactMortarIntegrationUtility<3,4,false,3>::TestIODebug)
        ;

    // Mortar utilities
    auto mortar_utilities = m.def_submodule("MortarUtilities");
    mortar_utilities.def("ComputeNodesMeanNormalModelPart",&MortarUtilities::ComputeNodesMeanNormalModelPart);
    mortar_utilities.def("ComputeNodesTangentFromNormalModelPart",&MortarUtilities::ComputeNodesTangentFromNormalModelPart);
    mortar_utilities.def("ComputeNodesTangentModelPart",ComputeNodesTangentModelPartWithSlipVariable);
    mortar_utilities.def("ComputeNodesTangentModelPart",ComputeNodesTangentModelPartWithOutSlipVariable);
    mortar_utilities.def("ComputeNodesTangentModelPart",ComputeNodesTangentModelPartWithSlipVariableNotAlwaysSlip);
    mortar_utilities.def("ComputeNodesTangentModelPart",ComputeNodesTangentModelPartWithOutSlipVariableNotAlwaysSlip);
    mortar_utilities.def("ComputeNodesTangentModelPart",ComputeNodesTangentModelPartWithSlipVariableNotAlwaysSlipUnitary);
    mortar_utilities.def("ComputeNodesTangentModelPart",ComputeNodesTangentModelPartWithOutSlipVariableNotAlwaysSlipUnitary);
    mortar_utilities.def("InvertNormal",&MortarUtilities::InvertNormal<PointerVectorSet<Element, IndexedObject>>);
    mortar_utilities.def("InvertNormal",&MortarUtilities::InvertNormal<PointerVectorSet<Condition, IndexedObject>>);
    mortar_utilities.def("InvertNormal",&MortarUtilities::InvertNormalForFlag<PointerVectorSet<Element, IndexedObject>>);
    mortar_utilities.def("InvertNormal",&MortarUtilities::InvertNormalForFlag<PointerVectorSet<Condition, IndexedObject>>);

    // AssignUniqueModelPartCollectionTagUtility
    py::class_<AssignUniqueModelPartCollectionTagUtility, typename AssignUniqueModelPartCollectionTagUtility::Pointer>(m, "AssignUniqueModelPartCollectionTagUtility")
        .def(py::init<ModelPart&>())
        .def("DebugAssignUniqueModelPartCollectionTag",&AssignUniqueModelPartCollectionTagUtility::DebugAssignUniqueModelPartCollectionTag)
        .def("GetRecursiveSubModelPartNames",&AssignUniqueModelPartCollectionTagUtility::GetRecursiveSubModelPartNames)
        .def("GetRecursiveSubModelPart",&AssignUniqueModelPartCollectionTagUtility::GetRecursiveSubModelPart)
        ;

    // Merge variable list utility
    py::class_<MergeVariableListsUtility, typename MergeVariableListsUtility::Pointer>(m, "MergeVariableListsUtility")
        .def(py::init<>())
        .def("Merge",&MergeVariableListsUtility::Merge)
        ;

    // VariableRedistributionUtility
    py::class_< VariableRedistributionUtility >(m,"VariableRedistributionUtility")
        .def_static("ConvertDistributedValuesToPoint", [](ModelPart& rModelPart, const Variable<double>& rPointVariable, const Variable<double>& rDistributedVariable){VariableRedistributionUtility::ConvertDistributedValuesToPoint(rModelPart, rPointVariable, rDistributedVariable);})
        .def_static("ConvertDistributedValuesToPoint", [](ModelPart& rModelPart, ModelPart::ElementsContainerType& rElements, const Variable<double>& rPointVariable, const Variable<double>& rDistributedVariable){VariableRedistributionUtility::ConvertDistributedValuesToPoint(rModelPart, rElements, rPointVariable, rDistributedVariable);})
        .def_static("ConvertDistributedValuesToPoint", [](ModelPart& rModelPart, ModelPart::ConditionsContainerType& rConditions, const Variable<double>& rPointVariable, const Variable<double>& rDistributedVariable){VariableRedistributionUtility::ConvertDistributedValuesToPoint(rModelPart, rConditions, rPointVariable, rDistributedVariable);})
        .def_static("ConvertDistributedValuesToPoint", [](ModelPart& rModelPart, const Variable<array_1d<double,3>>& rPointVariable, const Variable<array_1d<double,3>>& rDistributedVariable){VariableRedistributionUtility::ConvertDistributedValuesToPoint(rModelPart, rPointVariable, rDistributedVariable);})
        .def_static("ConvertDistributedValuesToPoint", [](ModelPart& rModelPart, ModelPart::ElementsContainerType& rElements, const Variable<array_1d<double,3>>& rPointVariable, const Variable<array_1d<double,3>>& rDistributedVariable){VariableRedistributionUtility::ConvertDistributedValuesToPoint(rModelPart, rElements, rPointVariable, rDistributedVariable);})
        .def_static("ConvertDistributedValuesToPoint", [](ModelPart& rModelPart, ModelPart::ConditionsContainerType& rConditions, const Variable<array_1d<double,3>>& rPointVariable, const Variable<array_1d<double,3>>& rDistributedVariable){VariableRedistributionUtility::ConvertDistributedValuesToPoint(rModelPart, rConditions, rPointVariable, rDistributedVariable);})
        .def_static("DistributePointValues", [](ModelPart& rModelPart, const Variable<double>& rPointVariable, const Variable<double>& rDistributedVariable, double Tolerance, double MaximumIterations){VariableRedistributionUtility::DistributePointValues(rModelPart, rPointVariable, rDistributedVariable, Tolerance, MaximumIterations);})
        .def_static("DistributePointValues", [](ModelPart& rModelPart, ModelPart::ElementsContainerType& rElements, const Variable<double>& rPointVariable, const Variable<double>& rDistributedVariable, double Tolerance, double MaximumIterations){VariableRedistributionUtility::DistributePointValues(rModelPart, rElements, rPointVariable, rDistributedVariable, Tolerance, MaximumIterations);})
        .def_static("DistributePointValues", [](ModelPart& rModelPart, ModelPart::ConditionsContainerType& rConditions, const Variable<double>& rPointVariable, const Variable<double>& rDistributedVariable, double Tolerance, double MaximumIterations){VariableRedistributionUtility::DistributePointValues(rModelPart, rConditions, rPointVariable, rDistributedVariable, Tolerance, MaximumIterations);})
        .def_static("DistributePointValues", [](ModelPart& rModelPart, const Variable<array_1d<double,3>>& rPointVariable, const Variable<array_1d<double,3>>& rDistributedVariable, double Tolerance, double MaximumIterations){VariableRedistributionUtility::DistributePointValues(rModelPart, rPointVariable, rDistributedVariable, Tolerance, MaximumIterations);})
        .def_static("DistributePointValues", [](ModelPart& rModelPart, ModelPart::ElementsContainerType& rElements, const Variable<array_1d<double,3>>& rPointVariable, const Variable<array_1d<double,3>>& rDistributedVariable, double Tolerance, double MaximumIterations){VariableRedistributionUtility::DistributePointValues(rModelPart, rElements, rPointVariable, rDistributedVariable, Tolerance, MaximumIterations);})
        .def_static("DistributePointValues", [](ModelPart& rModelPart, ModelPart::ConditionsContainerType& rConditions, const Variable<array_1d<double,3>>& rPointVariable, const Variable<array_1d<double,3>>& rDistributedVariable, double Tolerance, double MaximumIterations){VariableRedistributionUtility::DistributePointValues(rModelPart, rConditions, rPointVariable, rDistributedVariable, Tolerance, MaximumIterations);})
        .def_static("ConvertDistributedValuesToPointNonHistorical", [](ModelPart& rModelPart, ModelPart::ElementsContainerType& rElements, const Variable<double>& rPointVariable, const Variable<double>& rDistributedVariable){VariableRedistributionUtility::ConvertDistributedValuesToPointNonHistorical(rModelPart, rElements, rPointVariable, rDistributedVariable);})
        .def_static("ConvertDistributedValuesToPointNonHistorical", [](ModelPart& rModelPart, ModelPart::ConditionsContainerType& rConditions, const Variable<double>& rPointVariable, const Variable<double>& rDistributedVariable){VariableRedistributionUtility::ConvertDistributedValuesToPointNonHistorical(rModelPart, rConditions, rPointVariable, rDistributedVariable);})
        .def_static("ConvertDistributedValuesToPointNonHistorical", [](ModelPart& rModelPart, ModelPart::ElementsContainerType& rElements, const Variable<array_1d<double,3>>& rPointVariable, const Variable<array_1d<double,3>>& rDistributedVariable){VariableRedistributionUtility::ConvertDistributedValuesToPointNonHistorical(rModelPart, rElements, rPointVariable, rDistributedVariable);})
        .def_static("ConvertDistributedValuesToPointNonHistorical", [](ModelPart& rModelPart, ModelPart::ConditionsContainerType& rConditions, const Variable<array_1d<double,3>>& rPointVariable, const Variable<array_1d<double,3>>& rDistributedVariable){VariableRedistributionUtility::ConvertDistributedValuesToPointNonHistorical(rModelPart, rConditions, rPointVariable, rDistributedVariable);})
        .def_static("DistributePointValuesNonHistorical", [](ModelPart& rModelPart, ModelPart::ElementsContainerType& rElements, const Variable<double>& rPointVariable, const Variable<double>& rDistributedVariable, double Tolerance, double MaximumIterations){VariableRedistributionUtility::DistributePointValuesNonHistorical(rModelPart, rElements, rPointVariable, rDistributedVariable, Tolerance, MaximumIterations);})
        .def_static("DistributePointValuesNonHistorical", [](ModelPart& rModelPart, ModelPart::ConditionsContainerType& rConditions, const Variable<double>& rPointVariable, const Variable<double>& rDistributedVariable, double Tolerance, double MaximumIterations){VariableRedistributionUtility::DistributePointValuesNonHistorical(rModelPart, rConditions, rPointVariable, rDistributedVariable, Tolerance, MaximumIterations);})
        .def_static("DistributePointValuesNonHistorical", [](ModelPart& rModelPart, ModelPart::ElementsContainerType& rElements, const Variable<array_1d<double,3>>& rPointVariable, const Variable<array_1d<double,3>>& rDistributedVariable, double Tolerance, double MaximumIterations){VariableRedistributionUtility::DistributePointValuesNonHistorical(rModelPart, rElements, rPointVariable, rDistributedVariable, Tolerance, MaximumIterations);})
        .def_static("DistributePointValuesNonHistorical", [](ModelPart& rModelPart, ModelPart::ConditionsContainerType& rConditions, const Variable<array_1d<double,3>>& rPointVariable, const Variable<array_1d<double,3>>& rDistributedVariable, double Tolerance, double MaximumIterations){VariableRedistributionUtility::DistributePointValuesNonHistorical(rModelPart, rConditions, rPointVariable, rDistributedVariable, Tolerance, MaximumIterations);})
        ;

    // Auxiliar ModelPart Utility
    py::class_<AuxiliarModelPartUtilities, typename AuxiliarModelPartUtilities::Pointer>(m, "AuxiliarModelPartUtilities")
        .def(py::init<ModelPart&>())
        .def("CopySubModelPartStructure", &AuxiliarModelPartUtilities::CopySubModelPartStructure)
        .def("RecursiveEnsureModelPartOwnsProperties", [](AuxiliarModelPartUtilities& rAuxiliarModelPartUtilities) { rAuxiliarModelPartUtilities.RecursiveEnsureModelPartOwnsProperties();})
        .def("RecursiveEnsureModelPartOwnsProperties", [](AuxiliarModelPartUtilities& rAuxiliarModelPartUtilities, const bool RemovePreviousProperties) { rAuxiliarModelPartUtilities.RecursiveEnsureModelPartOwnsProperties(RemovePreviousProperties);})
        .def("EnsureModelPartOwnsProperties", [](AuxiliarModelPartUtilities& rAuxiliarModelPartUtilities) { rAuxiliarModelPartUtilities.EnsureModelPartOwnsProperties();})
        .def("EnsureModelPartOwnsProperties", [](AuxiliarModelPartUtilities& rAuxiliarModelPartUtilities, const bool RemovePreviousProperties) { rAuxiliarModelPartUtilities.EnsureModelPartOwnsProperties(RemovePreviousProperties);})
        .def("RemoveElementAndBelongings", [](AuxiliarModelPartUtilities& rAuxiliarModelPartUtilities, ModelPart::IndexType ElementId, Flags IdentifierFlag) { rAuxiliarModelPartUtilities.RemoveElementAndBelongings(ElementId, IdentifierFlag);})
        .def("RemoveElementAndBelongings", [](AuxiliarModelPartUtilities& rAuxiliarModelPartUtilities, ModelPart::IndexType ElementId, Flags IdentifierFlag, ModelPart::IndexType ThisIndex) { rAuxiliarModelPartUtilities.RemoveElementAndBelongings(ElementId, IdentifierFlag, ThisIndex);})
        .def("RemoveElementAndBelongings", [](AuxiliarModelPartUtilities& rAuxiliarModelPartUtilities, ModelPart::ElementType::Pointer pThisElement, Flags IdentifierFlag) { rAuxiliarModelPartUtilities.RemoveElementAndBelongings(pThisElement, IdentifierFlag);})
        .def("RemoveElementAndBelongings", [](AuxiliarModelPartUtilities& rAuxiliarModelPartUtilities, ModelPart::ElementType::Pointer pThisElement, Flags IdentifierFlag, ModelPart::IndexType ThisIndex) { rAuxiliarModelPartUtilities.RemoveElementAndBelongings(pThisElement, IdentifierFlag, ThisIndex);})
        .def("RemoveElementsAndBelongings", &Kratos::AuxiliarModelPartUtilities::RemoveElementsAndBelongings)
        .def("RemoveElementAndBelongingsFromAllLevels", [](AuxiliarModelPartUtilities& rAuxiliarModelPartUtilities, ModelPart::IndexType ElementId, Flags IdentifierFlag) { rAuxiliarModelPartUtilities.RemoveElementAndBelongingsFromAllLevels(ElementId, IdentifierFlag);})
        .def("RemoveElementAndBelongingsFromAllLevels", [](AuxiliarModelPartUtilities& rAuxiliarModelPartUtilities, ModelPart::IndexType ElementId, Flags IdentifierFlag, ModelPart::IndexType ThisIndex) { rAuxiliarModelPartUtilities.RemoveElementAndBelongingsFromAllLevels(ElementId, IdentifierFlag, ThisIndex);})
        .def("RemoveElementAndBelongingsFromAllLevels", [](AuxiliarModelPartUtilities& rAuxiliarModelPartUtilities, ModelPart::ElementType::Pointer pThisElement, Flags IdentifierFlag) { rAuxiliarModelPartUtilities.RemoveElementAndBelongingsFromAllLevels(pThisElement, IdentifierFlag);})
        .def("RemoveElementAndBelongingsFromAllLevels", [](AuxiliarModelPartUtilities& rAuxiliarModelPartUtilities, ModelPart::ElementType::Pointer pThisElement, Flags IdentifierFlag, ModelPart::IndexType ThisIndex) { rAuxiliarModelPartUtilities.RemoveElementAndBelongingsFromAllLevels(pThisElement, IdentifierFlag, ThisIndex);})
        .def("RemoveElementsAndBelongingsFromAllLevels", &Kratos::AuxiliarModelPartUtilities::RemoveElementsAndBelongingsFromAllLevels)
        .def("RemoveConditionAndBelongings", [](AuxiliarModelPartUtilities& rAuxiliarModelPartUtilities, ModelPart::IndexType ConditionId, Flags IdentifierFlag) { rAuxiliarModelPartUtilities.RemoveConditionAndBelongings(ConditionId, IdentifierFlag);})
        .def("RemoveConditionAndBelongings", [](AuxiliarModelPartUtilities& rAuxiliarModelPartUtilities, ModelPart::IndexType ConditionId, Flags IdentifierFlag, ModelPart::IndexType ThisIndex) { rAuxiliarModelPartUtilities.RemoveConditionAndBelongings(ConditionId, IdentifierFlag, ThisIndex);})
        .def("RemoveConditionAndBelongings", [](AuxiliarModelPartUtilities& rAuxiliarModelPartUtilities, ModelPart::ConditionType::Pointer pThisCondition, Flags IdentifierFlag) { rAuxiliarModelPartUtilities.RemoveConditionAndBelongings(pThisCondition, IdentifierFlag);})
        .def("RemoveConditionAndBelongings", [](AuxiliarModelPartUtilities& rAuxiliarModelPartUtilities, ModelPart::ConditionType::Pointer pThisCondition, Flags IdentifierFlag, ModelPart::IndexType ThisIndex) { rAuxiliarModelPartUtilities.RemoveConditionAndBelongings(pThisCondition, IdentifierFlag, ThisIndex);})
        .def("RemoveConditionsAndBelongings", &Kratos::AuxiliarModelPartUtilities::RemoveConditionsAndBelongings)
        .def("RemoveConditionAndBelongingsFromAllLevels", [](AuxiliarModelPartUtilities& rAuxiliarModelPartUtilities, ModelPart::IndexType ConditionId, Flags IdentifierFlag) { rAuxiliarModelPartUtilities.RemoveConditionAndBelongingsFromAllLevels(ConditionId, IdentifierFlag);})
        .def("RemoveConditionAndBelongingsFromAllLevels", [](AuxiliarModelPartUtilities& rAuxiliarModelPartUtilities, ModelPart::IndexType ConditionId, Flags IdentifierFlag, ModelPart::IndexType ThisIndex) { rAuxiliarModelPartUtilities.RemoveConditionAndBelongingsFromAllLevels(ConditionId, IdentifierFlag, ThisIndex);})
        .def("RemoveConditionAndBelongingsFromAllLevels", [](AuxiliarModelPartUtilities& rAuxiliarModelPartUtilities, ModelPart::ConditionType::Pointer pThisCondition, Flags IdentifierFlag) { rAuxiliarModelPartUtilities.RemoveConditionAndBelongingsFromAllLevels(pThisCondition, IdentifierFlag);})
        .def("RemoveConditionAndBelongingsFromAllLevels", [](AuxiliarModelPartUtilities& rAuxiliarModelPartUtilities, ModelPart::ConditionType::Pointer pThisCondition, Flags IdentifierFlag, ModelPart::IndexType ThisIndex) { rAuxiliarModelPartUtilities.RemoveConditionAndBelongingsFromAllLevels(pThisCondition, IdentifierFlag, ThisIndex);})
        .def("RemoveConditionsAndBelongingsFromAllLevels", &Kratos::AuxiliarModelPartUtilities::RemoveConditionsAndBelongingsFromAllLevels)
        ;

    // Sparse matrix multiplication utility
    py::class_<SparseMatrixMultiplicationUtility, typename SparseMatrixMultiplicationUtility::Pointer>(m, "SparseMatrixMultiplicationUtility")
        .def(py::init<>())
        .def_static("MatrixMultiplication",&SparseMatrixMultiplicationUtility::MatrixMultiplication<CompressedMatrix, CompressedMatrix, CompressedMatrix>)
        .def_static("MatrixMultiplicationSaad",&SparseMatrixMultiplicationUtility::MatrixMultiplicationSaad<CompressedMatrix, CompressedMatrix, CompressedMatrix>)
        .def_static("MatrixMultiplicationRMerge",&SparseMatrixMultiplicationUtility::MatrixMultiplicationRMerge<CompressedMatrix, CompressedMatrix, CompressedMatrix>)
        .def_static("MatrixAdd",&SparseMatrixMultiplicationUtility::MatrixAdd<CompressedMatrix, CompressedMatrix>)
        .def_static("TransposeMatrix",&SparseMatrixMultiplicationUtility::TransposeMatrix<CompressedMatrix, CompressedMatrix>)
        ;


    // TimeDiscretization
    auto mod_time_discretization = m.def_submodule("TimeDiscretization");

    py::class_<TimeDiscretization::BDF>(mod_time_discretization, "BDF")
        .def(py::init<const unsigned int>())
        .def("GetTimeOrder", (unsigned int (TimeDiscretization::BDF::*)() const) & TimeDiscretization::BDF::GetTimeOrder)
        .def("ComputeBDFCoefficients", (std::vector<double> (TimeDiscretization::BDF::*)(double) const) & TimeDiscretization::BDF::ComputeBDFCoefficients)
        .def("ComputeBDFCoefficients", (std::vector<double> (TimeDiscretization::BDF::*)(double, double) const) & TimeDiscretization::BDF::ComputeBDFCoefficients)
        .def("ComputeBDFCoefficients", (std::vector<double> (TimeDiscretization::BDF::*)(const ProcessInfo &) const) & TimeDiscretization::BDF::ComputeBDFCoefficients)
        .def("ComputeAndSaveBDFCoefficients", (void (TimeDiscretization::BDF::*)(ProcessInfo &) const) & TimeDiscretization::BDF::ComputeAndSaveBDFCoefficients)
        ;
    py::class_<TimeDiscretization::BDF1>(mod_time_discretization, "BDF1")
        .def(py::init<>())
        .def("ComputeBDFCoefficients", (std::vector<double> (TimeDiscretization::BDF1::*)(double) const) &TimeDiscretization::BDF1::ComputeBDFCoefficients)
        .def("ComputeBDFCoefficients", (std::vector<double> (TimeDiscretization::BDF1::*)(const ProcessInfo&) const) &TimeDiscretization::BDF1::ComputeBDFCoefficients)
        ;
    py::class_<TimeDiscretization::BDF2>(mod_time_discretization, "BDF2")
        .def(py::init<>())
        .def("ComputeBDFCoefficients", (std::vector<double> (TimeDiscretization::BDF2::*)(double, double) const) &TimeDiscretization::BDF2::ComputeBDFCoefficients)
        .def("ComputeBDFCoefficients", (std::vector<double> (TimeDiscretization::BDF2::*)(const ProcessInfo&) const) &TimeDiscretization::BDF2::ComputeBDFCoefficients)
        ;
    py::class_<TimeDiscretization::BDF3>(mod_time_discretization, "BDF3")
        .def(py::init<>())
        .def("ComputeBDFCoefficients", (std::vector<double> (TimeDiscretization::BDF3::*)(double) const) &TimeDiscretization::BDF3::ComputeBDFCoefficients)
        .def("ComputeBDFCoefficients", (std::vector<double> (TimeDiscretization::BDF3::*)(const ProcessInfo&) const) &TimeDiscretization::BDF3::ComputeBDFCoefficients)
        ;
    py::class_<TimeDiscretization::BDF4>(mod_time_discretization, "BDF4")
        .def(py::init<>())
        .def("ComputeBDFCoefficients", (std::vector<double> (TimeDiscretization::BDF4::*)(double) const) &TimeDiscretization::BDF4::ComputeBDFCoefficients)
        .def("ComputeBDFCoefficients", (std::vector<double> (TimeDiscretization::BDF4::*)(const ProcessInfo&) const) &TimeDiscretization::BDF4::ComputeBDFCoefficients)
        ;
    py::class_<TimeDiscretization::BDF5>(mod_time_discretization, "BDF5")
        .def(py::init<>())
        .def("ComputeBDFCoefficients", (std::vector<double> (TimeDiscretization::BDF5::*)(double) const) &TimeDiscretization::BDF5::ComputeBDFCoefficients)
        .def("ComputeBDFCoefficients", (std::vector<double> (TimeDiscretization::BDF5::*)(const ProcessInfo&) const) &TimeDiscretization::BDF5::ComputeBDFCoefficients)
        ;
    py::class_<TimeDiscretization::BDF6>(mod_time_discretization, "BDF6")
        .def(py::init<>())
        .def("ComputeBDFCoefficients", (std::vector<double> (TimeDiscretization::BDF6::*)(double) const) &TimeDiscretization::BDF6::ComputeBDFCoefficients)
        .def("ComputeBDFCoefficients", (std::vector<double> (TimeDiscretization::BDF6::*)(const ProcessInfo&) const) &TimeDiscretization::BDF6::ComputeBDFCoefficients)
        ;

    py::class_<TimeDiscretization::Newmark>(mod_time_discretization, "Newmark")
        .def(py::init<>())
        .def(py::init<const double, const double>())
        .def("GetBeta", &TimeDiscretization::Newmark::GetBeta)
        .def("GetGamma", &TimeDiscretization::Newmark::GetGamma)
        ;
    py::class_<TimeDiscretization::Bossak>(mod_time_discretization, "Bossak")
        .def(py::init<>())
        .def(py::init<const double>())
        .def(py::init<const double, const double, const double>())
        .def("GetBeta", &TimeDiscretization::Bossak::GetBeta)
        .def("GetGamma", &TimeDiscretization::Bossak::GetGamma)
        .def("GetAlphaM", &TimeDiscretization::Bossak::GetAlphaM)
        ;
    py::class_<TimeDiscretization::GeneralizedAlpha>(mod_time_discretization, "GeneralizedAlpha")
        .def(py::init<>())
        .def(py::init<const double, const double>())
        .def(py::init<const double, const double, const double, const double>())
        .def("GetBeta", &TimeDiscretization::GeneralizedAlpha::GetBeta)
        .def("GetGamma", &TimeDiscretization::GeneralizedAlpha::GetGamma)
        .def("GetAlphaM", &TimeDiscretization::GeneralizedAlpha::GetAlphaM)
        .def("GetAlphaF", &TimeDiscretization::GeneralizedAlpha::GetAlphaF)
        ;

    std::size_t (*GetMinimumBufferSizeBDF)(const TimeDiscretization::BDF&) = &TimeDiscretization::GetMinimumBufferSize;
    std::size_t (*GetMinimumBufferSizeBDF1)(const TimeDiscretization::BDF1&) = &TimeDiscretization::GetMinimumBufferSize;
    std::size_t (*GetMinimumBufferSizeBDF2)(const TimeDiscretization::BDF2&) = &TimeDiscretization::GetMinimumBufferSize;
    std::size_t (*GetMinimumBufferSizeBDF3)(const TimeDiscretization::BDF3&) = &TimeDiscretization::GetMinimumBufferSize;
    std::size_t (*GetMinimumBufferSizeBDF4)(const TimeDiscretization::BDF4&) = &TimeDiscretization::GetMinimumBufferSize;
    std::size_t (*GetMinimumBufferSizeBDF5)(const TimeDiscretization::BDF5&) = &TimeDiscretization::GetMinimumBufferSize;
    std::size_t (*GetMinimumBufferSizeBDF6)(const TimeDiscretization::BDF6&) = &TimeDiscretization::GetMinimumBufferSize;
    std::size_t (*GetMinimumBufferSizeNewmark)(const TimeDiscretization::Newmark&) = &TimeDiscretization::GetMinimumBufferSize;
    std::size_t (*GetMinimumBufferSizeBossak)(const TimeDiscretization::Bossak&) = &TimeDiscretization::GetMinimumBufferSize;
    std::size_t (*GetMinimumBufferSizeGeneralizedAlpha)(const TimeDiscretization::GeneralizedAlpha&) = &TimeDiscretization::GetMinimumBufferSize;

    mod_time_discretization.def("GetMinimumBufferSize", GetMinimumBufferSizeBDF );
    mod_time_discretization.def("GetMinimumBufferSize", GetMinimumBufferSizeBDF1 );
    mod_time_discretization.def("GetMinimumBufferSize", GetMinimumBufferSizeBDF2 );
    mod_time_discretization.def("GetMinimumBufferSize", GetMinimumBufferSizeBDF3 );
    mod_time_discretization.def("GetMinimumBufferSize", GetMinimumBufferSizeBDF4 );
    mod_time_discretization.def("GetMinimumBufferSize", GetMinimumBufferSizeBDF5 );
    mod_time_discretization.def("GetMinimumBufferSize", GetMinimumBufferSizeBDF6 );
    mod_time_discretization.def("GetMinimumBufferSize", GetMinimumBufferSizeNewmark );
    mod_time_discretization.def("GetMinimumBufferSize", GetMinimumBufferSizeBossak );
    mod_time_discretization.def("GetMinimumBufferSize", GetMinimumBufferSizeGeneralizedAlpha );


    // Adding table from table stream to python
    py::class_<TableStreamUtility, typename TableStreamUtility::Pointer>(m,"TableStreamUtility")
        .def(py::init<>())
        .def(py::init< bool >())
        .def("SetOnProcessInfo",SetOnProcessInfo)
        ;

    // Read materials utility
    py::class_<ReadMaterialsUtility, typename ReadMaterialsUtility::Pointer>(m, "ReadMaterialsUtility")
    .def(py::init<Model&>())
    .def(py::init<Parameters, Model&>())
    .def("ReadMaterials",&ReadMaterialsUtility::ReadMaterials)
    .def("AssignMaterialToProperty",&ReadMaterialsUtility::AssignMaterialToProperty)
    .def("AssignVariablesToProperty",&ReadMaterialsUtility::AssignVariablesToProperty)
    .def("AssignTablesToProperty",&ReadMaterialsUtility::AssignTablesToProperty)
    .def("AssignConstitutiveLawToProperty",&ReadMaterialsUtility::AssignConstitutiveLawToProperty)
    ;

    //activation utilities
    py::class_< ActivationUtilities >(m,"ActivationUtilities")
        .def(py::init< >())
        .def("ActivateElementsAndConditions", &ActivationUtilities::ActivateElementsAndConditions)
        ;

    //sensitivity builder
    py::class_<SensitivityBuilder>(m, "SensitivityBuilder")
        .def(py::init<Parameters, ModelPart&, AdjointResponseFunction::Pointer>())
        .def(py::init<Parameters, ModelPart&, AdjointResponseFunction::Pointer, SensitivityBuilderScheme::Pointer>())
        .def("Initialize", &SensitivityBuilder::Initialize)
        .def("InitializeSolutionStep", &SensitivityBuilder::InitializeSolutionStep)
        .def("UpdateSensitivities", &SensitivityBuilder::UpdateSensitivities)
        .def("FinalizeSolutionStep", &SensitivityBuilder::FinalizeSolutionStep)
        .def("Finalize", &SensitivityBuilder::Finalize)
        ;

    //Sensitivity utilities
    py::class_<SensitivityUtilities>(m,"SensitivityUtilities")
        .def_static("AssignConditionDerivativesToNodes", &SensitivityUtilities::AssignEntityDerivativesToNodes<ModelPart::ConditionsContainerType>)
        .def_static("AssignElementDerivativesToNodes", &SensitivityUtilities::AssignEntityDerivativesToNodes<ModelPart::ElementsContainerType>)
        ;

    //OpenMP utilities
    py::class_<OpenMPUtils >(m,"OpenMPUtils")
        .def(py::init<>())
        .def_static("SetNumThreads", [](const int NumThreads){
            KRATOS_WARNING("OpenMPUtils") << "\"SetNumThreads\" is deprecated, please use ParallelUtilities.SetNumThreads instead" << std::endl;
            ParallelUtilities::SetNumThreads(NumThreads);})
        .def_static("GetNumThreads", [](){
            KRATOS_WARNING("OpenMPUtils") << "\"GetNumThreads\" is deprecated, please use ParallelUtilities.GetNumThreads instead" << std::endl;
            return ParallelUtilities::GetNumThreads();})
        .def_static("GetNumberOfProcessors", [](){
            KRATOS_WARNING("OpenMPUtils") << "\"GetNumberOfProcessors\" is deprecated, please use ParallelUtilities.GetNumProcs instead" << std::endl;
            return ParallelUtilities::GetNumProcs();})
        .def_static("PrintOMPInfo", &OpenMPUtils::PrintOMPInfo)
        ;

    // ParallelUtilities
    py::class_<ParallelUtilities >(m,"ParallelUtilities")
        .def_static("GetNumThreads", &ParallelUtilities::GetNumThreads)
        .def_static("SetNumThreads", &ParallelUtilities::SetNumThreads)
        .def_static("GetNumProcs",   &ParallelUtilities::GetNumProcs)
        ;

    // EntitiesUtilities
    auto entities_utilities = m.def_submodule("EntitiesUtilities");
    entities_utilities.def("InitializeAllEntities", &EntitiesUtilities::InitializeAllEntities );
    entities_utilities.def("InitializeConditions", &EntitiesUtilities::InitializeEntities<Condition> );
    entities_utilities.def("InitializeElements", &EntitiesUtilities::InitializeEntities<Element> );
    entities_utilities.def("InitializeMasterSlaveConstraints", &EntitiesUtilities::InitializeEntities<MasterSlaveConstraint> );

    // ConstraintUtilities
    auto constraint_utilities = m.def_submodule("ConstraintUtilities");
    constraint_utilities.def("ResetSlaveDofs", &ConstraintUtilities::ResetSlaveDofs );
    constraint_utilities.def("ApplyConstraints", &ConstraintUtilities::ApplyConstraints );

    // Compare elements and conditions utility
    auto mod_compare_elem_cond_utils = m.def_submodule("CompareElementsAndConditionsUtility");
    mod_compare_elem_cond_utils.def("GetRegisteredName", GetRegisteredNameElement );
    mod_compare_elem_cond_utils.def("GetRegisteredName", GetRegisteredNameCondition );

    // SpecificationsUtilities
    auto mod_spec_utils = m.def_submodule("SpecificationsUtilities");
    mod_spec_utils.def("AddMissingVariables",                     &SpecificationsUtilities::AddMissingVariables );
    mod_spec_utils.def("AddMissingVariablesFromEntitiesList",     &SpecificationsUtilities::AddMissingVariablesFromEntitiesList );
    mod_spec_utils.def("AddMissingDofs",                          &SpecificationsUtilities::AddMissingDofs );
    mod_spec_utils.def("AddMissingDofsFromEntitiesList",          &SpecificationsUtilities::AddMissingDofsFromEntitiesList );
    mod_spec_utils.def("DetermineFlagsUsed",                      &SpecificationsUtilities::DetermineFlagsUsed );
    mod_spec_utils.def("DetermineTimeIntegration",                &SpecificationsUtilities::DetermineTimeIntegration );
    mod_spec_utils.def("DetermineFramework",                      &SpecificationsUtilities::DetermineFramework );
    mod_spec_utils.def("DetermineSymmetricLHS",                   &SpecificationsUtilities::DetermineSymmetricLHS );
    mod_spec_utils.def("DeterminePositiveDefiniteLHS",            &SpecificationsUtilities::DeterminePositiveDefiniteLHS );
    mod_spec_utils.def("DetermineIfCompatibleGeometries",         &SpecificationsUtilities::DetermineIfCompatibleGeometries );
    mod_spec_utils.def("DetermineIfRequiresTimeIntegration",      &SpecificationsUtilities::DetermineIfRequiresTimeIntegration );
    mod_spec_utils.def("CheckCompatibleConstitutiveLaws",         &SpecificationsUtilities::CheckCompatibleConstitutiveLaws );
    mod_spec_utils.def("CheckGeometricalPolynomialDegree",        &SpecificationsUtilities::CheckGeometricalPolynomialDegree );
    mod_spec_utils.def("GetDocumention",                          &SpecificationsUtilities::GetDocumention );
    mod_spec_utils.def("GetDofsListFromSpecifications",           &SpecificationsUtilities::GetDofsListFromSpecifications);
    mod_spec_utils.def("GetDofsListFromElementsSpecifications",   &SpecificationsUtilities::GetDofsListFromElementsSpecifications);
    mod_spec_utils.def("GetDofsListFromConditionsSpecifications", &SpecificationsUtilities::GetDofsListFromConditionsSpecifications);

    // PropertiesUtilities
    auto mod_prop_utils = m.def_submodule("PropertiesUtilities");
    mod_prop_utils.def("CopyPropertiesValues", &PropertiesUtilities::CopyPropertiesValues);

    // coordinate transformation utilities
    typedef CoordinateTransformationUtils<LocalSpaceType::MatrixType, LocalSpaceType::VectorType, double> CoordinateTransformationUtilsType;
    py::class_<
        CoordinateTransformationUtilsType,
        CoordinateTransformationUtilsType::Pointer>
        (m,"CoordinateTransformationUtils")
        .def(py::init<const unsigned int, const unsigned int, const Kratos::Flags&>())
        .def("Rotate", (void(CoordinateTransformationUtilsType::*)(LocalSpaceType::MatrixType&, LocalSpaceType::VectorType&, ModelPart::GeometryType&)const)(&CoordinateTransformationUtilsType::Rotate))
        .def("Rotate", (void(CoordinateTransformationUtilsType::*)(LocalSpaceType::VectorType&, ModelPart::GeometryType&)const)(&CoordinateTransformationUtilsType::Rotate))
        .def("ApplySlipCondition", (void(CoordinateTransformationUtilsType::*)(LocalSpaceType::MatrixType&, LocalSpaceType::VectorType&, ModelPart::GeometryType&)const)(&CoordinateTransformationUtilsType::ApplySlipCondition))
        .def("ApplySlipCondition", (void(CoordinateTransformationUtilsType::*)(LocalSpaceType::VectorType&, ModelPart::GeometryType&)const)(&CoordinateTransformationUtilsType::ApplySlipCondition))
        .def("RotateVelocities", &CoordinateTransformationUtilsType::RotateVelocities)
        .def("RecoverVelocities", &CoordinateTransformationUtilsType::RecoverVelocities)
        .def("CalculateRotationOperatorPure", (void(CoordinateTransformationUtilsType::*)(LocalSpaceType::MatrixType&, const ModelPart::GeometryType::PointType&)const)(&CoordinateTransformationUtilsType::CalculateRotationOperatorPure))
        .def("CalculateRotationOperatorPureShapeSensitivities", (void(CoordinateTransformationUtilsType::*)(LocalSpaceType::MatrixType&, const std::size_t, const std::size_t, const ModelPart::GeometryType::PointType&)const)(&CoordinateTransformationUtilsType::CalculateRotationOperatorPureShapeSensitivities))
        ;

    // add FileNameDataCollector
    auto file_name_data_collector = py::class_<
        FileNameDataCollector,
        FileNameDataCollector::Pointer>
        (m, "FileNameDataCollector")
        .def(py::init<const ModelPart&, const std::string&, const std::unordered_map<std::string, std::string>&>())
        .def("GetFileName", &FileNameDataCollector::GetFileName)
        .def("GetPath", &FileNameDataCollector::GetPath)
        .def("GetSortedFileNamesList", &FileNameDataCollector::GetSortedFileNamesList)
        .def("RetrieveFileNameData", &FileNameDataCollector::RetrieveFileNameData)
        .def("GetFileNameDataList", &FileNameDataCollector::GetFileNameDataList)
        .def_static("ExtractFileNamePattern", &FileNameDataCollector::ExtractFileNamePattern)
        .def_static("GetSortedListOfFileNameData", &GetSortedListOfFileNameDataHelper)
        ;

    // add FileNameData holder
    py::class_<
        FileNameDataCollector::FileNameData,
        FileNameDataCollector::FileNameData::Pointer>
        (file_name_data_collector, "FileNameData")
        .def(py::init<>())
        .def(py::init<const std::string&, int, int, double>())
        .def("SetFileName", &FileNameDataCollector::FileNameData::SetFileName)
        .def("GetFileName", &FileNameDataCollector::FileNameData::GetFileName)
        .def("SetRank", &FileNameDataCollector::FileNameData::SetRank)
        .def("GetRank", &FileNameDataCollector::FileNameData::GetRank)
        .def("SetStep", &FileNameDataCollector::FileNameData::SetStep)
        .def("GetStep", &FileNameDataCollector::FileNameData::GetStep)
        .def("SetTime", &FileNameDataCollector::FileNameData::SetTime)
        .def("GetTime", &FileNameDataCollector::FileNameData::GetTime)
        .def("Clear", &FileNameDataCollector::FileNameData::Clear)
        .def("__eq__", &FileNameDataCollector::FileNameData::operator==)
        ;

    py::class_<FillCommunicator, FillCommunicator::Pointer>(m,"FillCommunicator")
        .def(py::init([](ModelPart& rModelPart){
            KRATOS_WARNING("FillCommunicator") << "Using deprecated constructor. Please use constructor with data communicator!";
            return Kratos::make_shared<FillCommunicator>(rModelPart, ParallelEnvironment::GetDefaultDataCommunicator());
        }) )
        .def(py::init<ModelPart&, const DataCommunicator& >() )
        .def("Execute", &FillCommunicator::Execute)
        .def("PrintDebugInfo", &FillCommunicator::PrintDebugInfo)
    ;

    typedef DenseQRDecomposition<LocalSpaceType> DenseQRDecompositionType;
    py::class_<DenseQRDecompositionType, DenseQRDecompositionType::Pointer>(m,"DenseQRDecompositionType")
    ;

    typedef DenseSingularValueDecomposition<LocalSpaceType> DenseSingularValueDecompositionType;
    py::class_<DenseSingularValueDecompositionType, DenseSingularValueDecompositionType::Pointer>(m,"DenseSingularValueDecomposition")
    ;

    py::class_<ForceAndTorqueUtils>(m, "ForceAndTorqueUtils")
        .def(py::init<>())
        .def_static("SumForce", &ForceAndTorqueUtils::SumForce)
        .def_static("SumForceAndTorque", &ForceAndTorqueUtils::SumForceAndTorque)
        .def_static("ComputeEquivalentForceAndTorque", &ForceAndTorqueUtils::ComputeEquivalentForceAndTorque)
        ;

    AddSubModelPartEntitiesBooleanOperationToPython<Node<3>,ModelPart::NodesContainerType>(
        m, "SubModelPartNodesBooleanOperationUtility");

    AddSubModelPartEntitiesBooleanOperationToPython<Element,ModelPart::ElementsContainerType>(
        m, "SubModelPartElementsBooleanOperationUtility");

    AddSubModelPartEntitiesBooleanOperationToPython<Condition,ModelPart::ConditionsContainerType>(
        m, "SubModelPartConditionsBooleanOperationUtility");

    AddSubModelPartEntitiesBooleanOperationToPython<MasterSlaveConstraint,ModelPart::MasterSlaveConstraintContainerType>(
        m, "SubModelPartConstraintsBooleanOperationUtility");

    py::class_<ModelPartCombinationUtilities, ModelPartCombinationUtilities::Pointer>(m,"ModelPartCombinationUtilities")
        .def(py::init<Model& >() )
        .def("CombineModelParts", [&](ModelPartCombinationUtilities &self, Parameters Param) { return &self.CombineModelParts(Param); }, py::return_value_policy::reference_internal)
    ;

    auto single_model_part_import = m.def_submodule("SingleImportModelPart");
    single_model_part_import.def("Import", &SingleImportModelPart::Import );

    // RVE periodicity utility
    py::class_<RVEPeriodicityUtility>(m,"RVEPeriodicityUtility")
        .def(py::init<ModelPart&>())
        .def(py::init<ModelPart&, std::size_t>())
        .def("AssignPeriodicity",&RVEPeriodicityUtility::AssignPeriodicity)
        .def("Finalize",&RVEPeriodicityUtility::Finalize)
        ;

    py::class_<MPIColoringUtilities>(m, "MPIColoringUtilities")
        .def(py::init<>())
        .def("ComputeRecvList", &MPIColoringUtilities::ComputeRecvList)
        .def("ComputeCommunicationScheduling", &MPIColoringUtilities::ComputeCommunicationScheduling)
        ;

    py::class_<ModelPartGraphUtilities>(m, "ModelPartGraphUtilities")
        .def_static("ComputeGraph", &ModelPartGraphUtilities::ComputeGraph)
        .def_static("ComputeCSRGraph", &ModelPartGraphUtilities::ComputeCSRGraph)
        .def_static("ComputeConnectedComponents", &ModelPartGraphUtilities::ComputeConnectedComponents)
        .def_static("ComputeConnectedComponentsWithActiveNodesCheck", &ModelPartGraphUtilities::ComputeConnectedComponentsWithActiveNodesCheck)
        .def_static("ApplyMinimalScalarFixity", &ModelPartGraphUtilities::ApplyMinimalScalarFixity)
        ;

    auto fs_extensions = m.def_submodule("FilesystemExtensions");
    fs_extensions.def("MPISafeCreateDirectories", &FilesystemExtensions::MPISafeCreateDirectories );
}

} // namespace Python.
} // Namespace Kratos<|MERGE_RESOLUTION|>--- conflicted
+++ resolved
@@ -213,14 +213,9 @@
         ;
 
     py::class_<ApplyFunctionToNodesUtility >(m,"ApplyFunctionToNodesUtility")
-<<<<<<< HEAD
-        .def(py::init<ModelPart::NodesContainerType&, PythonGenericFunctionUtility::Pointer >() )
-        .def("ApplyFunction", &ApplyFunctionToNodesUtility::ApplyFunction< Variable<double> >)
-        .def("ApplyFunction", [](ApplyFunctionToNodesUtility& rApplyFunctionToNodesUtility, const Variable<double>& rVariable, const double t) {rApplyFunctionToNodesUtility.ApplyFunction< Variable<double> >(rVariable, t);})
-=======
         .def(py::init<ModelPart::NodesContainerType&, GenericFunctionUtility::Pointer >() )
         .def("ApplyFunction", &ApplyFunctionToNodesUtility::ApplyFunction)
->>>>>>> 26bb2ddb
+        .def("ApplyFunction", [](ApplyFunctionToNodesUtility& rSelf, const Variable<double>& rVariable, double Value) {rSelf.ApplyFunction(rVariable, Value, 0);})
         .def("ReturnFunction", &ApplyFunctionToNodesUtility::ReturnFunction)
         ;
 
