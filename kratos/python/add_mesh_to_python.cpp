//    |  /           |
//    ' /   __| _` | __|  _ \   __|
//    . \  |   (   | |   (   |\__ `
//   _|\_\_|  \__,_|\__|\___/ ____/
//                   Multi-Physics
//
//  License:         BSD License
//                     Kratos default license: kratos/license.txt
//
//  Main authors:    Pooyan Dadvand
//

// System includes

// External includes
#include <pybind11/pybind11.h>
#include <pybind11/stl.h>

// Project includes
#include "includes/define_python.h"
#include "includes/mesh.h"
#include "includes/element.h"
#include "includes/condition.h"
#include "includes/properties.h"
#include "python/add_mesh_to_python.h"
#include "python/containers_interface.h"

namespace Kratos
{
namespace Python
{
namespace py = pybind11;

template< class TContainerType, class TVariableType >
bool HasHelperFunction(TContainerType& el, const TVariableType& rVar)
{
    return el.Has(rVar);
}

template< class TContainerType, class TVariableType >
void SetValueHelperFunction(TContainerType& el, const TVariableType& rVar,const typename TVariableType::Type& Data)
{
    el.SetValue(rVar,Data);
}

template< class TContainerType, class TVariableType >
typename TVariableType::Type GetValueHelperFunction(TContainerType& el, const TVariableType& rVar)
{
    return el.GetValue(rVar);
}

typedef Mesh<Node<3>, Properties, Element, Condition> MeshType;
typedef MeshType::NodeType NodeType;
typedef MeshType::NodesContainerType NodesContainerType;
typedef Geometry<Node<3> > GeometryType;
typedef GeometryType::PointsArrayType NodesArrayType;
typedef GeometryType::IntegrationPointsArrayType IntegrationPointsArrayType;
typedef Point::CoordinatesArrayType CoordinatesArrayType;

Properties::Pointer GetPropertiesFromElement( Element& pelem )
{
    return( pelem.pGetProperties() );
}
void SetPropertiesFromElement( Element& pelem, Properties::Pointer pProperties )
{
     pelem.SetProperties(pProperties) ;
}

Properties::Pointer GetPropertiesFromCondition( Condition& pcond )
{
    return( pcond.pGetProperties() );
}
void SetPropertiesFromCondition( Condition& pcond, Properties::Pointer pProperties )
{
     pcond.SetProperties(pProperties) ;
}

template <class T>
const GeometryType& GetGeometryFromObject( T& rObject )
{
    return rObject.GetGeometry();
}

NodeType::Pointer GetNodeFromElement( Element& dummy, unsigned int index )
{
    return( dummy.GetGeometry().pGetPoint(index) );
}

py::list GetNodesFromElement( Element& dummy )
{
    pybind11::list nodes_list;
    for( unsigned int i=0; i<dummy.GetGeometry().size(); i++ )
    {
        nodes_list.append( dummy.GetGeometry().pGetPoint(i) );
    }
    return( nodes_list );
}

NodeType::Pointer GetNodeFromCondition( Condition& dummy, unsigned int index )
{
    return( dummy.GetGeometry().pGetPoint(index) );
}

void ConditionCalculateLocalSystemStandard( Condition& dummy,
                                                Matrix& rLeftHandSideMatrix,
                                                Vector& rRightHandSideVector,
                                                const ProcessInfo& rCurrentProcessInfo)
{
    dummy.CalculateLocalSystem(rLeftHandSideMatrix,rRightHandSideVector,rCurrentProcessInfo);
}

py::list GetNodesFromCondition( Condition& dummy )
{
    pybind11::list nodes_list;
    for( unsigned int i=0; i<dummy.GetGeometry().size(); i++ )
    {
        nodes_list.append( dummy.GetGeometry().pGetPoint(i) );
    }
    return( nodes_list );
}

py::list GetIntegrationPointsFromElement( Element& dummy )
{
    pybind11::list integration_points_list;
    IntegrationPointsArrayType integration_points = dummy.GetGeometry().IntegrationPoints(
                dummy.GetIntegrationMethod() );
    for( unsigned int i=0; i< integration_points.size(); i++ )
    {
        pybind11::list item;
        Point point;
        dummy.GetGeometry().GlobalCoordinates(point, integration_points[i]);
        for( unsigned int j=0; j<3; j++ )
            item.append( point[j] );
        integration_points_list.append( item );
    }
    return( integration_points_list );
}

///@}
///@name Calculate on Integration Points
///@{

template< class TObject, class TDataType >
pybind11::list CalculateOnIntegrationPoints(
    TObject& dummy, const Variable<TDataType>& rVariable, const ProcessInfo& rProcessInfo)
{
    std::vector<TDataType> Output;
    dummy.CalculateOnIntegrationPoints(rVariable, Output, rProcessInfo);
    pybind11::list result;
    for (std::size_t j = 0; j < Output.size(); j++) {
        result.append(Output[j]);
    }
    return result;
}

template< class TObject>
pybind11::list CalculateOnIntegrationPointsBool(
    TObject& dummy, const Variable<bool>& rVariable, const ProcessInfo& rProcessInfo)
{
    std::vector<bool> Output;
    dummy.CalculateOnIntegrationPoints(rVariable, Output, rProcessInfo);
    pybind11::list result;
    for (std::size_t j = 0; j < Output.size(); j++) {
        result.append(static_cast<int>(Output[j]));
    }
    return result;
}

///@}
///@name Get Values on Integration Points
///@{

template< class TObject >
void GetValuesOnIntegrationPoints(
    TObject& dummy,
    const Variable<Vector>& rVariable,
    const ProcessInfo& rCurrentProcessInfo)
{
    KRATOS_ERROR << "GetValuesOnIntegrationPoints is deprecated. Use CalculateOnIntegrationPoints instead!" << std::endl;
}

///@}
///@name Set Values on Integration Points
///@{

template< class TObject, class TDataType >
void SetValuesOnIntegrationPoints(
    TObject& dummy, const Variable<TDataType>& rVariable, const std::vector<TDataType>& values, const ProcessInfo& rCurrentProcessInfo)
{
    KRATOS_ERROR_IF(values.size() != dummy.GetGeometry().IntegrationPointsNumber())
        << "Sizes do not match. Size of values vector is: " << values.size() << ". The number of integration points is: "
        << dummy.GetGeometry().IntegrationPointsNumber() << std::endl;

    dummy.SetValuesOnIntegrationPoints(rVariable, values, rCurrentProcessInfo);
}

template< class TObject >
void SetValuesOnIntegrationPointsArray1d(
    TObject& dummy,
    const Variable< array_1d<double, 3> >& rVariable,
    pybind11::list values_list,
    const ProcessInfo& rCurrentProcessInfo)
{
    std::vector< array_1d<double, 3> > values(values_list.size());
    for (std::size_t i = 0; i < values_list.size(); i++) {
        if (py::isinstance<array_1d<double, 3>>(values_list[i])) {
            values[i] = (values_list[i]).cast<array_1d<double, 3> >();
        } else if (py::isinstance<pybind11::list>(values_list[i]) ||
            py::isinstance<Vector>(values_list[i])) {
            Vector value = (values_list[i]).cast<Vector>();
            KRATOS_ERROR_IF(value.size() != 3)
                << " parsed vector is not of size 3. Size of vector: " << value.size() << std::endl;
            values[i] = value;
        } else {
            KRATOS_ERROR << "expecting a list of array_1d<double,3> " << std::endl;
        }
    }
    dummy.SetValuesOnIntegrationPoints( rVariable, values, rCurrentProcessInfo );
}

template< class TObject >
void SetValuesOnIntegrationPointsVector( TObject& dummy,
        const Variable<Vector>& rVariable, pybind11::list values_list, unsigned int len_values_list_item, const ProcessInfo& rCurrentProcessInfo )
{
    IntegrationPointsArrayType integration_points = dummy.GetGeometry().IntegrationPoints(
                dummy.GetIntegrationMethod() );
    std::vector<Vector> values( integration_points.size() );
    for( std::size_t i=0; i<integration_points.size(); i++ ) {
        if(py::isinstance<Vector>(values_list[i]))
            values[i] = (values_list[i]).cast<Vector>();
        else
            KRATOS_ERROR << "expecting a list of vectors";
    }
    dummy.SetValuesOnIntegrationPoints( rVariable, values, rCurrentProcessInfo );
}

template< class TDataType >
TDataType ElementCalculateInterface(Element& dummy, Variable<TDataType>& rVariable, const ProcessInfo& rCurrentProcessInfo)
{
    TDataType aux;
    dummy.Calculate(rVariable, aux, rCurrentProcessInfo);
    return aux;
}

void SetValuesOnIntegrationPointsConstitutiveLaw( Element& dummy, const Variable<ConstitutiveLaw::Pointer>& rVariable, pybind11::list values_list, const ProcessInfo& rCurrentProcessInfo )
{
    IntegrationPointsArrayType integration_points = dummy.GetGeometry().IntegrationPoints(
                dummy.GetIntegrationMethod() );
    std::vector<ConstitutiveLaw::Pointer> values( integration_points.size() );
    for( unsigned int i=0; i<integration_points.size(); i++ ) {
        if(py::isinstance<ConstitutiveLaw::Pointer>(values_list[i]))
            values[i] = (values_list[i]).cast<ConstitutiveLaw::Pointer>();
        else
            KRATOS_ERROR << "expecting a list of ConstitutiveLaw::Pointer";
     }
    dummy.SetValuesOnIntegrationPoints( rVariable, values, rCurrentProcessInfo );
}

template<class TEntityType>
void EntityCalculateLocalSystem(
    TEntityType& dummy,
    Matrix& rLeftHandSideMatrix,
    Vector& rRightHandSideVector,
    const ProcessInfo& rCurrentProcessInfo)
{
    dummy.CalculateLocalSystem(rLeftHandSideMatrix,rRightHandSideVector,rCurrentProcessInfo);
}

template<class TEntityType>
void EntityCalculateMassMatrix(
    TEntityType& dummy,
    Matrix& rMassMatrix,
    const ProcessInfo& rCurrentProcessInfo)
{
    dummy.CalculateMassMatrix(rMassMatrix, rCurrentProcessInfo);
}

template<class TEntityType>
void EntityCalculateDampingMatrix(
    TEntityType& dummy,
    Matrix& rDampingMatrix,
    const ProcessInfo& rCurrentProcessInfo)
{
    dummy.CalculateDampingMatrix(rDampingMatrix, rCurrentProcessInfo);
}

void ElementCalculateLumpedMassVector(Element& dummy,
                                      Vector& rMassVector,
                                      const ProcessInfo& rCurrentProcessInfo)
{
    dummy.CalculateLumpedMassVector(rMassVector, rCurrentProcessInfo);
}

<<<<<<< HEAD
void ElementCalculateFirstDerivativesLHS(Element& dummy,
                                         Matrix& rLeftHandSideMatrix,
                                         const ProcessInfo& rCurrentProcessInfo)
=======
template<class TEntityType>
void EntityCalculateFirstDerivativesLHS(
    TEntityType& dummy,
    Matrix& rLeftHandSideMatrix,
    const ProcessInfo& rCurrentProcessInfo)
>>>>>>> 77633dd7
{
    dummy.CalculateFirstDerivativesLHS(rLeftHandSideMatrix, rCurrentProcessInfo);
}

template<class TEntityType>
void EntityCalculateSecondDerivativesLHS(
    TEntityType& dummy,
    Matrix& rLeftHandSideMatrix,
    const ProcessInfo& rCurrentProcessInfo)
{
    dummy.CalculateSecondDerivativesLHS(rLeftHandSideMatrix, rCurrentProcessInfo);
}

template<class TEntityType>
void EntityCalculateLocalVelocityContribution(
    TEntityType& dummy,
    Matrix& rDampingMatrix,
    Vector& rRightHandSideVector,
    const ProcessInfo& rCurrentProcessInfo)
{
    dummy.CalculateLocalVelocityContribution(rDampingMatrix, rRightHandSideVector, rCurrentProcessInfo);
}

template<class TEntityType>
void EntityInitialize(
    TEntityType& dummy,
    const ProcessInfo& rCurrentProcessInfo)
{
    dummy.Initialize(rCurrentProcessInfo);
}

template<class TEntityType, class TDataType>
void EntityCalculateSensitivityMatrix(
    TEntityType& dummy,
    const Variable<TDataType>& rDesignVariable,
    Matrix& rOutput,
    const ProcessInfo& rCurrentProcessInfo)
{
    dummy.CalculateSensitivityMatrix(rDesignVariable,rOutput,rCurrentProcessInfo);
}

<<<<<<< HEAD
void ElementGetFirstDerivativesVector1(const Element& dummy,
        Vector& rOutput)
=======
template<class TEntityType>
void EntityGetFirstDerivativesVector1(
    const TEntityType& dummy,
    Vector& rOutput)
>>>>>>> 77633dd7
{
    dummy.GetFirstDerivativesVector(rOutput,0);
}

<<<<<<< HEAD
void ElementGetFirstDerivativesVector2(const Element& dummy,
        Vector& rOutput,
        int step)
=======
template<class TEntityType>
void EntityGetFirstDerivativesVector2(
    const TEntityType& dummy,
    Vector& rOutput,
    int step)
>>>>>>> 77633dd7
{
    dummy.GetFirstDerivativesVector(rOutput,step);
}

<<<<<<< HEAD
void ElementGetSecondDerivativesVector1(const Element& dummy,
        Vector& rOutput)
=======
template<class TEntityType>
void EntityGetSecondDerivativesVector1(
    const TEntityType& dummy,
    Vector& rOutput)
>>>>>>> 77633dd7
{
    dummy.GetSecondDerivativesVector(rOutput,0);
}

<<<<<<< HEAD
void ElementGetSecondDerivativesVector2(const Element& dummy,
        Vector& rOutput,
        int step)
=======
template<class TEntityType>
void EntityGetSecondDerivativesVector2(
    const TEntityType& dummy,
    Vector& rOutput,
    int step)
>>>>>>> 77633dd7
{
    dummy.GetSecondDerivativesVector(rOutput,step);
}

void  AddMeshToPython(pybind11::module& m)
{
//             typedef Mesh<Node<3>, Properties, Element, Condition> MeshType;
//             typedef MeshType::NodeType NodeType;

    //     py::class_<Dof, Dof::Pointer>("Dof", init<int, const Dof::VariableType&,  optional<const Dof::VariableType&, const Dof::VariableType&, const Dof::VariableType&> >())
    //.def("GetVariable", &Dof::GetVariable, py::return_value_policy::reference_internal)
    //.def("GetReaction", &Dof::GetReaction, py::return_value_policy::reference_internal)
    //.def("GetTimeDerivative", &Dof::GetTimeDerivative, py::return_value_policy::reference_internal)
    //.def("GetSecondTimeDerivative", &Dof::GetSecondTimeDerivative, py::return_value_policy::reference_internal)
    //.def("NodeIndex", &Dof::NodeIndex)
    //.def_property("EquationId", &Dof::EquationId, &Dof::SetEquationId)
    //.def("Fix", &Dof::FixDof)
    //.def("Free", &Dof::FreeDof)
    //.def("IsFixed", &Dof::IsFixed)
    //.def("HasTimeDerivative", &Dof::HasTimeDerivative)
    //.def("HasSecondTimeDerivative", &Dof::HasSecondTimeDerivative)
    //.def(self_ns::str(self))
    //      ;

    py::class_<GeometricalObject, GeometricalObject::Pointer, IndexedObject, Flags>(m,"GeometricalObject")
    .def(py::init<Kratos::GeometricalObject::IndexType>())
    ;

    py::class_<Element, Element::Pointer, Element::BaseType>(m,"Element")
    .def(py::init<Kratos::Element::IndexType>())
    .def_property("Properties", GetPropertiesFromElement, SetPropertiesFromElement)
    .def("GetGeometry", GetGeometryFromObject<Element>, py::return_value_policy::reference_internal)

    .def("__setitem__", SetValueHelperFunction< Element, Variable< array_1d<double, 3>  > >)
    .def("__getitem__", GetValueHelperFunction< Element, Variable< array_1d<double, 3>  > >)
    .def("Has", HasHelperFunction< Element, Variable< array_1d<double, 3>  > >)
    .def("SetValue", SetValueHelperFunction< Element, Variable< array_1d<double, 3>  > >)
    .def("GetValue", GetValueHelperFunction< Element, Variable< array_1d<double, 3>  > >)

    .def("__setitem__", SetValueHelperFunction< Element, Variable< array_1d<double, 4>  > >)
    .def("__getitem__", GetValueHelperFunction< Element, Variable< array_1d<double, 4>  > >)
    .def("Has", HasHelperFunction< Element, Variable< array_1d<double, 4>  > >)
    .def("SetValue", SetValueHelperFunction< Element, Variable< array_1d<double, 4>  > >)
    .def("GetValue", GetValueHelperFunction< Element, Variable< array_1d<double, 4>  > >)

    .def("__setitem__", SetValueHelperFunction< Element, Variable< array_1d<double, 6>  > >)
    .def("__getitem__", GetValueHelperFunction< Element, Variable< array_1d<double, 6>  > >)
    .def("Has", HasHelperFunction< Element, Variable< array_1d<double, 6>  > >)
    .def("SetValue", SetValueHelperFunction< Element, Variable< array_1d<double, 6>  > >)
    .def("GetValue", GetValueHelperFunction< Element, Variable< array_1d<double, 6>  > >)

    .def("__setitem__", SetValueHelperFunction< Element, Variable< array_1d<double, 9>  > >)
    .def("__getitem__", GetValueHelperFunction< Element, Variable< array_1d<double, 9>  > >)
    .def("Has", HasHelperFunction< Element, Variable< array_1d<double, 9>  > >)
    .def("SetValue", SetValueHelperFunction< Element, Variable< array_1d<double, 9>  > >)
    .def("GetValue", GetValueHelperFunction< Element, Variable< array_1d<double, 9>  > >)

    .def("__setitem__", SetValueHelperFunction< Element, Variable< Vector > >)
    .def("__getitem__", GetValueHelperFunction< Element, Variable< Vector > >)
    .def("Has", HasHelperFunction< Element, Variable< Vector > >)
    .def("SetValue", SetValueHelperFunction< Element, Variable< Vector > >)
    .def("GetValue", GetValueHelperFunction< Element, Variable< Vector > >)

    .def("__setitem__", SetValueHelperFunction< Element, Variable< DenseVector<int> > >)
    .def("__getitem__", GetValueHelperFunction< Element, Variable< DenseVector<int> > >)
    .def("Has", HasHelperFunction< Element, Variable< DenseVector<int> > >)
    .def("SetValue", SetValueHelperFunction< Element, Variable< DenseVector<int> > >)
    .def("GetValue", GetValueHelperFunction< Element, Variable< DenseVector<int> > >)

    .def("__setitem__", SetValueHelperFunction< Element, Variable< Matrix > >)
    .def("__getitem__", GetValueHelperFunction< Element, Variable< Matrix > >)
    .def("Has", HasHelperFunction< Element, Variable< Matrix > >)
    .def("SetValue", SetValueHelperFunction< Element, Variable< Matrix > >)
    .def("GetValue", GetValueHelperFunction< Element, Variable< Matrix > >)

    .def("__setitem__", SetValueHelperFunction< Element, Variable< int > >)
    .def("__getitem__", GetValueHelperFunction< Element, Variable< int > >)
    .def("Has", HasHelperFunction< Element, Variable< int > >)
    .def("SetValue", SetValueHelperFunction< Element, Variable< int > >)
    .def("GetValue", GetValueHelperFunction< Element, Variable< int > >)

    .def("__setitem__", SetValueHelperFunction< Element, Variable< double > >)
    .def("__getitem__", GetValueHelperFunction< Element, Variable< double > >)
    .def("Has", HasHelperFunction< Element, Variable< double > >)
    .def("SetValue", SetValueHelperFunction< Element, Variable< double > >)
    .def("GetValue", GetValueHelperFunction< Element, Variable< double > >)

    .def("__setitem__", SetValueHelperFunction< Element, Variable< bool > >)
    .def("__getitem__", GetValueHelperFunction< Element, Variable< bool > >)
    .def("Has", HasHelperFunction< Element, Variable< bool > >)
    .def("SetValue", SetValueHelperFunction< Element, Variable< bool > >)
    .def("GetValue", GetValueHelperFunction< Element, Variable< bool > >)

    .def("__setitem__", SetValueHelperFunction< Element, Variable< std::string > >)
    .def("__getitem__", GetValueHelperFunction< Element, Variable< std::string > >)
    .def("Has", HasHelperFunction< Element, Variable< std::string > >)
    .def("SetValue", SetValueHelperFunction< Element, Variable< std::string > >)
    .def("GetValue", GetValueHelperFunction< Element, Variable< std::string > >)

    .def("GetNode", GetNodeFromElement )
    .def("GetNodes", GetNodesFromElement )
    .def("GetIntegrationPoints", GetIntegrationPointsFromElement )
    // CalculateOnIntegrationPoints
    .def("CalculateOnIntegrationPoints", CalculateOnIntegrationPointsBool<Element>)
    .def("CalculateOnIntegrationPoints", CalculateOnIntegrationPoints<Element, int>)
    .def("CalculateOnIntegrationPoints", CalculateOnIntegrationPoints<Element, double>)
    .def("CalculateOnIntegrationPoints", CalculateOnIntegrationPoints<Element, array_1d<double, 3>>)
    .def("CalculateOnIntegrationPoints", CalculateOnIntegrationPoints<Element, Vector>)
    .def("CalculateOnIntegrationPoints", CalculateOnIntegrationPoints<Element, Matrix>)
    // GetValuesOnIntegrationPoints
    .def("GetValuesOnIntegrationPoints", GetValuesOnIntegrationPoints<Element>)
    // SetValuesOnIntegrationPoints
    .def("SetValuesOnIntegrationPoints", SetValuesOnIntegrationPoints<Element, bool>)
    .def("SetValuesOnIntegrationPoints", SetValuesOnIntegrationPoints<Element, int>)
    .def("SetValuesOnIntegrationPoints", SetValuesOnIntegrationPointsVector<Element>)
    .def("SetValuesOnIntegrationPoints", SetValuesOnIntegrationPointsConstitutiveLaw)
    .def("SetValuesOnIntegrationPoints", SetValuesOnIntegrationPoints<Element, double>)
    .def("SetValuesOnIntegrationPoints", SetValuesOnIntegrationPointsArray1d<Element>)
    .def("ResetConstitutiveLaw", &Element::ResetConstitutiveLaw)
    .def("Calculate", &ElementCalculateInterface<double>)
    .def("Calculate", &ElementCalculateInterface<array_1d<double,3> >)
    .def("Calculate", &ElementCalculateInterface<Vector >)
    .def("Calculate", &ElementCalculateInterface<Matrix >)
<<<<<<< HEAD
    .def("CalculateMassMatrix", &ElementCalculateMassMatrix)
    .def("CalculateDampingMatrix", &ElementCalculateDampingMatrix)
    .def("CalculateLumpedMassVector", &ElementCalculateLumpedMassVector)
    .def("CalculateLocalSystem", &ElementCalculateLocalSystem1)
    .def("CalculateFirstDerivativesLHS", &ElementCalculateFirstDerivativesLHS)
    .def("CalculateSecondDerivativesLHS", &ElementCalculateSecondDerivativesLHS)
    .def("CalculateLocalVelocityContribution", &ElementCalculateLocalVelocityContribution)
    .def("GetFirstDerivativesVector", &ElementGetFirstDerivativesVector1)
    .def("GetFirstDerivativesVector", &ElementGetFirstDerivativesVector2)
    .def("GetSecondDerivativesVector", &ElementGetSecondDerivativesVector1)
    .def("GetSecondDerivativesVector", &ElementGetSecondDerivativesVector2)
    .def("CalculateSensitivityMatrix", &ElementCalculateSensitivityMatrix<double>)
    .def("CalculateSensitivityMatrix", &ElementCalculateSensitivityMatrix<array_1d<double,3> >)
=======
    .def("CalculateLumpedMassVector", &ElementCalculateLumpedMassVector)
    .def("CalculateMassMatrix", &EntityCalculateMassMatrix<Element>)
    .def("CalculateDampingMatrix", &EntityCalculateDampingMatrix<Element>)
    .def("CalculateLocalSystem", &EntityCalculateLocalSystem<Element>)
    .def("CalculateFirstDerivativesLHS", &EntityCalculateFirstDerivativesLHS<Element>)
    .def("CalculateSecondDerivativesLHS", &EntityCalculateSecondDerivativesLHS<Element>)
    .def("CalculateLocalVelocityContribution", &EntityCalculateLocalVelocityContribution<Element>)
    .def("GetFirstDerivativesVector", &EntityGetFirstDerivativesVector1<Element>)
    .def("GetFirstDerivativesVector", &EntityGetFirstDerivativesVector2<Element>)
    .def("GetSecondDerivativesVector", &EntityGetSecondDerivativesVector1<Element>)
    .def("GetSecondDerivativesVector", &EntityGetSecondDerivativesVector2<Element>)
    .def("CalculateSensitivityMatrix", &EntityCalculateSensitivityMatrix<Element, double>)
    .def("CalculateSensitivityMatrix", &EntityCalculateSensitivityMatrix<Element, array_1d<double,3>>)
>>>>>>> 77633dd7

//     .def(VariableIndexingPython<Element, Variable<int> >())
//     .def(VariableIndexingPython<Element, Variable<double> >())
//     .def(VariableIndexingPython<Element, Variable<array_1d<double, 3> > >())
//     .def(VariableIndexingPython<Element, Variable< Vector > >())
//     .def(VariableIndexingPython<Element, Variable< Matrix > >())
//     .def(SolutionStepVariableIndexingPython<Element, Variable<int> >())
//     .def(SolutionStepVariableIndexingPython<Element, Variable<double> >())
//     .def(SolutionStepVariableIndexingPython<Element, Variable<array_1d<double, 3> > >())
//     .def(SolutionStepVariableIndexingPython<Element, Variable<vector<double> > >())
//     .def(SolutionStepVariableIndexingPython<Element, Variable<DenseMatrix<double> > >())
    .def("Initialize", &EntityInitialize<Element>)
    //.def("CalculateLocalSystem", &Element::CalculateLocalSystem)
    .def("__str__", PrintObject<Element>)
    ;

    PointerVectorSetPythonInterface<MeshType::ElementsContainerType>().CreateInterface(m,"ElementsArray")
    ;

    py::class_<Condition, Condition::Pointer, Condition::BaseType>(m,"Condition")
    .def(py::init<Kratos::Condition::IndexType>())
    .def_property("Properties", GetPropertiesFromCondition, SetPropertiesFromCondition)
    .def("GetGeometry", GetGeometryFromObject<Condition>, py::return_value_policy::reference_internal)

    .def("__setitem__", SetValueHelperFunction< Condition, Variable< array_1d<double, 3>  > >)
    .def("__getitem__", GetValueHelperFunction< Condition, Variable< array_1d<double, 3>  > >)
    .def("Has", HasHelperFunction< Condition, Variable< array_1d<double, 3>  > >)
    .def("SetValue", SetValueHelperFunction< Condition, Variable< array_1d<double, 3>  > >)
    .def("GetValue", GetValueHelperFunction< Condition, Variable< array_1d<double, 3>  > >)

    .def("__setitem__", SetValueHelperFunction< Condition, Variable< array_1d<double, 4>  > >)
    .def("__getitem__", GetValueHelperFunction< Condition, Variable< array_1d<double, 4>  > >)
    .def("Has", HasHelperFunction< Condition, Variable< array_1d<double, 4>  > >)
    .def("SetValue", SetValueHelperFunction< Condition, Variable< array_1d<double, 4>  > >)
    .def("GetValue", GetValueHelperFunction< Condition, Variable< array_1d<double, 4>  > >)

    .def("__setitem__", SetValueHelperFunction< Condition, Variable< array_1d<double, 6>  > >)
    .def("__getitem__", GetValueHelperFunction< Condition, Variable< array_1d<double, 6>  > >)
    .def("Has", HasHelperFunction< Condition, Variable< array_1d<double, 6>  > >)
    .def("SetValue", SetValueHelperFunction< Condition, Variable< array_1d<double, 6>  > >)
    .def("GetValue", GetValueHelperFunction< Condition, Variable< array_1d<double, 6>  > >)

    .def("__setitem__", SetValueHelperFunction< Condition, Variable< array_1d<double, 9>  > >)
    .def("__getitem__", GetValueHelperFunction< Condition, Variable< array_1d<double, 9>  > >)
    .def("Has", HasHelperFunction< Condition, Variable< array_1d<double, 9>  > >)
    .def("SetValue", SetValueHelperFunction< Condition, Variable< array_1d<double, 9>  > >)
    .def("GetValue", GetValueHelperFunction< Condition, Variable< array_1d<double, 9>  > >)

    .def("__setitem__", SetValueHelperFunction< Condition, Variable< Vector > >)
    .def("__getitem__", GetValueHelperFunction< Condition, Variable< Vector > >)
    .def("Has", HasHelperFunction< Condition, Variable< Vector > >)
    .def("SetValue", SetValueHelperFunction< Condition, Variable< Vector > >)
    .def("GetValue", GetValueHelperFunction< Condition, Variable< Vector > >)

    .def("__setitem__", SetValueHelperFunction< Condition, Variable< DenseVector<int> > >)
    .def("__getitem__", GetValueHelperFunction< Condition, Variable< DenseVector<int> > >)
    .def("Has", HasHelperFunction< Condition, Variable< DenseVector<int> > >)
    .def("SetValue", SetValueHelperFunction< Condition, Variable< DenseVector<int> > >)
    .def("GetValue", GetValueHelperFunction< Condition, Variable< DenseVector<int> > >)

    .def("__setitem__", SetValueHelperFunction< Condition, Variable< Matrix > >)
    .def("__getitem__", GetValueHelperFunction< Condition, Variable< Matrix > >)
    .def("Has", HasHelperFunction< Condition, Variable< Matrix > >)
    .def("SetValue", SetValueHelperFunction< Condition, Variable< Matrix > >)
    .def("GetValue", GetValueHelperFunction< Condition, Variable< Matrix > >)

    .def("__setitem__", SetValueHelperFunction< Condition, Variable< int > >)
    .def("__getitem__", GetValueHelperFunction< Condition, Variable< int > >)
    .def("Has", HasHelperFunction< Condition, Variable< int > >)
    .def("SetValue", SetValueHelperFunction< Condition, Variable< int > >)
    .def("GetValue", GetValueHelperFunction< Condition, Variable< int > >)

    .def("__setitem__", SetValueHelperFunction< Condition, Variable< double > >)
    .def("__getitem__", GetValueHelperFunction< Condition, Variable< double > >)
    .def("Has", HasHelperFunction< Condition, Variable< double > >)
    .def("SetValue", SetValueHelperFunction< Condition, Variable< double > >)
    .def("GetValue", GetValueHelperFunction< Condition, Variable< double > >)

    .def("__setitem__", SetValueHelperFunction< Condition, Variable< bool > >)
    .def("__getitem__", GetValueHelperFunction< Condition, Variable< bool > >)
    .def("Has", HasHelperFunction< Condition, Variable< bool > >)
    .def("SetValue", SetValueHelperFunction< Condition, Variable< bool > >)
    .def("GetValue", GetValueHelperFunction< Condition, Variable< bool > >)

    .def("__setitem__", SetValueHelperFunction< Condition, Variable< std::string > >)
    .def("__getitem__", GetValueHelperFunction< Condition, Variable< std::string > >)
    .def("Has", HasHelperFunction< Condition, Variable< std::string > >)
    .def("SetValue", SetValueHelperFunction< Condition, Variable< std::string > >)
    .def("GetValue", GetValueHelperFunction< Condition, Variable< std::string > >)

    .def("GetNode", GetNodeFromCondition )
    .def("GetNodes", GetNodesFromCondition )

    // CalculateOnIntegrationPoints
    .def("CalculateOnIntegrationPoints", CalculateOnIntegrationPointsBool<Condition>)
    .def("CalculateOnIntegrationPoints", CalculateOnIntegrationPoints<Condition, int>)
    .def("CalculateOnIntegrationPoints", CalculateOnIntegrationPoints<Condition, double>)
    .def("CalculateOnIntegrationPoints", CalculateOnIntegrationPoints<Condition, array_1d<double, 3>>)
    .def("CalculateOnIntegrationPoints", CalculateOnIntegrationPoints<Condition, Vector>)
    .def("CalculateOnIntegrationPoints", CalculateOnIntegrationPoints<Condition, Matrix>)
    // GetValuesOnIntegrationPoints
    .def("GetValuesOnIntegrationPoints", GetValuesOnIntegrationPoints<Condition>)
    // SetValuesOnIntegrationPoints
    .def("SetValuesOnIntegrationPoints", SetValuesOnIntegrationPoints<Condition, bool>)
    .def("SetValuesOnIntegrationPoints", SetValuesOnIntegrationPoints<Condition, int>)
    .def("SetValuesOnIntegrationPoints", SetValuesOnIntegrationPoints<Condition, double>)
    .def("SetValuesOnIntegrationPoints", SetValuesOnIntegrationPointsVector<Condition>)
    .def("SetValuesOnIntegrationPoints", SetValuesOnIntegrationPointsArray1d<Condition>)
    //.def("SetValuesOnIntegrationPoints", SetValuesOnIntegrationPointsConstitutiveLaw)

//     .def(VariableIndexingPython<Condition, Variable<int> >())
//     .def(VariableIndexingPython<Condition, Variable<double> >())
//     .def(VariableIndexingPython<Condition, Variable<array_1d<double, 3> > >())
//     .def(VariableIndexingPython<Condition, Variable< Vector > >())
//     .def(VariableIndexingPython<Condition, Variable< Matrix > >())
//     .def(SolutionStepVariableIndexingPython<Condition, Variable<int> >())
//     .def(SolutionStepVariableIndexingPython<Condition, Variable<double> >())
//     .def(SolutionStepVariableIndexingPython<Condition, Variable<array_1d<double, 3> > >())
//     .def(SolutionStepVariableIndexingPython<Condition, Variable<vector<double> > >())
//     .def(SolutionStepVariableIndexingPython<Condition, Variable<DenseMatrix<double> > >())


    .def("Initialize", &EntityInitialize<Condition>)
    .def("CalculateMassMatrix", &EntityCalculateMassMatrix<Condition>)
    .def("CalculateDampingMatrix", &EntityCalculateDampingMatrix<Condition>)
    .def("CalculateLocalSystem", &EntityCalculateLocalSystem<Condition>)
    .def("CalculateFirstDerivativesLHS", &EntityCalculateFirstDerivativesLHS<Condition>)
    .def("CalculateSecondDerivativesLHS", &EntityCalculateSecondDerivativesLHS<Condition>)
    .def("CalculateLocalVelocityContribution", &EntityCalculateLocalVelocityContribution<Condition>)
    .def("GetFirstDerivativesVector", &EntityGetFirstDerivativesVector1<Condition>)
    .def("GetFirstDerivativesVector", &EntityGetFirstDerivativesVector2<Condition>)
    .def("GetSecondDerivativesVector", &EntityGetSecondDerivativesVector1<Condition>)
    .def("GetSecondDerivativesVector", &EntityGetSecondDerivativesVector2<Condition>)
    .def("CalculateSensitivityMatrix", &EntityCalculateSensitivityMatrix<Condition, double>)
    .def("CalculateSensitivityMatrix", &EntityCalculateSensitivityMatrix<Condition, array_1d<double,3>>)
    .def("Info", &Condition::Info)
    .def("__str__", PrintObject<Condition>)
    ;

    PointerVectorSetPythonInterface<MeshType::ConditionsContainerType>().CreateInterface(m,"ConditionsArray")
    ;

    py::class_<MeshType, MeshType::Pointer, DataValueContainer, Flags >(m,"Mesh")
    .def_property("Nodes", &MeshType::pNodes,&MeshType::SetNodes)
    .def("NodesArray", &MeshType::NodesArray, py::return_value_policy::reference_internal)
    .def("NumberOfNodes", &MeshType::NumberOfNodes)

    .def_property("Elements", &MeshType::pElements,&MeshType::SetElements)
    .def("ElementsArray", &MeshType::ElementsArray, py::return_value_policy::reference_internal)
    .def("NumberOfElements", &MeshType::NumberOfElements)

    .def_property("Conditions", &MeshType::pConditions,&MeshType::SetConditions)
    .def("ConditionsArray", &MeshType::ConditionsArray, py::return_value_policy::reference_internal)
    .def("NumberOfConditions", &MeshType::NumberOfConditions)

    .def_property("Properties", &MeshType::pProperties,&MeshType::SetProperties)
    .def("PropertiesArray", &MeshType::PropertiesArray, py::return_value_policy::reference_internal)
    .def("NumberOfProperties", &MeshType::NumberOfProperties)

    .def("HasNode", &MeshType::HasNode)
    .def("HasProperties", &MeshType::HasProperties)
    .def("HasElement", &MeshType::HasElement)
    .def("HasCondition", &MeshType::HasCondition)
    .def("__str__", PrintObject<MeshType>)
    ;
}
}  // namespace Python.
} // Namespace Kratos<|MERGE_RESOLUTION|>--- conflicted
+++ resolved
@@ -291,17 +291,11 @@
     dummy.CalculateLumpedMassVector(rMassVector, rCurrentProcessInfo);
 }
 
-<<<<<<< HEAD
-void ElementCalculateFirstDerivativesLHS(Element& dummy,
-                                         Matrix& rLeftHandSideMatrix,
-                                         const ProcessInfo& rCurrentProcessInfo)
-=======
 template<class TEntityType>
 void EntityCalculateFirstDerivativesLHS(
     TEntityType& dummy,
     Matrix& rLeftHandSideMatrix,
     const ProcessInfo& rCurrentProcessInfo)
->>>>>>> 77633dd7
 {
     dummy.CalculateFirstDerivativesLHS(rLeftHandSideMatrix, rCurrentProcessInfo);
 }
@@ -343,58 +337,36 @@
     dummy.CalculateSensitivityMatrix(rDesignVariable,rOutput,rCurrentProcessInfo);
 }
 
-<<<<<<< HEAD
-void ElementGetFirstDerivativesVector1(const Element& dummy,
-        Vector& rOutput)
-=======
 template<class TEntityType>
 void EntityGetFirstDerivativesVector1(
     const TEntityType& dummy,
     Vector& rOutput)
->>>>>>> 77633dd7
 {
     dummy.GetFirstDerivativesVector(rOutput,0);
 }
 
-<<<<<<< HEAD
-void ElementGetFirstDerivativesVector2(const Element& dummy,
-        Vector& rOutput,
-        int step)
-=======
 template<class TEntityType>
 void EntityGetFirstDerivativesVector2(
     const TEntityType& dummy,
     Vector& rOutput,
     int step)
->>>>>>> 77633dd7
 {
     dummy.GetFirstDerivativesVector(rOutput,step);
 }
 
-<<<<<<< HEAD
-void ElementGetSecondDerivativesVector1(const Element& dummy,
-        Vector& rOutput)
-=======
 template<class TEntityType>
 void EntityGetSecondDerivativesVector1(
     const TEntityType& dummy,
     Vector& rOutput)
->>>>>>> 77633dd7
 {
     dummy.GetSecondDerivativesVector(rOutput,0);
 }
 
-<<<<<<< HEAD
-void ElementGetSecondDerivativesVector2(const Element& dummy,
-        Vector& rOutput,
-        int step)
-=======
 template<class TEntityType>
 void EntityGetSecondDerivativesVector2(
     const TEntityType& dummy,
     Vector& rOutput,
     int step)
->>>>>>> 77633dd7
 {
     dummy.GetSecondDerivativesVector(rOutput,step);
 }
@@ -518,21 +490,6 @@
     .def("Calculate", &ElementCalculateInterface<array_1d<double,3> >)
     .def("Calculate", &ElementCalculateInterface<Vector >)
     .def("Calculate", &ElementCalculateInterface<Matrix >)
-<<<<<<< HEAD
-    .def("CalculateMassMatrix", &ElementCalculateMassMatrix)
-    .def("CalculateDampingMatrix", &ElementCalculateDampingMatrix)
-    .def("CalculateLumpedMassVector", &ElementCalculateLumpedMassVector)
-    .def("CalculateLocalSystem", &ElementCalculateLocalSystem1)
-    .def("CalculateFirstDerivativesLHS", &ElementCalculateFirstDerivativesLHS)
-    .def("CalculateSecondDerivativesLHS", &ElementCalculateSecondDerivativesLHS)
-    .def("CalculateLocalVelocityContribution", &ElementCalculateLocalVelocityContribution)
-    .def("GetFirstDerivativesVector", &ElementGetFirstDerivativesVector1)
-    .def("GetFirstDerivativesVector", &ElementGetFirstDerivativesVector2)
-    .def("GetSecondDerivativesVector", &ElementGetSecondDerivativesVector1)
-    .def("GetSecondDerivativesVector", &ElementGetSecondDerivativesVector2)
-    .def("CalculateSensitivityMatrix", &ElementCalculateSensitivityMatrix<double>)
-    .def("CalculateSensitivityMatrix", &ElementCalculateSensitivityMatrix<array_1d<double,3> >)
-=======
     .def("CalculateLumpedMassVector", &ElementCalculateLumpedMassVector)
     .def("CalculateMassMatrix", &EntityCalculateMassMatrix<Element>)
     .def("CalculateDampingMatrix", &EntityCalculateDampingMatrix<Element>)
@@ -546,7 +503,6 @@
     .def("GetSecondDerivativesVector", &EntityGetSecondDerivativesVector2<Element>)
     .def("CalculateSensitivityMatrix", &EntityCalculateSensitivityMatrix<Element, double>)
     .def("CalculateSensitivityMatrix", &EntityCalculateSensitivityMatrix<Element, array_1d<double,3>>)
->>>>>>> 77633dd7
 
 //     .def(VariableIndexingPython<Element, Variable<int> >())
 //     .def(VariableIndexingPython<Element, Variable<double> >())
