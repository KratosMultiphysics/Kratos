--- conflicted
+++ resolved
@@ -185,40 +185,7 @@
         << "Sizes do not match. Size of values vector is: " << values.size() << ". The number of integration points is: "
         << dummy.GetGeometry().IntegrationPointsNumber() << std::endl;
 
-<<<<<<< HEAD
-template< class TObject >
-void SetValuesOnIntegrationPointsDouble( TObject& dummy, const Variable<double>& rVariable, std::vector<double> values,  const ProcessInfo& rCurrentProcessInfo )
-{
-    IntegrationPointsArrayType integration_points = dummy.GetGeometry().IntegrationPoints(
-                dummy.GetIntegrationMethod() );
-
-    if(values.size() != integration_points.size())
-        KRATOS_ERROR << "size of values is : " << values.size() << " while the integration points size is " << integration_points.size() << std::endl;
-
-    dummy.SetValuesOnIntegrationPoints( rVariable, values, rCurrentProcessInfo );
-}
-
-
-template< class TObject >
-pybind11::list GetValuesOnIntegrationPointsArray1d( TObject& dummy,
-        const Variable<array_1d<double,3> >& rVariable, const ProcessInfo& rCurrentProcessInfo )
-{
-    pybind11::list values_list;
-    IntegrationPointsArrayType integration_points = dummy.GetGeometry().IntegrationPoints(
-                dummy.GetIntegrationMethod() );
-    std::vector<array_1d<double,3> > values( integration_points.size() );
-    dummy.CalculateOnIntegrationPoints( rVariable, values, rCurrentProcessInfo );
-    for( unsigned int i=0; i<values.size(); i++ )
-    {
-        pybind11::list integration_point_value;
-        for( int j=0; j<3; j++ )
-            integration_point_value.append( values[i][j] );
-        values_list.append( integration_point_value );
-    }
-    return( values_list );
-=======
     dummy.SetValuesOnIntegrationPoints(rVariable, values, rCurrentProcessInfo);
->>>>>>> c1bc8bcd
 }
 
 template< class TObject >
@@ -247,28 +214,6 @@
         }
     }
     dummy.SetValuesOnIntegrationPoints( rVariable, values, rCurrentProcessInfo );
-<<<<<<< HEAD
-}
-
-template< class TObject >
-pybind11::list GetValuesOnIntegrationPointsVector( TObject& dummy,
-        const Variable<Vector>& rVariable, const ProcessInfo& rCurrentProcessInfo )
-{
-    pybind11::list values_list;
-    IntegrationPointsArrayType integration_points = dummy.GetGeometry().IntegrationPoints(
-                dummy.GetIntegrationMethod() );
-    std::vector<Vector> values( integration_points.size() );
-    dummy.CalculateOnIntegrationPoints( rVariable, values, rCurrentProcessInfo );
-    for( unsigned int i=0; i<values.size(); i++ )
-    {
-        pybind11::list integration_point_value;
-        for( unsigned int j=0; j<values[i].size(); j++ )
-            integration_point_value.append( values[i][j] );
-        values_list.append( integration_point_value );
-    }
-    return( values_list );
-=======
->>>>>>> c1bc8bcd
 }
 
 template< class TObject >
@@ -286,30 +231,6 @@
             KRATOS_ERROR << "expecting a list of vectors";
     }
     dummy.SetValuesOnIntegrationPoints( rVariable, values, rCurrentProcessInfo );
-<<<<<<< HEAD
-}
-
-
-template< class TObject >
-pybind11::list GetValuesOnIntegrationPointsMatrix( TObject& dummy,
-        const Variable<Matrix>& rVariable, const ProcessInfo& rCurrentProcessInfo )
-{
-    pybind11::list values_list;
-    IntegrationPointsArrayType integration_points = dummy.GetGeometry().IntegrationPoints(
-                dummy.GetIntegrationMethod() );
-    std::vector<Matrix> values( integration_points.size() );
-    dummy.CalculateOnIntegrationPoints( rVariable, values, rCurrentProcessInfo );
-    for( unsigned int i=0; i<values.size(); i++ )
-    {
-        pybind11::list integration_point_value;
-        for( unsigned int j=0; j<values[i].size1(); j++ )
-            for( unsigned int k=0; k<values[i].size2(); k++ )
-                integration_point_value.append( values[i](j,k) );
-        values_list.append( integration_point_value );
-    }
-    return( values_list );
-=======
->>>>>>> c1bc8bcd
 }
 
 template< class TDataType >
@@ -528,18 +449,6 @@
     .def("GetNodes", GetNodesFromElement )
     .def("GetIntegrationPoints", GetIntegrationPointsFromElement )
     // CalculateOnIntegrationPoints
-<<<<<<< HEAD
-    .def("CalculateOnIntegrationPoints", CalculateOnIntegrationPointsDouble<Element>)
-    .def("CalculateOnIntegrationPoints", CalculateOnIntegrationPointsArray1d<Element>)
-    .def("CalculateOnIntegrationPoints", CalculateOnIntegrationPointsVector<Element>)
-    .def("CalculateOnIntegrationPoints", CalculateOnIntegrationPointsMatrix<Element>)
-    .def("GetValuesOnIntegrationPoints", GetValuesOnIntegrationPointsBool<Element>)
-    .def("GetValuesOnIntegrationPoints", GetValuesOnIntegrationPointsDouble<Element>)
-    .def("GetValuesOnIntegrationPoints", GetValuesOnIntegrationPointsArray1d<Element>)
-    .def("GetValuesOnIntegrationPoints", GetValuesOnIntegrationPointsVector<Element>)
-    .def("GetValuesOnIntegrationPoints", GetValuesOnIntegrationPointsMatrix<Element>)
-    // SetValuesOnIntegrationPoints
-=======
     .def("CalculateOnIntegrationPoints", CalculateOnIntegrationPoints<Element, int>)
     .def("CalculateOnIntegrationPoints", CalculateOnIntegrationPoints<Element, double>)
     .def("CalculateOnIntegrationPoints", CalculateOnIntegrationPoints<Element, array_1d<double, 3>>)
@@ -549,7 +458,6 @@
     .def("GetValuesOnIntegrationPoints", GetValuesOnIntegrationPoints<Element>)
     // SetValuesOnIntegrationPoints
     .def("SetValuesOnIntegrationPoints", SetValuesOnIntegrationPoints<Element, int>)
->>>>>>> c1bc8bcd
     .def("SetValuesOnIntegrationPoints", SetValuesOnIntegrationPointsVector<Element>)
     .def("SetValuesOnIntegrationPoints", SetValuesOnIntegrationPointsConstitutiveLaw)
     .def("SetValuesOnIntegrationPoints", SetValuesOnIntegrationPoints<Element, double>)
@@ -671,20 +579,6 @@
     .def("CalculateOnIntegrationPoints", CalculateOnIntegrationPoints<Condition, Vector>)
     .def("CalculateOnIntegrationPoints", CalculateOnIntegrationPoints<Condition, Matrix>)
     // GetValuesOnIntegrationPoints
-<<<<<<< HEAD
-    .def("GetValuesOnIntegrationPoints", GetValuesOnIntegrationPointsDouble<Condition>)
-    .def("GetValuesOnIntegrationPoints", GetValuesOnIntegrationPointsArray1d<Condition>)
-    .def("GetValuesOnIntegrationPoints", GetValuesOnIntegrationPointsVector<Condition>)
-    .def("GetValuesOnIntegrationPoints", GetValuesOnIntegrationPointsMatrix<Condition>)
-    // SetValuesOnIntegrationPoints
-    .def("SetValuesOnIntegrationPoints", SetValuesOnIntegrationPointsDouble<Condition>)
-    .def("SetValuesOnIntegrationPoints", SetValuesOnIntegrationPointsVector<Condition>)
-    .def("SetValuesOnIntegrationPoints", SetValuesOnIntegrationPointsArray1d<Condition>)
-    //.def("SetValuesOnIntegrationPoints", SetValuesOnIntegrationPointsConstitutiveLaw)
-    .def("GetNormal",GetNormalFromCondition) // deprecated, to be removed (see warning in function)
-    .def("GetNormal",FastGetNormalFromCondition) // deprecated, to be removed (see warning in function)
-    .def("GetArea",GetAreaFromCondition) // deprecated, to be removed (see warning in function)
-=======
     .def("GetValuesOnIntegrationPoints", GetValuesOnIntegrationPoints<Condition>)
     // SetValuesOnIntegrationPoints
     .def("SetValuesOnIntegrationPoints", SetValuesOnIntegrationPoints<Condition, int>)
@@ -692,7 +586,6 @@
     .def("SetValuesOnIntegrationPoints", SetValuesOnIntegrationPointsVector<Condition>)
     .def("SetValuesOnIntegrationPoints", SetValuesOnIntegrationPointsArray1d<Condition>)
     //.def("SetValuesOnIntegrationPoints", SetValuesOnIntegrationPointsConstitutiveLaw)
->>>>>>> c1bc8bcd
     .def("CalculateSensitivityMatrix", &ConditionCalculateSensitivityMatrix<double>)
     .def("CalculateSensitivityMatrix", &ConditionCalculateSensitivityMatrix<array_1d<double,3> >)
 
