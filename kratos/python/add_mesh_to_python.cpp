--- conflicted
+++ resolved
@@ -207,20 +207,17 @@
 }
 
 template< class TObject >
-<<<<<<< HEAD
-pybind11::list GetValuesOnIntegrationPointsDouble( TObject& dummy,
-=======
-boost::python::list GetValuesOnIntegrationPointsBool( TObject& dummy,
+pybind11::list GetValuesOnIntegrationPointsBool( TObject& dummy,
         const Variable<bool>& rVariable, const ProcessInfo& rCurrentProcessInfo )
 {
-    boost::python::list values_list;
+    pybind11::list values_list;
     IntegrationPointsArrayType integration_points = dummy.GetGeometry().IntegrationPoints(
                 dummy.GetIntegrationMethod() );
     std::vector<bool> values( integration_points.size() );
     dummy.CalculateOnIntegrationPoints( rVariable, values, rCurrentProcessInfo );
     for( unsigned int i=0; i<values.size(); i++ )
     {
-        boost::python::list integration_point_value;
+        pybind11::list integration_point_value;
         integration_point_value.append( bool(values[i]) );
         values_list.append( integration_point_value );
     }
@@ -228,8 +225,7 @@
 }
 
 template< class TObject >
-boost::python::list GetValuesOnIntegrationPointsDouble( TObject& dummy,
->>>>>>> dd7cf599
+pybind11::list GetValuesOnIntegrationPointsDouble( TObject& dummy,
         const Variable<double>& rVariable, const ProcessInfo& rCurrentProcessInfo )
 {
     pybind11::list values_list;
