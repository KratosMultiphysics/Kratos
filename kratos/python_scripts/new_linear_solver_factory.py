--- conflicted
+++ resolved
@@ -4,69 +4,4 @@
 def ConstructSolver(configuration):
     import KratosMultiphysics
     return KratosMultiphysics.LinearSolverFactoryBase().CreateSolver(configuration)
-    
-<<<<<<< HEAD
- 
-=======
-    if(type(configuration) != KratosMultiphysics.Parameters):
-        raise Exception("input is expected to be provided as a Kratos Parameters object")
-    
-    solver_type = configuration["solver_type"].GetString()
-    
-    if configuration.Has("scaling"):
-        scaling = configuration["scaling"].GetBool()
-    else:
-        scaling = False
-        
-    if(solver_type == "CGSolver"):
-        linear_solver = KratosMultiphysics.CGSolver( configuration, ConstructPreconditioner(configuration) )
-    elif(solver_type == "BICGSTABSolver"):
-        linear_solver = KratosMultiphysics.BICGSTABSolver( configuration, ConstructPreconditioner(configuration) )
-    elif(solver_type == "TFQMRSolver"):
-        linear_solver = KratosMultiphysics.TFQMRSolver( configuration, ConstructPreconditioner(configuration) )
-    elif(solver_type == "DeflatedCGSolver"):
-        linear_solver = KratosMultiphysics.DeflatedCGSolver( configuration )
-    elif(solver_type == "MixedUPLinearSolver"):
-        linear_solver = KratosMultiphysics.MixedUPLinearSolver(configuration)
-    elif(solver_type == "SkylineLUFactorizationSolver"):
-        linear_solver = KratosMultiphysics.SkylineLUFactorizationSolver(configuration)
-    elif(solver_type == "complex_skyline_lu_solver"):
-        linear_solver = KratosMultiphysics.ComplexSkylineLUSolver(configuration)
-
-    ################################## following solvers need importing the ExternalSolversApplication
-    elif(solver_type == "GMRESSolver"):
-        import KratosMultiphysics.ExternalSolversApplication
-        linear_solver = KratosMultiphysics.ExternalSolversApplication.GMRESSolver( configuration, ConstructPreconditioner(configuration) )
-    elif(solver_type == "SuperLUSolver" or solver_type=="Super LU" or solver_type=="Super_LU"):
-        import KratosMultiphysics.ExternalSolversApplication
-        linear_solver = KratosMultiphysics.ExternalSolversApplication.SuperLUSolver(configuration)
-    elif(solver_type == "SuperLUIterativeSolver"):
-        import KratosMultiphysics.ExternalSolversApplication
-        linear_solver = KratosMultiphysics.ExternalSolversApplication.SuperLUIterativeSolver(configuration)
-    elif(solver_type == "PastixSolver"):
-        import KratosMultiphysics.ExternalSolversApplication
-        linear_solver = KratosMultiphysics.ExternalSolversApplication.PastixSolver(configuration)
-    elif(solver_type == "AMGCL"):
-        linear_solver = KratosMultiphysics.AMGCLSolver(configuration)
-    elif(solver_type == "AMGCL_NS_Solver"):
-        linear_solver = KratosMultiphysics.AMGCL_NS_Solver(configuration)
-    elif(solver_type == "complex_pastix_solver"):
-        import KratosMultiphysics.ExternalSolversApplication
-        linear_solver = KratosMultiphysics.ExternalSolversApplication.PastixComplexSolver(configuration)
- 
-    ################################## following solvers need importing the MKLSolversApplication
-    elif (solver_type == "ParallelMKLPardisoSolver"):
-        import KratosMultiphysics.MKLSolversApplication
-        linear_solver = KratosMultiphysics.MKLSolversApplication.ParallelMKLPardisoSolver(configuration)
-
-    ###################################### FAILED TO FIND solver_type
-    else:
-        raise Exception("solver type not found. Asking for :" + solver_type)
-
-
-    ###### here decide if a prescaling is to be applied 
-    if(scaling == False):
-        return linear_solver
-    else:
-        return KratosMultiphysics.ScalingSolver(linear_solver, True)
->>>>>>> 970be05c
+    