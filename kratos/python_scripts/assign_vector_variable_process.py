from __future__ import print_function, absolute_import, division #makes KratosMultiphysics backward compatible with python 2.6 and 2.7
# Importing the Kratos Library
import KratosMultiphysics

from math import *

def Factory(settings, Model):
    if not isinstance(settings, KratosMultiphysics.Parameters):
        raise Exception("expected input shall be a Parameters object, encapsulating a json string")
    return AssignVectorVariableProcess(Model, settings["Parameters"])

## All the processes python should be derived from "Process"
class AssignVectorVariableProcess(KratosMultiphysics.Process):
    """This process assigns a given value (vector) to the nodes belonging a certain submodelpart

    Only the member variables listed below should be accessed directly.

    Public member variables:
    Model -- the container of the different model parts.
    settings -- Kratos parameters containing solver settings.
    """

    def __init__(self, Model, settings ):
        """ The default constructor of the class

        Keyword arguments:
        self -- It signifies an instance of a class.
        Model -- the container of the different model parts.
        settings -- Kratos parameters containing solver settings.
        """

        KratosMultiphysics.Process.__init__(self)

        default_settings = KratosMultiphysics.Parameters("""
<<<<<<< HEAD
            {
                "help"            : "This process assigns a given value (vector) to the nodes belonging a certain submodelpart",
                "mesh_id"              : 0,
                "model_part_name"      : "please_specify_model_part_name",
                "variable_name"        : "SPECIFY_VARIABLE_NAME",
                "interval"             : [0.0, 1e30],
                "value"                : [10.0, "3*t", "x+y"],
                "constrained"          : [true,true,true],
                "fill_buffer"     : true,
                "local_axes"           : {}
            }
            """
            )
=======
        {
            "help"                 : "This process assigns a given value (vector) to the nodes belonging a certain submodelpart",
            "mesh_id"              : 0,
            "model_part_name"      : "please_specify_model_part_name",
            "variable_name"        : "SPECIFY_VARIABLE_NAME",
            "interval"             : [0.0, 1e30],
            "value"                : [10.0, "3*t", "x+y"],
            "constrained"          : [true,true,true],
            "local_axes"           : {}
        }
        """
        )
>>>>>>> 22886840
        #example of admissible values for "value" : [10.0, "3*t", "x+y"]

        ## Trick to ensure that if someone sets constrained as a single bool, it is transformed to a vector
        if settings.Has("constrained"):
            if settings["constrained"].IsBool():
                is_fixed = settings["constrained"].GetBool()
                #print("is_fixed = ",is_fixed)
                settings["constrained"] = default_settings["constrained"]
                for i in range(3):
                    settings["constrained"][i].SetBool(is_fixed)

        settings.ValidateAndAssignDefaults(default_settings)

        self.variable = KratosMultiphysics.KratosGlobals.GetVariable(settings["variable_name"].GetString())
        if not isinstance(self.variable, KratosMultiphysics.Array1DVariable3) and not isinstance(self.variable, KratosMultiphysics.VectorVariable):
            msg = "Error in AssignVectorVariableProcess. Variable type of variable : " + settings["variable_name"].GetString() + " is incorrect . Must be a vector or array3"
            raise Exception(msg)

        # We get the corresponding model part
        self.model_part = Model[settings["model_part_name"].GetString()]

        # To know if we will fill the buffer of the solution
        self.fill_buffer = settings["fill_buffer"].GetBool()

        # We initialize the auxiliar list of processes (depending of the components set)
        self.aux_processes = []

        import assign_scalar_variable_process

        # Loop over components X, Y and Z
        for indice,variable in enumerate(["_X", "_Y", "_Z"]):
            if not settings["value"][indice].IsNull():
                i_params = KratosMultiphysics.Parameters("{}")
                i_params.AddValue("model_part_name",settings["model_part_name"])
                i_params.AddValue("mesh_id",settings["mesh_id"])
                i_params.AddEmptyValue("constrained").SetBool(settings["constrained"][indice].GetBool())
                i_params.AddValue("interval",settings["interval"])
                i_params.AddValue("value",settings["value"][indice])
                i_params.AddEmptyValue("variable_name").SetString(settings["variable_name"].GetString() + variable)
                i_params.AddValue("local_axes",settings["local_axes"])
                self.aux_processes.append( assign_scalar_variable_process.AssignScalarVariableProcess(Model, i_params) )

    def ExecuteBeforeSolutionLoop(self):
<<<<<<< HEAD
        # We fill the buffer if necessary (common in fluid problems)
        if (self.fill_buffer is True):
            self.ExecuteInitializeSolutionStep()
=======
        """ This method is executed in before initialize the solution step

        Keyword arguments:
        self -- It signifies an instance of a class.
        """
        self.ExecuteInitializeSolutionStep()
>>>>>>> 22886840

    def ExecuteInitializeSolutionStep(self):
        """ This method is executed in order to initialize the current step

        Keyword arguments:
        self -- It signifies an instance of a class.
        """
        for process in self.aux_processes:
            process.ExecuteInitializeSolutionStep()

    def ExecuteFinalizeSolutionStep(self):
        """ This method is executed in order to finalize the current step

        Keyword arguments:
        self -- It signifies an instance of a class.
        """
        for process in self.aux_processes:
            process.ExecuteFinalizeSolutionStep()<|MERGE_RESOLUTION|>--- conflicted
+++ resolved
@@ -32,21 +32,6 @@
         KratosMultiphysics.Process.__init__(self)
 
         default_settings = KratosMultiphysics.Parameters("""
-<<<<<<< HEAD
-            {
-                "help"            : "This process assigns a given value (vector) to the nodes belonging a certain submodelpart",
-                "mesh_id"              : 0,
-                "model_part_name"      : "please_specify_model_part_name",
-                "variable_name"        : "SPECIFY_VARIABLE_NAME",
-                "interval"             : [0.0, 1e30],
-                "value"                : [10.0, "3*t", "x+y"],
-                "constrained"          : [true,true,true],
-                "fill_buffer"     : true,
-                "local_axes"           : {}
-            }
-            """
-            )
-=======
         {
             "help"                 : "This process assigns a given value (vector) to the nodes belonging a certain submodelpart",
             "mesh_id"              : 0,
@@ -55,11 +40,11 @@
             "interval"             : [0.0, 1e30],
             "value"                : [10.0, "3*t", "x+y"],
             "constrained"          : [true,true,true],
+            "fill_buffer"          : true,
             "local_axes"           : {}
         }
         """
         )
->>>>>>> 22886840
         #example of admissible values for "value" : [10.0, "3*t", "x+y"]
 
         ## Trick to ensure that if someone sets constrained as a single bool, it is transformed to a vector
@@ -103,18 +88,14 @@
                 self.aux_processes.append( assign_scalar_variable_process.AssignScalarVariableProcess(Model, i_params) )
 
     def ExecuteBeforeSolutionLoop(self):
-<<<<<<< HEAD
-        # We fill the buffer if necessary (common in fluid problems)
-        if (self.fill_buffer is True):
-            self.ExecuteInitializeSolutionStep()
-=======
         """ This method is executed in before initialize the solution step
 
         Keyword arguments:
         self -- It signifies an instance of a class.
         """
-        self.ExecuteInitializeSolutionStep()
->>>>>>> 22886840
+        # We fill the buffer if necessary (common in fluid problems)
+        if self.fill_buffer:
+            self.ExecuteInitializeSolutionStep()
 
     def ExecuteInitializeSolutionStep(self):
         """ This method is executed in order to initialize the current step
