from KratosMultiphysics import *

#################33please do not change the following class
class KratosProcessFactory(object):
    def __init__(self, current_model):
        self.current_model = current_model #current_model is a place
        
    def ConstructListOfProcesses( self, process_list ):
        constructed_processes = []
        for i in range(0,process_list.size()):
            item = process_list[i]
            # The kratos_module is the application where the script must be loaded. ex. KratosMultiphysics.StructuralMechanicsApplication
            if(item.Has("kratos_module")):
                kratos_module = __import__(item["kratos_module"].GetString())
            # The python_module is the actual scrpt that must be launch
            if(item.Has("python_module")):
                python_module = __import__(item["python_module"].GetString())                
                p = python_module.Factory(item, self.current_model)
                constructed_processes.append( p )
<<<<<<< HEAD
            elif(item.Has("implemented_in_module")):
                print("************************************************************************")
                print("******** WARNING USING THE OLD INTERFACE *******************************")
                print("****** kratos_module or python_module should be prescribed instead of **")
                print("****** implemented_in_module and implemented_in_file                  **")
                print("****** old interface is deprecated and will be removed                **")
                print("************************************************************************")
                module = __import__(item["implemented_in_module"].GetString())
                interface_file = __import__(item["implemented_in_file"].GetString())
                p = interface_file.Factory(item, self.current_model)
                constructed_processes.append( p )

            #if( "implemented_in_python" in item): #check if implemented in python or in c++
                #if item["implemented_in_python"] == True: #here we treat the case of python implemented processes
                    #kratos_module = __import__(item["kratos_module"])
                    #python_module = __import__(item["python_module"])
                    #p = python_module.Factory(item, self.current_model)
                    #constructed_processes.append( p )
                    
                #else: #here we create c++ processes
                    #kratos_module = __import__(item["kratos_module"])
                    #python_module = __import__(item["python_module"])
                    #p = python_module.Factory(item, self.current_model)
                    #constructed_processes.append( p )
                    
            #else:
                #raise Exception( "process defined by settings ", item, " does not define if implemented in python or in c++")
            
    
=======
            else: # Otherwise an error is thrown
                Logger.PrintWarning("Your list of processes: ", process_list)
                raise NameError("python_module must be defined in your parameters. Check all your processes")
                
                
>>>>>>> 03c44faf
        return constructed_processes
    
    
########## here we generate the common kratos processes --- IMPLEMENTED IN C++ ###################
def Factory(settings, current_model):
    if(settings["process_name"].GetString() == "ApplyConstantScalarValueProcess"):
        model_part = current_model[settings["Parameters"]["model_part_name"].GetString()]
        return ApplyConstantScalarValueProcess(model_part, settings["Parameters"])
        
    elif(settings["process_name"].GetString() == "ApplyConstantVectorValueProcess"):
        model_part = current_model[settings["Parameters"]["model_part_name"].GetString()]
        return ApplyConstantVectorValueProcess(model_part, settings["Parameters"])
        
<<<<<<< HEAD
    raise Exception("process name not found ",)
        #params = settings["parameters"]
        #model_part = current_model.get(  params.get( "model_part_name", "not found!!" ) , "current_model part not found" )
        #mesh_id = int(params["mesh_id"])
        #variable = globals().get( params["variable_name"] ) 
        #value = params["value"]
        #factor = params["factor"]  
        
        #is_fixed_x = params["is_fixed_x"]
        #is_fixed_y = params["is_fixed_y"]
        #is_fixed_z = params["is_fixed_z"]
        
        #options = Flags()
        #options.Set(ApplyConstantVectorValueProcess.X_COMPONENT_FIXED,  is_fixed_x)
        #options.Set(ApplyConstantVectorValueProcess.Y_COMPONENT_FIXED,  is_fixed_y)
        #options.Set(ApplyConstantVectorValueProcess.Z_COMPONENT_FIXED,  is_fixed_z)
            
        #new_process = ApplyConstantVectorValueProcess(model_part, variable, factor, value,mesh_id, options)
        
        #return new_process
=======
    raise Exception("process name not found ",)
>>>>>>> 03c44faf
<|MERGE_RESOLUTION|>--- conflicted
+++ resolved
@@ -17,43 +17,11 @@
                 python_module = __import__(item["python_module"].GetString())                
                 p = python_module.Factory(item, self.current_model)
                 constructed_processes.append( p )
-<<<<<<< HEAD
-            elif(item.Has("implemented_in_module")):
-                print("************************************************************************")
-                print("******** WARNING USING THE OLD INTERFACE *******************************")
-                print("****** kratos_module or python_module should be prescribed instead of **")
-                print("****** implemented_in_module and implemented_in_file                  **")
-                print("****** old interface is deprecated and will be removed                **")
-                print("************************************************************************")
-                module = __import__(item["implemented_in_module"].GetString())
-                interface_file = __import__(item["implemented_in_file"].GetString())
-                p = interface_file.Factory(item, self.current_model)
-                constructed_processes.append( p )
-
-            #if( "implemented_in_python" in item): #check if implemented in python or in c++
-                #if item["implemented_in_python"] == True: #here we treat the case of python implemented processes
-                    #kratos_module = __import__(item["kratos_module"])
-                    #python_module = __import__(item["python_module"])
-                    #p = python_module.Factory(item, self.current_model)
-                    #constructed_processes.append( p )
-                    
-                #else: #here we create c++ processes
-                    #kratos_module = __import__(item["kratos_module"])
-                    #python_module = __import__(item["python_module"])
-                    #p = python_module.Factory(item, self.current_model)
-                    #constructed_processes.append( p )
-                    
-            #else:
-                #raise Exception( "process defined by settings ", item, " does not define if implemented in python or in c++")
-            
-    
-=======
             else: # Otherwise an error is thrown
                 Logger.PrintWarning("Your list of processes: ", process_list)
                 raise NameError("python_module must be defined in your parameters. Check all your processes")
                 
                 
->>>>>>> 03c44faf
         return constructed_processes
     
     
@@ -67,27 +35,4 @@
         model_part = current_model[settings["Parameters"]["model_part_name"].GetString()]
         return ApplyConstantVectorValueProcess(model_part, settings["Parameters"])
         
-<<<<<<< HEAD
-    raise Exception("process name not found ",)
-        #params = settings["parameters"]
-        #model_part = current_model.get(  params.get( "model_part_name", "not found!!" ) , "current_model part not found" )
-        #mesh_id = int(params["mesh_id"])
-        #variable = globals().get( params["variable_name"] ) 
-        #value = params["value"]
-        #factor = params["factor"]  
-        
-        #is_fixed_x = params["is_fixed_x"]
-        #is_fixed_y = params["is_fixed_y"]
-        #is_fixed_z = params["is_fixed_z"]
-        
-        #options = Flags()
-        #options.Set(ApplyConstantVectorValueProcess.X_COMPONENT_FIXED,  is_fixed_x)
-        #options.Set(ApplyConstantVectorValueProcess.Y_COMPONENT_FIXED,  is_fixed_y)
-        #options.Set(ApplyConstantVectorValueProcess.Z_COMPONENT_FIXED,  is_fixed_z)
-            
-        #new_process = ApplyConstantVectorValueProcess(model_part, variable, factor, value,mesh_id, options)
-        
-        #return new_process
-=======
-    raise Exception("process name not found ",)
->>>>>>> 03c44faf
+    raise Exception("process name not found ",)