--- conflicted
+++ resolved
@@ -109,32 +109,7 @@
 
         model_part.GetProperties(prop_id).SetValue(CONSTITUTIVE_LAW, constitutive_law)
         """
-<<<<<<< HEAD
-        splitted = my_string.split(".")
-
-        if(len(splitted) == 0):
-            raise Exception("something wrong. Trying to split the string " + my_string)
-        if(len(splitted) == 1):
-            raise Exception("Please also provide the name of the application of constitutive law " + my_string)
-        if len(splitted) > 3:
-            raise Exception("Something wrong. String " + my_string + " has too many arguments")
-
-        constitutive_law_name = splitted[-1]
-        application_name = splitted[-2]
-
-        if module_name == "KratosMultiphysics":
-            return getattr(KratosMultiphysics, constitutive_law_name)
-        else:
-            application_name = "Kratos" + module_name
-            if application_name not in KratosMultiphysics.KratosGlobals.RequestedApplications:
-                raise ImportError(module_name + " is not imported!")
-            module1 = KratosMultiphysics.KratosGlobals.RequestedApplications[application_name]
-            module2 = sys.modules[application_name]
-
-            return getattr(module2, constitutive_law_name)
-=======
         return self._get_attribute(my_string, KratosMultiphysics.KratosGlobals.GetConstitutiveLaw, "Constitutive Law")
->>>>>>> 84a40ae1
 
     def _AssignPropertyBlock(self, data):
         """Set constitutive law and material properties and assign to elements and conditions.
@@ -181,14 +156,7 @@
         mat = data["Material"]
 
         # Set the CONSTITUTIVE_LAW for the current properties.
-<<<<<<< HEAD
-        if "Variables" in mat["constitutive_law"].keys(): #pass the list of variables when constructing the constitutive law
-           constitutive_law = self._GetConstitutiveLaw( mat["constitutive_law"]["name"].GetString())(mat["constitutive_law"]["Variables"])
-        else:
-           constitutive_law = self._GetConstitutiveLaw( mat["constitutive_law"]["name"].GetString())()
-=======
         constitutive_law = self._GetConstitutiveLaw( mat["constitutive_law"]["name"].GetString() )
->>>>>>> 84a40ae1
 
         prop.SetValue(KratosMultiphysics.CONSTITUTIVE_LAW, constitutive_law)
 
