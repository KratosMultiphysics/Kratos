--- conflicted
+++ resolved
@@ -1,38 +1,34 @@
-import argparse
-import sys
-
-from KratosMultiphysics import mpi, Tester
-
-def main():
-    parser = argparse.ArgumentParser()
-    parser.add_argument(
-        '--using-mpi',
-        action='store_true',
-        help="Force MPI mode if auto-detection fails")
-    parser.add_argument(
-        'match_string',
-        metavar='MATCH-STRING',
-        nargs='?',
-        help="run cases with names matching MATCH-STRING")
-
-    args = parser.parse_args()
-
-    if args.match_string:
-        Tester.SetVerbosity(Tester.Verbosity.TESTS_OUTPUTS)
-        return Tester.RunTestCases(args.match_string)
-    else:
-        Tester.SetVerbosity(Tester.Verbosity.TESTS_LIST)
-<<<<<<< HEAD
-        Tester.RunAllDistributedTestCases()
-=======
-        return Tester.RunTestSuite("KratosMPICoreFastSuite")
->>>>>>> df5565ec
-
-if __name__ == '__main__':
-    try:
-        exit_code = main()
-    except Exception as e:
-        print('[Error]:', e, file=sys.stderr)
-        exit_code = 1
-
+import argparse
+import sys
+
+from KratosMultiphysics import mpi, Tester
+
+def main():
+    parser = argparse.ArgumentParser()
+    parser.add_argument(
+        '--using-mpi',
+        action='store_true',
+        help="Force MPI mode if auto-detection fails")
+    parser.add_argument(
+        'match_string',
+        metavar='MATCH-STRING',
+        nargs='?',
+        help="run cases with names matching MATCH-STRING")
+
+    args = parser.parse_args()
+
+    if args.match_string:
+        Tester.SetVerbosity(Tester.Verbosity.TESTS_OUTPUTS)
+        return Tester.RunTestCases(args.match_string)
+    else:
+        Tester.SetVerbosity(Tester.Verbosity.TESTS_LIST)
+        return Tester.RunAllDistributedTestCases()
+
+if __name__ == '__main__':
+    try:
+        exit_code = main()
+    except Exception as e:
+        print('[Error]:', e, file=sys.stderr)
+        exit_code = 1
+
     sys.exit(exit_code)