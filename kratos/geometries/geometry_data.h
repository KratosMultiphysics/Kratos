//    |  /           |
//    ' /   __| _` | __|  _ \   __|
//    . \  |   (   | |   (   |\__ `
//   _|\_\_|  \__,_|\__|\___/ ____/
//                   Multi-Physics
//
//  License:         BSD License
//                   Kratos default license: kratos/license.txt
//
//  Main authors:    Pooyan Dadvand
//
//

#pragma once

// System includes

// External includes

// Project includes
#include "includes/ublas_interface.h"
#include "integration/integration_point.h"
#include "geometries/geometry_dimension.h"
#include "geometries/geometry_shape_function_container.h"

namespace Kratos
{

///@name Kratos Globals
///@{

///@}
///@name Type Definitions
///@{

///@}
///@name  Enum's
///@{

///@}
///@name  Functions
///@{

///@}
///@name Kratos Classes
///@{

/** GeometryData base class.As a base class GeometryData has all the common
    interface of Kratos' geometries. Also it contains array of
    pointers to its points, reference to shape functions values in
    all integrations points and also local gradients of shape
    functions evaluated in all integrations points.

    @see Geometry
    @see Element
*/

class GeometryData
{
public:
    ///@name  Enum's
    ///@{

    /** Integration methods implemented in geometry. Each geometry
    supposed to have different integration method for
    integrating. These enums are used to refere to each
    different integration methods:

    - GI_GAUSS_1 gaussian integration with order 1.
    - GI_GAUSS_2 gaussian integration with order 2.
    - GI_GAUSS_3 gaussian integration with order 3.
    - GI_GAUSS_4 gaussian integration with order 4.
    - GI_GAUSS_5 gaussian integration with order 5.
    */
    enum class IntegrationMethod {
        GI_GAUSS_1,
        GI_GAUSS_2,
        GI_GAUSS_3,
        GI_GAUSS_4,
        GI_GAUSS_5,
        GI_EXTENDED_GAUSS_1,
        GI_EXTENDED_GAUSS_2,
        GI_EXTENDED_GAUSS_3,
        GI_EXTENDED_GAUSS_4,
        GI_EXTENDED_GAUSS_5,
        GI_LOBATTO_1,
<<<<<<< HEAD
        GI_LOBATTO_2,
        GI_LOBATTO_3,
=======
>>>>>>> 9e9f133f
        NumberOfIntegrationMethods // Note that this entry needs to be always the last to be used as integration methods counter
    };

    enum class KratosGeometryFamily
    {
        Kratos_NoElement,
        Kratos_Point,
        Kratos_Linear,
        Kratos_Triangle,
        Kratos_Quadrilateral,
        Kratos_Tetrahedra,
        Kratos_Hexahedra,
        Kratos_Prism,
        Kratos_Pyramid,
        Kratos_Nurbs,
        Kratos_Brep,
        Kratos_Quadrature_Geometry,
        Kratos_Composite,
        Kratos_generic_family,
        NumberOfGeometryFamilies // Note that this entry needs to be always the last to be used as geometry families counter
    };

    enum class KratosGeometryType
    {
        Kratos_generic_type,
        Kratos_Hexahedra3D20,
        Kratos_Hexahedra3D27,
        Kratos_Hexahedra3D8,
        Kratos_Prism3D15,
        Kratos_Prism3D6,
        Kratos_Pyramid3D13,
        Kratos_Pyramid3D5,
        Kratos_Quadrilateral2D4,
        Kratos_Quadrilateral2D8,
        Kratos_Quadrilateral2D9,
        Kratos_Quadrilateral3D4,
        Kratos_Quadrilateral3D8,
        Kratos_Quadrilateral3D9,
        Kratos_Tetrahedra3D10,
        Kratos_Tetrahedra3D4,
        Kratos_Triangle2D3,
        Kratos_Triangle2D6,
        Kratos_Triangle2D10,
        Kratos_Triangle2D15,
        Kratos_Triangle3D3,
        Kratos_Triangle3D6,
        Kratos_Line2D2,
        Kratos_Line2D3,
        Kratos_Line2D4,
        Kratos_Line2D5,
        Kratos_Line3D2,
        Kratos_Line3D3,
        Kratos_Point2D,
        Kratos_Point3D,
        Kratos_Sphere3D1,
        Kratos_Nurbs_Curve,
        Kratos_Nurbs_Surface,
        Kratos_Nurbs_Volume,
        Kratos_Nurbs_Curve_On_Surface,
        Kratos_Surface_In_Nurbs_Volume,
        Kratos_Brep_Curve,
        Kratos_Brep_Surface,
        Kratos_Brep_Curve_On_Surface,
        Kratos_Quadrature_Point_Geometry,
        Kratos_Coupling_Geometry,
        Kratos_Quadrature_Point_Curve_On_Surface_Geometry,
        Kratos_Quadrature_Point_Surface_In_Volume_Geometry,
        NumberOfGeometryTypes // Note that this entry needs to be always the last to be used as geometry types counter
    };

    /**
     * @enum KratosGeometryOrderType
     * @brief Defines the order of geometries in Kratos.
     * @details This enumeration lists the different polynomial orders that can be used for defining the geometry of elements in Kratos. The geometry order impacts the accuracy and computational cost of simulations.
     * @var KratosGeometryOrderType::Kratos_Zero_Order: Defines a zero-order geometry. This is 0D geometry, aka discrete points, and is the simplest form of geometry.
     * @var KratosGeometryOrderType::Kratos_Linear_Order: Defines a linear geometry. This is the simplest form, with minimal computational cost but lower accuracy.
     * @var KratosGeometryOrderType::Kratos_Quadratic_Order: Defines a quadratic geometry. Offers a balance between computational cost and accuracy.
     * @var KratosGeometryOrderType::Kratos_Cubic_Order: Defines a cubic geometry. Higher computational cost than quadratic, but offers improved accuracy.
     * @var KratosGeometryOrderType::Kratos_Quartic_Order: Defines a quartic geometry. Further increases computational cost and accuracy.
     * @var KratosGeometryOrderType::Kratos_Quintic_Order: Defines a quintic geometry. Represents the highest polynomial order here, with the highest accuracy and computational cost.
     * @var KratosGeometryOrderType::Kratos_Unknown_Order: Used when the geometry order is unknown or not specified. Allows for flexibility in geometry definition.
    */
    enum KratosGeometryOrderType {
        Kratos_Zero_Order,
        Kratos_Linear_Order,
        Kratos_Quadratic_Order,
        Kratos_Cubic_Order,
        Kratos_Quartic_Order,
        Kratos_Quintic_Order,
        Kratos_Unknown_Order
    };

    ///@}
    ///@name Type Definitions
    ///@{

    /// Pointer definition of GeometryData
    KRATOS_CLASS_POINTER_DEFINITION( GeometryData );

    /** Type used for indexing in geometry data class. Unsigned int used for indexing
    point or integration point access methods and also all other
    methods which need point or integration point index.
    */
    using IndexType = std::size_t;

    /** This typed used to return size or dimension in
    geometry data. Dimension, WorkingSpaceDimension, PointsNumber and
    ... return this type as their results.
    */
    using SizeType = std::size_t;

    /** This type used for representing an integration point in
    geometry data. This integration point is a point with an
    additional weight component.
    */
    using IntegrationPointType = IntegrationPoint<3>;

    /** A Vector of IntegrationPointType which used to hold
    integration points related to an integration
    method. IntegrationPoints functions used this type to return
    their results.
    */
    using IntegrationPointsArrayType = GeometryShapeFunctionContainer<IntegrationMethod>::IntegrationPointsArrayType;

    /** A Vector of IntegrationPointsArrayType which used to hold
    integration points related to different integration method
    implemented in geometry.
    */
    using IntegrationPointsContainerType = GeometryShapeFunctionContainer<IntegrationMethod>::IntegrationPointsContainerType;

    /** A third order tensor used as shape functions' values
    container.
    */
    using ShapeFunctionsValuesContainerType = GeometryShapeFunctionContainer<IntegrationMethod>::ShapeFunctionsValuesContainerType;

    /** A fourth order tensor used as shape functions' local
    gradients container in geometry data.
    */
    using ShapeFunctionsLocalGradientsContainerType = GeometryShapeFunctionContainer<IntegrationMethod>::ShapeFunctionsLocalGradientsContainerType;

    /** A third order tensor to hold shape functions'
    gradients. ShapefunctionsLocalGradients function return this
    type as its result.
    */
    using ShapeFunctionsGradientsType = DenseVector<Matrix>;

    using ShapeFunctionsSecondDerivativesType = DenseVector<Matrix>;

    /**
     * fourth order tensor to hold the third order derivatives of the
     * shape functions
     */
    using ShapeFunctionsThirdDerivativesType = DenseVector<DenseVector<Matrix>>;

    ///@}
    ///@name Life Cycle
    ///@{

    /** Complete argument constructor. This constructor gives a
    complete set of arguments to pass all the initial value of
    all the member variables of geometry class. Also it has
    default value for integration variables to make it usefull
    in the case of constructing new geometry without mapping and
    integrating properties.

    @param ThisDimension Dimension of this geometry.

    @param ThisWorkingSpaceDimension Working space dimension. for
    example a triangle 3d is a 2 dimensional shape but can be used
    in 3 dimensional space.

    @param ThisLocalSpaceDimension Local space dimension.
    for example a triangle is a 2 dimensional shape but
    can have 3 dimensional area coordinates l1, l2, l3.

    @param ThisDefaultMethod Default integration method. Its
    default value is gaussian integration with orden one which
    make no deference while in this condition there is no shape
    function database exist and integrating is not possible
    including by default method.

    @param ThisIntegrationPoints All the integration points in
    all methods. This is a Vector of IntegrationPointsArrayType
    and It must have at least four component correspounding to
    four integration method defined now. If there is some
    geometry which don't have all this method implemented
    related points Vector must exist but with zero size. For
    example if a geometry don't have gaussian orden one
    ThisIntegrationPoints[GI_GAUSS_1] must be an empty
    IntegrationPointsArrayType.

    @param ThisShapeFunctionsValues Values of all the shape
    functions evaluated in all integrations points of all
    integration methods. It's a three dimensional array \f$
    F_{ijk} \f$ where i = GI_GAUSS_1,..., GI_GAUSS_4 and j is
    the integration point index and k is the shape function
    index. In the other word component \f$ f_{ijk} \f$ is the
    value of the shape function related to node k evaluated in
    integration point j of i integration method point set. Again
    if there is some integration method unsupported an empty
    Matrix must assigned to related place. For example if a
    geometry don't have gaussian orden four
    ThisShapeFunctionsValues[GI_GAUSS_4] must be an empty
    Matrix.

    @param ThisShapeFunctionsLocalGradients Values of local
    gradients respected to all local coordinates of all the
    shape functions evaluated in all integrations points of all
    integration methods. It's a four dimensional array \f$
    F_{ijkh} \f$ where i = GI_GAUSS_1,..., GI_GAUSS_4 and j is
    the integration point index and k is the shape function
    index and h is local coordinate index. In the other word
    component \f$ f_{ijkh} \f$ is the value of h'th component of
    local gradient of the shape function related to node k
    evaluated in integration point j of i integration method
    point set. Again if there is some integration method
    unsupported an empty ShapeFunctionsGradientsType must
    assigned to related place. For example if a geometry don't
    have gaussian order "2" ThisShapeFunctionsValues[GI_GAUSS_2]
    must be an empty ShapeFunctionsGradientsType.
    */
    GeometryData(GeometryDimension const *pThisGeometryDimension,
        IntegrationMethod ThisDefaultMethod,
        const IntegrationPointsContainerType& ThisIntegrationPoints,
        const ShapeFunctionsValuesContainerType& ThisShapeFunctionsValues,
        const ShapeFunctionsLocalGradientsContainerType& ThisShapeFunctionsLocalGradients)
        : mpGeometryDimension(pThisGeometryDimension)
        , mGeometryShapeFunctionContainer(
                ThisDefaultMethod,
                ThisIntegrationPoints,
                ThisShapeFunctionsValues,
                ThisShapeFunctionsLocalGradients)
    {
    }

    /*
    * Constructor which has a precomputed shape function container.
    * @param pThisGeometryDimension pointer to the dimensional data
    * @param ThisGeometryShapeFunctionContainer including the evaluated
    *        values for the shape functions, it's derivatives and the
    *        integration points.
    */
    GeometryData(GeometryDimension const *pThisGeometryDimension,
        const GeometryShapeFunctionContainer<IntegrationMethod>& ThisGeometryShapeFunctionContainer)
        : mpGeometryDimension(pThisGeometryDimension)
        , mGeometryShapeFunctionContainer(
                ThisGeometryShapeFunctionContainer)
    {
    }

    /// Copy constructor.
    GeometryData( const GeometryData& rOther )
        : mpGeometryDimension( rOther.mpGeometryDimension)
        , mGeometryShapeFunctionContainer( rOther.mGeometryShapeFunctionContainer)
    {
    }

    /// Destructor.
    virtual ~GeometryData() = default;

    ///@}
    ///@name Operators
    ///@{

    /// Assignment operator.
    GeometryData& operator=( const GeometryData& rOther )
    {
        mpGeometryDimension = rOther.mpGeometryDimension;
        mGeometryShapeFunctionContainer = rOther.mGeometryShapeFunctionContainer;

        return *this;
    }

    ///@}
    ///@name GeometryDimension
    ///@{

    void SetGeometryDimension(GeometryDimension const* pGeometryDimension)
    {
        mpGeometryDimension = pGeometryDimension;
    }

    ///@}
    ///@name Geometry Shape Function Container
    ///@{

    /// SetGeometryShapeFunctionContainer updates the GeometryShapeFunctionContainer.
    void SetGeometryShapeFunctionContainer(
        const GeometryShapeFunctionContainer<IntegrationMethod>& rGeometryShapeFunctionContainer)
    {
        mGeometryShapeFunctionContainer = rGeometryShapeFunctionContainer;
    }

    /// Returns the GeometryShapeFunctionContainer.
    const GeometryShapeFunctionContainer<IntegrationMethod>& GetGeometryShapeFunctionContainer() const
    {
        return mGeometryShapeFunctionContainer;
    }

    ///@}
    ///@name Informations
    ///@{

    /** Working space dimension. for example a triangle is a 2
    dimensional shape but can be used in 3 dimensional space.

    @return SizeType, working space dimension of this geometry.
    @see Dimension()
    @see LocalSpaceDimension()
    */
    SizeType WorkingSpaceDimension() const
    {
        return mpGeometryDimension->WorkingSpaceDimension();
    }

    /** Local space dimension. for example a triangle is a 2
    dimensional shape but can have 3 dimensional area
    coordinates l1, l2, l3.

    @return SizeType, local space dimension of this geometry.
    @see Dimension()
    @see WorkingSpaceDimension()
    */
    SizeType LocalSpaceDimension() const
    {
        return mpGeometryDimension->LocalSpaceDimension();
    }


    ///@}
    ///@name Inquiry
    ///@{

    /** This method confirm you if this geometry has a specific
    integration method or not. This method will be usefull to
    control the geometry before intagrating using a specific
    method. In GeometryData class this method controls if the
    integration points vector respecting to this method is empty
    or not.

    @return bool true if this integration method exist and false if this
    method is not imeplemented for this geometry.
    */
    bool HasIntegrationMethod( IntegrationMethod ThisMethod ) const
    {
        return mGeometryShapeFunctionContainer.HasIntegrationMethod(ThisMethod);
    }

    ///@}
    ///@name Integration
    ///@{

    /** Number of integration points for default integration
    method. This method just call IntegrationPointsNumber(enum
    IntegrationMethod ThisMethod) with default integration
    method.

    @return SizeType which is the number of integration points
    for default integrating method.
    */

    IntegrationMethod DefaultIntegrationMethod() const
    {
        return mGeometryShapeFunctionContainer.DefaultIntegrationMethod();
    }

    SizeType IntegrationPointsNumber() const
    {
        return mGeometryShapeFunctionContainer.IntegrationPointsNumber();
    }

    /** Number of integtation points for given integration
    method. This method use integration points data base to
    obtain size of the integration points Vector respected to
    given method.

    @return SizeType which is the number of integration points
    for given integrating method.
    */
    SizeType IntegrationPointsNumber( IntegrationMethod ThisMethod ) const
    {
        return mGeometryShapeFunctionContainer.IntegrationPointsNumber(ThisMethod);
    }


    /** Integtation points for default integration
    method. This method just call IntegrationPoints(enum
    IntegrationMethod ThisMethod) with default integration
    method.

    @return const IntegrationPointsArrayType which is Vector of integration points
    for default integrating method.
    */
    const IntegrationPointsArrayType& IntegrationPoints() const
    {
        return mGeometryShapeFunctionContainer.IntegrationPoints();
    }

    /** Integtation points for given integration
    method. This method use integration points data base to
    obtain integration points Vector respected to
    given method.

    @return const IntegrationPointsArrayType which is Vector of integration points
    for default integrating method.
    */
    const IntegrationPointsArrayType& IntegrationPoints(  IntegrationMethod ThisMethod ) const
    {
        return mGeometryShapeFunctionContainer.IntegrationPoints(ThisMethod);
    }

    ///@}
    ///@name Shape Function
    ///@{

    /** This method gives all shape functions values evaluated in all
    integration points of default integration method. It just
    call ShapeFunctionsValues(enum IntegrationMethod ThisMethod)
    with default integration method.There is no calculation and
    it just give it from shape functions values container.

    \note There is no control if the return matrix is empty or not!

    @return Matrix of values of shape functions \f$ F_{ij} \f$
    where i is the integration point index and j is the shape
    function index. In other word component \f$ f_{ij} \f$ is value
    of the shape function corresponding to node j evaluated in
    integration point i of default integration method.

    @see ShapeFunctionValue
    @see ShapeFunctionsLocalGradients
    @see ShapeFunctionLocalGradient
    */
    const Matrix& ShapeFunctionsValues() const
    {
        return mGeometryShapeFunctionContainer.ShapeFunctionsValues();
    }

    /** This method gives all shape functions values evaluated in all
    integration points of given integration method. There is no
    calculation and it just give it from shape functions values
    container.

    \note There is no control if the return matrix is empty or not!

    @param ThisMethod integration method which shape functions
    evaluated in its integration points.

    @return Matrix of values of shape functions \f$ F_{ij} \f$
    where i is the integration point index and j is the shape
    function index. In other word component \f$ f_{ij} \f$ is value
    of the shape function corresponding to node j evaluated in
    integration point i of given integration method.

    @see ShapeFunctionValue
    @see ShapeFunctionsLocalGradients
    @see ShapeFunctionLocalGradient
    */
    const Matrix& ShapeFunctionsValues(  IntegrationMethod ThisMethod ) const
    {
        return mGeometryShapeFunctionContainer.ShapeFunctionsValues(
            ThisMethod);
    }

    /** This method gives value of given shape function evaluated in
    given integration point of default integration method. It just
    call ShapeFunctionValue(IndexType IntegrationPointIndex,
    IndexType ShapeFunctionIndex, enum IntegrationMethod
    ThisMethod) with default integration method. There is no
    calculation and it just give it from shape functions values
    container if they are existing. Otherwise it gives you error
    which this value is not exist.

    @param IntegrationPointIndex index of integration point
    which shape functions evaluated in it.

    @param ShapeFunctionIndex index of node which correspounding
    shape function evaluated in given integration point.

    @return Value of given shape function in given integration
    point of default integration method.

    @see ShapeFunctionsValues
    @see ShapeFunctionsLocalGradients
    @see ShapeFunctionLocalGradient
    */
    double ShapeFunctionValue( IndexType IntegrationPointIndex, IndexType ShapeFunctionIndex ) const
    {
        return mGeometryShapeFunctionContainer.ShapeFunctionValue(
            IntegrationPointIndex,
            ShapeFunctionIndex);
    }

    /** This method gives value of given shape function evaluated in given
    integration point of given integration method. There is no
    calculation and it just give it from shape functions values
    container if they are existing. Otherwise it gives you error
    which this value is not exist.

    @param IntegrationPointIndex index of integration point
    which shape functions evaluated in it.

    @param ShapeFunctionIndex index of node which correspounding
    shape function evaluated in given integration point.

    @param ThisMethod integration method which shape function
    evaluated in its integration point.

    @return Value of given shape function in given integration
    point of given integration method.

    @see ShapeFunctionsValues
    @see ShapeFunctionsLocalGradients
    @see ShapeFunctionLocalGradient
    */
    double ShapeFunctionValue(
        IndexType IntegrationPointIndex,
        IndexType ShapeFunctionIndex,
        IntegrationMethod ThisMethod ) const
    {
        return mGeometryShapeFunctionContainer.ShapeFunctionValue(
            IntegrationPointIndex, ShapeFunctionIndex, ThisMethod );
    }

    /** This method gives all shape functions gradients evaluated in all
    integration points of default integration method. It just
    call ShapeFunctionsLocalGradients( IntegrationMethod ThisMethod)
    with default integration method. There is no calculation and
    it just give it from shape functions values container.

    \note There is no control if there is any gradient calculated or not!

    @return shape functions' gradients \f$ F_{ijk} \f$ where i
    is the integration point index and j is the shape function
    index and k is local coordinate index. In other word
    component \f$ f_{ijk} \f$ is k'th component of gradient of
    the shape function corresponding to node j evaluated in
    integration point i of default integration method.

    @see ShapeFunctionsValues
    @see ShapeFunctionValue
    @see ShapeFunctionLocalGradient
    */
    const ShapeFunctionsGradientsType& ShapeFunctionsLocalGradients() const
    {
        return mGeometryShapeFunctionContainer.ShapeFunctionsLocalGradients();
    }

    /** This method gives all shape functions gradients evaluated in
    all integration points of given integration method. There is
    no calculation and it just give it from shape functions
    values container.

    \note There is no control if there is any gradient calculated or not!

    @param ThisMethod integration method which shape functions
    gradients evaluated in its integration points.

    @return shape functions' gradients \f$ F_{ijk} \f$ where i
    is the integration point index and j is the shape function
    index and k is local coordinate index. In other word
    component \f$ f_{ijk} \f$ is k'th component of gradient of
    the shape function corresponding to node j evaluated in
    integration point i of given integration method.

    @see ShapeFunctionsValues
    @see ShapeFunctionValue
    @see ShapeFunctionLocalGradient
    */
    const ShapeFunctionsGradientsType& ShapeFunctionsLocalGradients( IntegrationMethod ThisMethod ) const
    {
        return mGeometryShapeFunctionContainer.ShapeFunctionsLocalGradients(ThisMethod);
    }

    /** This method gives gradient of given shape function evaluated in
    given integration point of default integration method. It just
    call ShapeFunctionLocalGradient(IndexType IntegrationPointIndex,
    IndexType ShapeFunctionIndex,  IntegrationMethod
    ThisMethod) with default integration method. There is no
    calculation and it just give it from shape functions values
    container if they are existing. Otherwise it gives you error
    which this value is not exist.

    @param IntegrationPointIndex index of integration point
    which shape function gradient evaluated in it.

    @param ShapeFunctionIndex index of node which correspounding
    shape function gradient evaluated in given integration point.

    @return Gradient of given shape function in given integration
    point of default integration method.

    @see ShapeFunctionsValues
    @see ShapeFunctionValue
    @see ShapeFunctionsLocalGradients
    */
    const Matrix& ShapeFunctionLocalGradient( IndexType IntegrationPointIndex ) const
    {
        return mGeometryShapeFunctionContainer.ShapeFunctionLocalGradient(IntegrationPointIndex);
    }

    /** This method gives gradient of given shape function evaluated
    in given integration point of given integration
    method. There is no calculation and it just give it from
    shape functions values container if they are
    existing. Otherwise it gives you error which this value is
    not exist.

    @param IntegrationPointIndex index of integration point
    which shape function gradient evaluated in it.

    @param ShapeFunctionIndex index of node which correspounding
    shape function gradient evaluated in given integration point.

    @param ThisMethod integration method which shape function gradient
    evaluated in its integration points.

    @return Gradient of given shape function in given integration
    point of given integration method.

    @see ShapeFunctionsValues
    @see ShapeFunctionValue
    @see ShapeFunctionsLocalGradients
    */
    const Matrix& ShapeFunctionLocalGradient( IndexType IntegrationPointIndex,  IntegrationMethod ThisMethod ) const
    {
        return mGeometryShapeFunctionContainer.ShapeFunctionLocalGradient(IntegrationPointIndex, ThisMethod);
    }

    const Matrix& ShapeFunctionLocalGradient( IndexType IntegrationPointIndex, IndexType ShapeFunctionIndex,  IntegrationMethod ThisMethod ) const
    {
        return mGeometryShapeFunctionContainer.ShapeFunctionLocalGradient(IntegrationPointIndex, ThisMethod);
    }

    /*
    * @brief access to the shape function derivatives.
    * @param DerivativeOrderIndex defines the wanted order of the derivative
    * @param IntegrationPointIndex the corresponding contorl point of this geometry
    * @return the shape function or derivative value related to the input parameters
    *         the matrix is structured: (derivative dN_de / dN_du , the corresponding node)
    */
    const Matrix& ShapeFunctionDerivatives(
        IndexType DerivativeOrderIndex,
        IndexType IntegrationPointIndex,
        IntegrationMethod ThisMethod) const
    {
        return mGeometryShapeFunctionContainer.ShapeFunctionDerivatives(
            DerivativeOrderIndex, IntegrationPointIndex, ThisMethod);
    }

    ///@}
    ///@name Input and output
    ///@{

    /// Turn back information as a string.
    virtual std::string Info() const
    {
        return "geometry data";
    }

    /// Print information about this object.
    virtual void PrintInfo( std::ostream& rOStream ) const
    {
        rOStream << "geometry data";
    }

    /// Print object's data.
    virtual void PrintData( std::ostream& rOStream ) const
    {
        rOStream << "    Working space dimension : " << mpGeometryDimension->WorkingSpaceDimension() << std::endl;
        rOStream << "    Local space dimension   : " << mpGeometryDimension->LocalSpaceDimension();
    }

    ///@}
private:
    ///@name Member Variables
    ///@{

    GeometryDimension const* mpGeometryDimension;

    GeometryShapeFunctionContainer<IntegrationMethod> mGeometryShapeFunctionContainer;

    ///@}
    ///@name Serialization
    ///@{

    friend class Serializer;

    virtual void save( Serializer& rSerializer ) const
    {
        rSerializer.save("GeometryDimension", mpGeometryDimension);
        rSerializer.save("GeometryShapeFunctionContainer", mGeometryShapeFunctionContainer);
    }

    virtual void load( Serializer& rSerializer )
    {
        rSerializer.load("GeometryDimension", const_cast<GeometryDimension*>(mpGeometryDimension));
        rSerializer.load("GeometryShapeFunctionContainer", mGeometryShapeFunctionContainer);
    }

    // Private default constructor for serialization
    GeometryData()
    {
    }

    ///@}

}; // Class GeometryData

///@}
///@name Type Definitions
///@{

///@}
///@name Input and output
///@{

/// input stream function
inline std::istream& operator >> ( std::istream& rIStream,
                                   GeometryData& rThis );

/// output stream function
inline std::ostream& operator << ( std::ostream& rOStream,
                                   const GeometryData& rThis )
{
    rThis.PrintInfo( rOStream );
    rOStream << std::endl;
    rThis.PrintData( rOStream );

    return rOStream;
}

///@}

}  // namespace Kratos.<|MERGE_RESOLUTION|>--- conflicted
+++ resolved
@@ -84,11 +84,6 @@
         GI_EXTENDED_GAUSS_4,
         GI_EXTENDED_GAUSS_5,
         GI_LOBATTO_1,
-<<<<<<< HEAD
-        GI_LOBATTO_2,
-        GI_LOBATTO_3,
-=======
->>>>>>> 9e9f133f
         NumberOfIntegrationMethods // Note that this entry needs to be always the last to be used as integration methods counter
     };
 
