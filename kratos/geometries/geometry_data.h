--- conflicted
+++ resolved
@@ -281,11 +281,7 @@
     *        integration points.
     */
     GeometryData(GeometryDimension const *pThisGeometryDimension,
-<<<<<<< HEAD
-        GeometryShapeFunctionContainer<IntegrationMethod> ThisGeometryShapeFunctionContainer)
-=======
         const GeometryShapeFunctionContainer<IntegrationMethod>& ThisGeometryShapeFunctionContainer)
->>>>>>> e222ae2d
         : mpGeometryDimension(pThisGeometryDimension)
         , mGeometryShapeFunctionContainer(
                 ThisGeometryShapeFunctionContainer)
