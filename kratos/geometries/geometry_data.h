//    |  /           |
//    ' /   __| _` | __|  _ \   __|
//    . \  |   (   | |   (   |\__ `
//   _|\_\_|  \__,_|\__|\___/ ____/
//                   Multi-Physics
//
//  License:         BSD License
//                   Kratos default license: kratos/license.txt
//
//  Main authors:    Pooyan Dadvand
//
//

#pragma once

// System includes

// External includes

// Project includes
#include "includes/ublas_interface.h"
#include "integration/integration_point.h"
#include "geometries/geometry_dimension.h"
#include "geometries/geometry_shape_function_container.h"

namespace Kratos
{

///@name Kratos Globals
///@{

///@}
///@name Type Definitions
///@{

///@}
///@name  Enum's
///@{

///@}
///@name  Functions
///@{

///@}
///@name Kratos Classes
///@{

/** GeometryData base class.As a base class GeometryData has all the common
    interface of Kratos' geometries. Also it contains array of
    pointers to its points, reference to shape functions values in
    all integrations points and also local gradients of shape
    functions evaluated in all integrations points.

    @see Geometry
    @see Element
*/

class GeometryData
{
public:
    ///@name  Enum's
    ///@{

    /** Integration methods implemented in geometry. Each geometry
    supposed to have different integration method for
    integrating. These enums are used to refere to each
    different integration methods:

    - GI_GAUSS_1 gaussian integration with order 1.
    - GI_GAUSS_2 gaussian integration with order 2.
    - GI_GAUSS_3 gaussian integration with order 3.
    - GI_GAUSS_4 gaussian integration with order 4.
    - GI_GAUSS_5 gaussian integration with order 5.
    */
    enum class IntegrationMethod {
        GI_GAUSS_1,
        GI_GAUSS_2,
        GI_GAUSS_3,
        GI_GAUSS_4,
        GI_GAUSS_5,
        GI_EXTENDED_GAUSS_1,
        GI_EXTENDED_GAUSS_2,
        GI_EXTENDED_GAUSS_3,
        GI_EXTENDED_GAUSS_4,
        GI_EXTENDED_GAUSS_5,
        GI_LOBATTO_1,
        NumberOfIntegrationMethods // Note that this entry needs to be always the last to be used as integration methods counter
    };

    enum class KratosGeometryFamily
    {
        Kratos_NoElement,
        Kratos_Point,
        Kratos_Linear,
        Kratos_Triangle,
        Kratos_Quadrilateral,
        Kratos_Tetrahedra,
        Kratos_Hexahedra,
        Kratos_Prism,
        Kratos_Pyramid,
        Kratos_Nurbs,
        Kratos_Brep,
        Kratos_Quadrature_Geometry,
        Kratos_Composite,
        Kratos_generic_family,
        NumberOfGeometryFamilies // Note that this entry needs to be always the last to be used as geometry families counter
    };

    enum class KratosGeometryType
    {
        Kratos_generic_type,
        Kratos_Hexahedra3D20,
        Kratos_Hexahedra3D27,
        Kratos_Hexahedra3D8,
        Kratos_Prism3D15,
        Kratos_Prism3D6,
        Kratos_Pyramid3D13,
        Kratos_Pyramid3D5,
        Kratos_Quadrilateral2D4,
        Kratos_Quadrilateral2D8,
        Kratos_Quadrilateral2D9,
        Kratos_Quadrilateral3D4,
        Kratos_Quadrilateral3D8,
        Kratos_Quadrilateral3D9,
        Kratos_Tetrahedra3D10,
        Kratos_Tetrahedra3D4,
        Kratos_Triangle2D3,
        Kratos_Triangle2D6,
        Kratos_Triangle2D10,
        Kratos_Triangle2D15,
        Kratos_Triangle3D3,
        Kratos_Triangle3D6,
        Kratos_Line2D2,
        Kratos_Line2D3,
        Kratos_Line2D4,
        Kratos_Line2D5,
        Kratos_Line3D2,
        Kratos_Line3D3,
        Kratos_Point2D,
        Kratos_Point3D,
        Kratos_Sphere3D1,
        Kratos_Nurbs_Curve,
        Kratos_Nurbs_Surface,
        Kratos_Nurbs_Volume,
        Kratos_Nurbs_Curve_On_Surface,
<<<<<<< HEAD
        Kratos_Surface_In_Nurbs_Volume,
=======
        Kratos_Nurbs_Surface_On_Volume,
>>>>>>> 2b54f09b
        Kratos_Nurbs_Coupling_Geometry_2d,
        Kratos_Brep_Curve,
        Kratos_Brep_Surface,
        Kratos_Brep_Volume,
        Kratos_Brep_Curve_On_Surface,
        Kratos_Brep_Surface_On_Volume,
        Kratos_Quadrature_Point_Geometry,
        Kratos_Coupling_Geometry,
        Kratos_Quadrature_Point_Curve_On_Surface_Geometry,
        Kratos_Quadrature_Point_Surface_In_Volume_Geometry,
        NumberOfGeometryTypes // Note that this entry needs to be always the last to be used as geometry types counter
    };

    /**
     * @enum KratosGeometryOrderType
     * @brief Defines the order of geometries in Kratos.
     * @details This enumeration lists the different polynomial orders that can be used for defining the geometry of elements in Kratos. The geometry order impacts the accuracy and computational cost of simulations.
     * @var KratosGeometryOrderType::Kratos_Zero_Order: Defines a zero-order geometry. This is 0D geometry, aka discrete points, and is the simplest form of geometry.
     * @var KratosGeometryOrderType::Kratos_Linear_Order: Defines a linear geometry. This is the simplest form, with minimal computational cost but lower accuracy.
     * @var KratosGeometryOrderType::Kratos_Quadratic_Order: Defines a quadratic geometry. Offers a balance between computational cost and accuracy.
     * @var KratosGeometryOrderType::Kratos_Cubic_Order: Defines a cubic geometry. Higher computational cost than quadratic, but offers improved accuracy.
     * @var KratosGeometryOrderType::Kratos_Quartic_Order: Defines a quartic geometry. Further increases computational cost and accuracy.
     * @var KratosGeometryOrderType::Kratos_Quintic_Order: Defines a quintic geometry. Represents the highest polynomial order here, with the highest accuracy and computational cost.
     * @var KratosGeometryOrderType::Kratos_Unknown_Order: Used when the geometry order is unknown or not specified. Allows for flexibility in geometry definition.
    */
    enum KratosGeometryOrderType {
        Kratos_Zero_Order,
        Kratos_Linear_Order,
        Kratos_Quadratic_Order,
        Kratos_Cubic_Order,
        Kratos_Quartic_Order,
        Kratos_Quintic_Order,
        Kratos_Unknown_Order
    };

    ///@}
    ///@name Type Definitions
    ///@{

    /// Pointer definition of GeometryData
    KRATOS_CLASS_POINTER_DEFINITION( GeometryData );

    /** Type used for indexing in geometry data class. Unsigned int used for indexing
    point or integration point access methods and also all other
    methods which need point or integration point index.
    */
    using IndexType = std::size_t;

    /** This typed used to return size or dimension in
    geometry data. Dimension, WorkingSpaceDimension, PointsNumber and
    ... return this type as their results.
    */
    using SizeType = std::size_t;

    /** This type used for representing an integration point in
    geometry data. This integration point is a point with an
    additional weight component.
    */
    using IntegrationPointType = IntegrationPoint<3>;

    /** A Vector of IntegrationPointType which used to hold
    integration points related to an integration
    method. IntegrationPoints functions used this type to return
    their results.
    */
    using IntegrationPointsArrayType = GeometryShapeFunctionContainer<IntegrationMethod>::IntegrationPointsArrayType;

    /** A Vector of IntegrationPointsArrayType which used to hold
    integration points related to different integration method
    implemented in geometry.
    */
    using IntegrationPointsContainerType = GeometryShapeFunctionContainer<IntegrationMethod>::IntegrationPointsContainerType;

    /** A third order tensor used as shape functions' values
    container.
    */
    using ShapeFunctionsValuesContainerType = GeometryShapeFunctionContainer<IntegrationMethod>::ShapeFunctionsValuesContainerType;

    /** A fourth order tensor used as shape functions' local
    gradients container in geometry data.
    */
    using ShapeFunctionsLocalGradientsContainerType = GeometryShapeFunctionContainer<IntegrationMethod>::ShapeFunctionsLocalGradientsContainerType;

    /** A third order tensor to hold shape functions'
    gradients. ShapefunctionsLocalGradients function return this
    type as its result.
    */
    using ShapeFunctionsGradientsType = DenseVector<Matrix>;

    using ShapeFunctionsSecondDerivativesType = DenseVector<Matrix>;

    /**
     * fourth order tensor to hold the third order derivatives of the
     * shape functions
     */
    using ShapeFunctionsThirdDerivativesType = DenseVector<DenseVector<Matrix>>;

    ///@}
    ///@name Life Cycle
    ///@{

    /** Complete argument constructor. This constructor gives a
    complete set of arguments to pass all the initial value of
    all the member variables of geometry class. Also it has
    default value for integration variables to make it usefull
    in the case of constructing new geometry without mapping and
    integrating properties.

    @param ThisDimension Dimension of this geometry.

    @param ThisWorkingSpaceDimension Working space dimension. for
    example a triangle 3d is a 2 dimensional shape but can be used
    in 3 dimensional space.

    @param ThisLocalSpaceDimension Local space dimension.
    for example a triangle is a 2 dimensional shape but
    can have 3 dimensional area coordinates l1, l2, l3.

    @param ThisDefaultMethod Default integration method. Its
    default value is gaussian integration with orden one which
    make no deference while in this condition there is no shape
    function database exist and integrating is not possible
    including by default method.

    @param ThisIntegrationPoints All the integration points in
    all methods. This is a Vector of IntegrationPointsArrayType
    and It must have at least four component correspounding to
    four integration method defined now. If there is some
    geometry which don't have all this method implemented
    related points Vector must exist but with zero size. For
    example if a geometry don't have gaussian orden one
    ThisIntegrationPoints[GI_GAUSS_1] must be an empty
    IntegrationPointsArrayType.

    @param ThisShapeFunctionsValues Values of all the shape
    functions evaluated in all integrations points of all
    integration methods. It's a three dimensional array \f$
    F_{ijk} \f$ where i = GI_GAUSS_1,..., GI_GAUSS_4 and j is
    the integration point index and k is the shape function
    index. In the other word component \f$ f_{ijk} \f$ is the
    value of the shape function related to node k evaluated in
    integration point j of i integration method point set. Again
    if there is some integration method unsupported an empty
    Matrix must assigned to related place. For example if a
    geometry don't have gaussian orden four
    ThisShapeFunctionsValues[GI_GAUSS_4] must be an empty
    Matrix.

    @param ThisShapeFunctionsLocalGradients Values of local
    gradients respected to all local coordinates of all the
    shape functions evaluated in all integrations points of all
    integration methods. It's a four dimensional array \f$
    F_{ijkh} \f$ where i = GI_GAUSS_1,..., GI_GAUSS_4 and j is
    the integration point index and k is the shape function
    index and h is local coordinate index. In the other word
    component \f$ f_{ijkh} \f$ is the value of h'th component of
    local gradient of the shape function related to node k
    evaluated in integration point j of i integration method
    point set. Again if there is some integration method
    unsupported an empty ShapeFunctionsGradientsType must
    assigned to related place. For example if a geometry don't
    have gaussian order "2" ThisShapeFunctionsValues[GI_GAUSS_2]
    must be an empty ShapeFunctionsGradientsType.
    */
    GeometryData(GeometryDimension const *pThisGeometryDimension,
        IntegrationMethod ThisDefaultMethod,
        const IntegrationPointsContainerType& ThisIntegrationPoints,
        const ShapeFunctionsValuesContainerType& ThisShapeFunctionsValues,
        const ShapeFunctionsLocalGradientsContainerType& ThisShapeFunctionsLocalGradients)
        : mpGeometryDimension(pThisGeometryDimension)
        , mGeometryShapeFunctionContainer(
                ThisDefaultMethod,
                ThisIntegrationPoints,
                ThisShapeFunctionsValues,
                ThisShapeFunctionsLocalGradients)
    {
    }

    /*
    * Constructor which has a precomputed shape function container.
    * @param pThisGeometryDimension pointer to the dimensional data
    * @param ThisGeometryShapeFunctionContainer including the evaluated
    *        values for the shape functions, it's derivatives and the
    *        integration points.
    */
    GeometryData(GeometryDimension const *pThisGeometryDimension,
        const GeometryShapeFunctionContainer<IntegrationMethod>& ThisGeometryShapeFunctionContainer)
        : mpGeometryDimension(pThisGeometryDimension)
        , mGeometryShapeFunctionContainer(
                ThisGeometryShapeFunctionContainer)
    {
    }

    /// Copy constructor.
    GeometryData( const GeometryData& rOther )
        : mpGeometryDimension( rOther.mpGeometryDimension)
        , mGeometryShapeFunctionContainer( rOther.mGeometryShapeFunctionContainer)
    {
    }

    /// Destructor.
    virtual ~GeometryData() = default;

    ///@}
    ///@name Operators
    ///@{

    /// Assignment operator.
    GeometryData& operator=( const GeometryData& rOther )
    {
        mpGeometryDimension = rOther.mpGeometryDimension;
        mGeometryShapeFunctionContainer = rOther.mGeometryShapeFunctionContainer;

        return *this;
    }

    ///@}
    ///@name GeometryDimension
    ///@{

    void SetGeometryDimension(GeometryDimension const* pGeometryDimension)
    {
        mpGeometryDimension = pGeometryDimension;
    }

    ///@}
    ///@name Geometry Shape Function Container
    ///@{

    /// SetGeometryShapeFunctionContainer updates the GeometryShapeFunctionContainer.
    void SetGeometryShapeFunctionContainer(
        const GeometryShapeFunctionContainer<IntegrationMethod>& rGeometryShapeFunctionContainer)
    {
        mGeometryShapeFunctionContainer = rGeometryShapeFunctionContainer;
    }

    /// Returns the GeometryShapeFunctionContainer.
    const GeometryShapeFunctionContainer<IntegrationMethod>& GetGeometryShapeFunctionContainer() const
    {
        return mGeometryShapeFunctionContainer;
    }

    ///@}
    ///@name Informations
    ///@{

    /** Working space dimension. for example a triangle is a 2
    dimensional shape but can be used in 3 dimensional space.

    @return SizeType, working space dimension of this geometry.
    @see Dimension()
    @see LocalSpaceDimension()
    */
    SizeType WorkingSpaceDimension() const
    {
        return mpGeometryDimension->WorkingSpaceDimension();
    }

    /** Local space dimension. for example a triangle is a 2
    dimensional shape but can have 3 dimensional area
    coordinates l1, l2, l3.

    @return SizeType, local space dimension of this geometry.
    @see Dimension()
    @see WorkingSpaceDimension()
    */
    SizeType LocalSpaceDimension() const
    {
        return mpGeometryDimension->LocalSpaceDimension();
    }


    ///@}
    ///@name Inquiry
    ///@{

    /** This method confirm you if this geometry has a specific
    integration method or not. This method will be usefull to
    control the geometry before intagrating using a specific
    method. In GeometryData class this method controls if the
    integration points vector respecting to this method is empty
    or not.

    @return bool true if this integration method exist and false if this
    method is not imeplemented for this geometry.
    */
    bool HasIntegrationMethod( IntegrationMethod ThisMethod ) const
    {
        return mGeometryShapeFunctionContainer.HasIntegrationMethod(ThisMethod);
    }

    ///@}
    ///@name Integration
    ///@{

    /** Number of integration points for default integration
    method. This method just call IntegrationPointsNumber(enum
    IntegrationMethod ThisMethod) with default integration
    method.

    @return SizeType which is the number of integration points
    for default integrating method.
    */

    IntegrationMethod DefaultIntegrationMethod() const
    {
        return mGeometryShapeFunctionContainer.DefaultIntegrationMethod();
    }

    SizeType IntegrationPointsNumber() const
    {
        return mGeometryShapeFunctionContainer.IntegrationPointsNumber();
    }

    /** Number of integtation points for given integration
    method. This method use integration points data base to
    obtain size of the integration points Vector respected to
    given method.

    @return SizeType which is the number of integration points
    for given integrating method.
    */
    SizeType IntegrationPointsNumber( IntegrationMethod ThisMethod ) const
    {
        return mGeometryShapeFunctionContainer.IntegrationPointsNumber(ThisMethod);
    }


    /** Integtation points for default integration
    method. This method just call IntegrationPoints(enum
    IntegrationMethod ThisMethod) with default integration
    method.

    @return const IntegrationPointsArrayType which is Vector of integration points
    for default integrating method.
    */
    const IntegrationPointsArrayType& IntegrationPoints() const
    {
        return mGeometryShapeFunctionContainer.IntegrationPoints();
    }

    /** Integtation points for given integration
    method. This method use integration points data base to
    obtain integration points Vector respected to
    given method.

    @return const IntegrationPointsArrayType which is Vector of integration points
    for default integrating method.
    */
    const IntegrationPointsArrayType& IntegrationPoints(  IntegrationMethod ThisMethod ) const
    {
        return mGeometryShapeFunctionContainer.IntegrationPoints(ThisMethod);
    }

    ///@}
    ///@name Shape Function
    ///@{

    /** This method gives all shape functions values evaluated in all
    integration points of default integration method. It just
    call ShapeFunctionsValues(enum IntegrationMethod ThisMethod)
    with default integration method.There is no calculation and
    it just give it from shape functions values container.

    \note There is no control if the return matrix is empty or not!

    @return Matrix of values of shape functions \f$ F_{ij} \f$
    where i is the integration point index and j is the shape
    function index. In other word component \f$ f_{ij} \f$ is value
    of the shape function corresponding to node j evaluated in
    integration point i of default integration method.

    @see ShapeFunctionValue
    @see ShapeFunctionsLocalGradients
    @see ShapeFunctionLocalGradient
    */
    const Matrix& ShapeFunctionsValues() const
    {
        return mGeometryShapeFunctionContainer.ShapeFunctionsValues();
    }

    /** This method gives all shape functions values evaluated in all
    integration points of given integration method. There is no
    calculation and it just give it from shape functions values
    container.

    \note There is no control if the return matrix is empty or not!

    @param ThisMethod integration method which shape functions
    evaluated in its integration points.

    @return Matrix of values of shape functions \f$ F_{ij} \f$
    where i is the integration point index and j is the shape
    function index. In other word component \f$ f_{ij} \f$ is value
    of the shape function corresponding to node j evaluated in
    integration point i of given integration method.

    @see ShapeFunctionValue
    @see ShapeFunctionsLocalGradients
    @see ShapeFunctionLocalGradient
    */
    const Matrix& ShapeFunctionsValues(  IntegrationMethod ThisMethod ) const
    {
        return mGeometryShapeFunctionContainer.ShapeFunctionsValues(
            ThisMethod);
    }

    /** This method gives value of given shape function evaluated in
    given integration point of default integration method. It just
    call ShapeFunctionValue(IndexType IntegrationPointIndex,
    IndexType ShapeFunctionIndex, enum IntegrationMethod
    ThisMethod) with default integration method. There is no
    calculation and it just give it from shape functions values
    container if they are existing. Otherwise it gives you error
    which this value is not exist.

    @param IntegrationPointIndex index of integration point
    which shape functions evaluated in it.

    @param ShapeFunctionIndex index of node which correspounding
    shape function evaluated in given integration point.

    @return Value of given shape function in given integration
    point of default integration method.

    @see ShapeFunctionsValues
    @see ShapeFunctionsLocalGradients
    @see ShapeFunctionLocalGradient
    */
    double ShapeFunctionValue( IndexType IntegrationPointIndex, IndexType ShapeFunctionIndex ) const
    {
        return mGeometryShapeFunctionContainer.ShapeFunctionValue(
            IntegrationPointIndex,
            ShapeFunctionIndex);
    }

    /** This method gives value of given shape function evaluated in given
    integration point of given integration method. There is no
    calculation and it just give it from shape functions values
    container if they are existing. Otherwise it gives you error
    which this value is not exist.

    @param IntegrationPointIndex index of integration point
    which shape functions evaluated in it.

    @param ShapeFunctionIndex index of node which correspounding
    shape function evaluated in given integration point.

    @param ThisMethod integration method which shape function
    evaluated in its integration point.

    @return Value of given shape function in given integration
    point of given integration method.

    @see ShapeFunctionsValues
    @see ShapeFunctionsLocalGradients
    @see ShapeFunctionLocalGradient
    */
    double ShapeFunctionValue(
        IndexType IntegrationPointIndex,
        IndexType ShapeFunctionIndex,
        IntegrationMethod ThisMethod ) const
    {
        return mGeometryShapeFunctionContainer.ShapeFunctionValue(
            IntegrationPointIndex, ShapeFunctionIndex, ThisMethod );
    }

    /** This method gives all shape functions gradients evaluated in all
    integration points of default integration method. It just
    call ShapeFunctionsLocalGradients( IntegrationMethod ThisMethod)
    with default integration method. There is no calculation and
    it just give it from shape functions values container.

    \note There is no control if there is any gradient calculated or not!

    @return shape functions' gradients \f$ F_{ijk} \f$ where i
    is the integration point index and j is the shape function
    index and k is local coordinate index. In other word
    component \f$ f_{ijk} \f$ is k'th component of gradient of
    the shape function corresponding to node j evaluated in
    integration point i of default integration method.

    @see ShapeFunctionsValues
    @see ShapeFunctionValue
    @see ShapeFunctionLocalGradient
    */
    const ShapeFunctionsGradientsType& ShapeFunctionsLocalGradients() const
    {
        return mGeometryShapeFunctionContainer.ShapeFunctionsLocalGradients();
    }

    /** This method gives all shape functions gradients evaluated in
    all integration points of given integration method. There is
    no calculation and it just give it from shape functions
    values container.

    \note There is no control if there is any gradient calculated or not!

    @param ThisMethod integration method which shape functions
    gradients evaluated in its integration points.

    @return shape functions' gradients \f$ F_{ijk} \f$ where i
    is the integration point index and j is the shape function
    index and k is local coordinate index. In other word
    component \f$ f_{ijk} \f$ is k'th component of gradient of
    the shape function corresponding to node j evaluated in
    integration point i of given integration method.

    @see ShapeFunctionsValues
    @see ShapeFunctionValue
    @see ShapeFunctionLocalGradient
    */
    const ShapeFunctionsGradientsType& ShapeFunctionsLocalGradients( IntegrationMethod ThisMethod ) const
    {
        return mGeometryShapeFunctionContainer.ShapeFunctionsLocalGradients(ThisMethod);
    }

    /** This method gives gradient of given shape function evaluated in
    given integration point of default integration method. It just
    call ShapeFunctionLocalGradient(IndexType IntegrationPointIndex,
    IndexType ShapeFunctionIndex,  IntegrationMethod
    ThisMethod) with default integration method. There is no
    calculation and it just give it from shape functions values
    container if they are existing. Otherwise it gives you error
    which this value is not exist.

    @param IntegrationPointIndex index of integration point
    which shape function gradient evaluated in it.

    @param ShapeFunctionIndex index of node which correspounding
    shape function gradient evaluated in given integration point.

    @return Gradient of given shape function in given integration
    point of default integration method.

    @see ShapeFunctionsValues
    @see ShapeFunctionValue
    @see ShapeFunctionsLocalGradients
    */
    const Matrix& ShapeFunctionLocalGradient( IndexType IntegrationPointIndex ) const
    {
        return mGeometryShapeFunctionContainer.ShapeFunctionLocalGradient(IntegrationPointIndex);
    }

    /** This method gives gradient of given shape function evaluated
    in given integration point of given integration
    method. There is no calculation and it just give it from
    shape functions values container if they are
    existing. Otherwise it gives you error which this value is
    not exist.

    @param IntegrationPointIndex index of integration point
    which shape function gradient evaluated in it.

    @param ShapeFunctionIndex index of node which correspounding
    shape function gradient evaluated in given integration point.

    @param ThisMethod integration method which shape function gradient
    evaluated in its integration points.

    @return Gradient of given shape function in given integration
    point of given integration method.

    @see ShapeFunctionsValues
    @see ShapeFunctionValue
    @see ShapeFunctionsLocalGradients
    */
    const Matrix& ShapeFunctionLocalGradient( IndexType IntegrationPointIndex,  IntegrationMethod ThisMethod ) const
    {
        return mGeometryShapeFunctionContainer.ShapeFunctionLocalGradient(IntegrationPointIndex, ThisMethod);
    }

    const Matrix& ShapeFunctionLocalGradient( IndexType IntegrationPointIndex, IndexType ShapeFunctionIndex,  IntegrationMethod ThisMethod ) const
    {
        return mGeometryShapeFunctionContainer.ShapeFunctionLocalGradient(IntegrationPointIndex, ThisMethod);
    }

    /*
    * @brief access to the shape function derivatives.
    * @param DerivativeOrderIndex defines the wanted order of the derivative
    * @param IntegrationPointIndex the corresponding contorl point of this geometry
    * @return the shape function or derivative value related to the input parameters
    *         the matrix is structured: (derivative dN_de / dN_du , the corresponding node)
    */
    const Matrix& ShapeFunctionDerivatives(
        IndexType DerivativeOrderIndex,
        IndexType IntegrationPointIndex,
        IntegrationMethod ThisMethod) const
    {
        return mGeometryShapeFunctionContainer.ShapeFunctionDerivatives(
            DerivativeOrderIndex, IntegrationPointIndex, ThisMethod);
    }

    ///@}
    ///@name Input and output
    ///@{

    /// Turn back information as a string.
    virtual std::string Info() const
    {
        return "geometry data";
    }

    /// Print information about this object.
    virtual void PrintInfo( std::ostream& rOStream ) const
    {
        rOStream << "geometry data";
    }

    /// Print object's data.
    virtual void PrintData( std::ostream& rOStream ) const
    {
        rOStream << "    Working space dimension : " << mpGeometryDimension->WorkingSpaceDimension() << std::endl;
        rOStream << "    Local space dimension   : " << mpGeometryDimension->LocalSpaceDimension();
    }

    ///@}
private:
    ///@name Member Variables
    ///@{

    GeometryDimension const* mpGeometryDimension;

    GeometryShapeFunctionContainer<IntegrationMethod> mGeometryShapeFunctionContainer;

    ///@}
    ///@name Serialization
    ///@{

    friend class Serializer;

    virtual void save( Serializer& rSerializer ) const
    {
        rSerializer.save("GeometryDimension", mpGeometryDimension);
        rSerializer.save("GeometryShapeFunctionContainer", mGeometryShapeFunctionContainer);
    }

    virtual void load( Serializer& rSerializer )
    {
        rSerializer.load("GeometryDimension", const_cast<GeometryDimension*>(mpGeometryDimension));
        rSerializer.load("GeometryShapeFunctionContainer", mGeometryShapeFunctionContainer);
    }

    // Private default constructor for serialization
    GeometryData()
    {
    }

    ///@}

}; // Class GeometryData

///@}
///@name Type Definitions
///@{

///@}
///@name Input and output
///@{

/// input stream function
inline std::istream& operator >> ( std::istream& rIStream,
                                   GeometryData& rThis );

/// output stream function
inline std::ostream& operator << ( std::ostream& rOStream,
                                   const GeometryData& rThis )
{
    rThis.PrintInfo( rOStream );
    rOStream << std::endl;
    rThis.PrintData( rOStream );

    return rOStream;
}

///@}

}  // namespace Kratos.<|MERGE_RESOLUTION|>--- conflicted
+++ resolved
@@ -143,11 +143,7 @@
         Kratos_Nurbs_Surface,
         Kratos_Nurbs_Volume,
         Kratos_Nurbs_Curve_On_Surface,
-<<<<<<< HEAD
         Kratos_Surface_In_Nurbs_Volume,
-=======
-        Kratos_Nurbs_Surface_On_Volume,
->>>>>>> 2b54f09b
         Kratos_Nurbs_Coupling_Geometry_2d,
         Kratos_Brep_Curve,
         Kratos_Brep_Surface,
