//    |  /           |
//    ' /   __| _` | __|  _ \   __|
//    . \  |   (   | |   (   |\__ `
//   _|\_\_|  \__,_|\__|\___/ ____/
//                   Multi-Physics
//
//  License:		 BSD License
//					 Kratos default license: kratos/license.txt
//
//  Main authors:    Riccardo Rossi
//                   Janosch Stascheit
//                   Felix Nagel
//  contributors:    Hoang Giang Bui
//                   Josep Maria Carbonell
//

<<<<<<< HEAD
#pragma once
=======
#pragma once 
>>>>>>> e4fcb60e

// System includes

// External includes

// Project includes
#include "geometries/geometry.h"
#include "integration/line_gauss_legendre_integration_points.h"
#include "integration/line_collocation_integration_points.h"
#include "utilities/intersection_utilities.h"

namespace Kratos
{

///@name Kratos Globals
///@{

///@}
///@name Type Definitions
///@{

///@}
///@name  Enum's
///@{

///@}
///@name  Functions
///@{

///@}
///@name Kratos Classes
///@{

/**
 * @class Line3D2
 * @ingroup KratosCore
 * @brief An two node 3D line geometry with linear shape functions
 * @details The node ordering corresponds with:
 *      0----------1 --> u
 * @author Riccardo Rossi
 * @author Janosch Stascheit
 * @author Felix Nagel
 */
template<class TPointType>

class Line3D2 : public Geometry<TPointType>
{

public:
    ///@}
    ///@name Type Definitions
    ///@{

    /// Geometry as base class.
    typedef Geometry<TPointType> BaseType;
    using Geometry<TPointType>::ShapeFunctionsValues;

    /// Pointer definition of Line3D2
    KRATOS_CLASS_POINTER_DEFINITION( Line3D2 );

    /// Type of edge geometry
    typedef Line3D2<TPointType> EdgeType;

    /** Integration methods implemented in geometry.
    */
    typedef GeometryData::IntegrationMethod IntegrationMethod;

    /** A Vector of counted pointers to Geometries. Used for
    returning edges of the geometry.
     */
    typedef typename BaseType::GeometriesArrayType GeometriesArrayType;

    /** Redefinition of template parameter TPointType.
     */
    typedef TPointType PointType;

    /** Type used for indexing in geometry class.std::size_t used for indexing
    point or integration point access methods and also all other
    methods which need point or integration point index.
    */
    typedef typename BaseType::IndexType IndexType;


    /** This typed used to return size or dimension in
    geometry. Dimension, WorkingDimension, PointsNumber and
    ... return this type as their results.
    */
    typedef typename BaseType::SizeType SizeType;

    /** Array of counted pointers to point. This type used to hold
    geometry's points.
    */
    typedef  typename BaseType::PointsArrayType PointsArrayType;

    /** This type used for representing an integration point in
    geometry. This integration point is a point with an
    additional weight component.
    */
    typedef typename BaseType::IntegrationPointType IntegrationPointType;

    /** A Vector of IntegrationPointType which used to hold
    integration points related to an integration
    method. IntegrationPoints functions used this type to return
    their results.
    */
    typedef typename BaseType::IntegrationPointsArrayType IntegrationPointsArrayType;

    /** A Vector of IntegrationPointsArrayType which used to hold
    integration points related to different integration method
    implemented in geometry.
    */
    typedef typename BaseType::IntegrationPointsContainerType IntegrationPointsContainerType;

    /** A third order tensor used as shape functions' values
    continer.
    */
    typedef typename BaseType::ShapeFunctionsValuesContainerType ShapeFunctionsValuesContainerType;

    /** A fourth order tensor used as shape functions' local
    gradients container in geometry.
    */
    typedef typename BaseType::ShapeFunctionsLocalGradientsContainerType ShapeFunctionsLocalGradientsContainerType;

    /** A third order tensor to hold jacobian matrices evaluated at
    integration points. Jacobian and InverseOfJacobian functions
    return this type as their result.
    */
    typedef typename BaseType::JacobiansType JacobiansType;

    /** A third order tensor to hold shape functions' local
    gradients. ShapefunctionsLocalGradients function return this
    type as its result.
    */
    typedef typename BaseType::ShapeFunctionsGradientsType ShapeFunctionsGradientsType;

    /** Type of the normal vector used for normal to edges in geomety.
     */
    typedef typename BaseType::NormalType NormalType;

    /**
     * Type of coordinates array
     */
    typedef typename BaseType::CoordinatesArrayType CoordinatesArrayType;

    ///@}
    ///@name Life Cycle
    ///@{

//     Line3D2( const PointType& FirstPoint, const PointType& SecondPoint )
//         : BaseType( PointsArrayType(), &msGeometryData )
//     {
//         this->Points().push_back( typename PointType::Pointer( new PointType( FirstPoint ) ) );
//         this->Points().push_back( typename PointType::Pointer( new PointType( SecondPoint ) ) );
// //         BaseType::Points().push_back( typename PointType::Pointer( new PointType( FirstPoint ) ) );
// //         BaseType::Points().push_back( typename PointType::Pointer( new PointType( SecondPoint ) ) );
//     }

    Line3D2( typename PointType::Pointer pFirstPoint, typename PointType::Pointer pSecondPoint )
        : BaseType( PointsArrayType(), &msGeometryData )
    {
        BaseType::Points().push_back( pFirstPoint );
        BaseType::Points().push_back( pSecondPoint );
    }

    explicit Line3D2( const PointsArrayType& ThisPoints )
        : BaseType( ThisPoints, &msGeometryData )
    {
        if ( BaseType::PointsNumber() != 2 )
            KRATOS_ERROR << "Invalid points number. Expected 2, given " << BaseType::PointsNumber() << std::endl;
    }

    /// Constructor with Geometry Id
    explicit Line3D2(
        const IndexType GeometryId,
        const PointsArrayType& ThisPoints
    ) : BaseType(GeometryId, ThisPoints, &msGeometryData)
    {
        KRATOS_ERROR_IF( this->PointsNumber() != 2 ) << "Invalid points number. Expected 2, given " << this->PointsNumber() << std::endl;
    }

    /// Constructor with Geometry Name
    explicit Line3D2(
        const std::string& rGeometryName,
        const PointsArrayType& rThisPoints
    ) : BaseType(rGeometryName, rThisPoints, &msGeometryData)
    {
        KRATOS_ERROR_IF(this->PointsNumber() != 2) << "Invalid points number. Expected 2, given " << this->PointsNumber() << std::endl;
    }

    /** Copy constructor.
    Construct this geometry as a copy of given geometry.

    @note This copy constructor don't copy the points and new
    geometry shares points with given source geometry. It's
    obvious that any change to this new geometry's point affect
    source geometry's points too.
    */
    Line3D2( Line3D2 const& rOther )
        : BaseType( rOther )
    {
    }


    /** Copy constructor from a geometry with other point type.
    Construct this geometry as a copy of given geometry which
    has different type of points. The given goemetry's
    TOtherPointType* must be implicity convertible to this
    geometry PointType.

    @note This copy constructor don't copy the points and new
    geometry shares points with given source geometry. It's
    obvious that any change to this new geometry's point affect
    source geometry's points too.
    */
    template<class TOtherPointType> explicit Line3D2( Line3D2<TOtherPointType> const& rOther )
        : BaseType( rOther )
    {
    }

    /// Destructor. Do nothing!!!
    ~Line3D2() override {}

    GeometryData::KratosGeometryFamily GetGeometryFamily() const override
    {
        return GeometryData::KratosGeometryFamily::Kratos_Linear;
    }

    GeometryData::KratosGeometryType GetGeometryType() const override
    {
        return GeometryData::KratosGeometryType::Kratos_Line3D2;
    }

    ///@}
    ///@name Operators
    ///@{

    /** Assignment operator.

    @note This operator don't copy the points and this
    geometry shares points with given source geometry. It's
    obvious that any change to this geometry's point affect
    source geometry's points too.

    @see Clone
    @see ClonePoints
    */
    Line3D2& operator=( const Line3D2& rOther )
    {
        BaseType::operator=( rOther );

        return *this;
    }

    /** Assignment operator for geometries with different point type.

    @note This operator don't copy the points and this
    geometry shares points with given source geometry. It's
    obvious that any change to this geometry's point affect
    source geometry's points too.

    @see Clone
    @see ClonePoints
    */
    template<class TOtherPointType>
    Line3D2& operator=( Line3D2<TOtherPointType> const & rOther )
    {
        BaseType::operator=( rOther );

        return *this;
    }

    ///@}
    ///@name Operations
    ///@{

    /**
     * @brief Creates a new geometry pointer
     * @param NewGeometryId the ID of the new geometry
     * @param rThisPoints the nodes of the new geometry
     * @return Pointer to the new geometry
     */
    typename BaseType::Pointer Create(
        const IndexType NewGeometryId,
        PointsArrayType const& rThisPoints
        ) const override
    {
        return typename BaseType::Pointer( new Line3D2( NewGeometryId, rThisPoints ) );
    }

    /**
     * @brief Creates a new geometry pointer
     * @param NewGeometryId the ID of the new geometry
     * @param rGeometry reference to an existing geometry
     * @return Pointer to the new geometry
     */
    typename BaseType::Pointer Create(
        const IndexType NewGeometryId,
        const BaseType& rGeometry
    ) const override
    {
        auto p_geometry = typename BaseType::Pointer( new Line3D2( NewGeometryId, rGeometry.Points() ) );
        p_geometry->SetData(rGeometry.GetData());
        return p_geometry;
    }

    /**
     * @brief Lumping factors for the calculation of the lumped mass matrix
     * @param rResult Vector containing the lumping factors
     * @param LumpingMethod The lumping method considered. The three methods available are:
     *      - The row sum method
     *      - Diagonal scaling
     *      - Evaluation of M using a quadrature involving only the nodal points and thus automatically yielding a diagonal matrix for standard element shape function
     */
    Vector& LumpingFactors(
        Vector& rResult,
        const typename BaseType::LumpingMethods LumpingMethod = BaseType::LumpingMethods::ROW_SUM
        )  const override
    {
	if(rResult.size() != 2)
           rResult.resize( 2, false );
        rResult[0] = 0.5;
        rResult[1] = 0.5;
        return rResult;
    }

    ///@}
    ///@name Informations
    ///@{

    /** This method calculate and return Length or charactereistic
    length of this geometry depending to it's dimension. For one
    dimensional geometry for example Line it returns length of it
    and for the other geometries it gives Characteristic length
    otherwise.

    @return double value contains length or Characteristic
    length
    @see Area()
    @see Volume()
    @see DomainSize()
    */
    double Length() const override
    {
        const TPointType& point0 = BaseType::GetPoint(0);
        const TPointType& point1 = BaseType::GetPoint(1);
        const double lx = point0.X() - point1.X();
        const double ly = point0.Y() - point1.Y();
        const double lz = point0.Z() - point1.Z();

        const double length = lx * lx + ly * ly + lz * lz;

        return std::sqrt( length );
    }

    /** This method calculate and return area or surface area of
    this geometry depending to it's dimension. For one dimensional
    geometry it returns length, for two dimensional it gives area
    and for three dimensional geometries it gives surface area.

    @return double value contains area or surface
    area.
    @see Length()
    @see Volume()
    @see DomainSize()
    */
    double Area() const override
    {
        return Length();
    }


    /** This method calculate and return length, area or volume of
    this geometry depending to it's dimension. For one dimensional
    geometry it returns its length, for two dimensional it gives area
    and for three dimensional geometries it gives its volume.

    @return double value contains length, area or volume.
    @see Length()
    @see Area()
    @see Volume()
    */
    double DomainSize() const override
    {
        return Length();
    }


    ///@}
    ///@name Intersections
    ///@{

    /**
     * @brief Test if this geometry intersects with other geometry
     * @param  ThisGeometry Geometry to intersect with
     * @todo Should be possible to use any geometry and therefore check the geometry type
     * @return True if the geometries intersect, False in any other case.
     * @details We always check the intersection from the higher LocalSpaceDimension to the lower one
     */
    bool HasIntersection(const BaseType& rThisGeometry) const override
    {
        const BaseType& r_geom = *this;
        if (rThisGeometry.LocalSpaceDimension() > r_geom.LocalSpaceDimension()) {
            return rThisGeometry.HasIntersection(r_geom);
        }
        // Both objects are lines
        Point intersection_point;
        return IntersectionUtilities::ComputeLineLineIntersection(r_geom, rThisGeometry[0], rThisGeometry[1], intersection_point);
    }

    /** 
     * @brief Returns the intersection coordinates with another geometry
     * @param  rThisGeometry Geometry to intersect with
     * @param Tolerance The tolerance considered for the intersection
     * @return A STL vector containing the intersection points coordinates
     */
    std::vector<array_1d<double, 3>> GetIntersectionPoints (
        const BaseType& rThisGeometry,
        const double Tolerance = std::numeric_limits<double>::epsilon()
        ) const override
    {
        std::vector<array_1d<double, 3>> intersection_points;
        const auto type = rThisGeometry.GetGeometryType();
        if (type == GeometryData::KratosGeometryType::Kratos_Line3D2) {
            // Call the intersection utility
            array_1d<double, 3> int_pt;
            const int int_id = IntersectionUtilities::ComputeLineLineIntersection(*this, rThisGeometry[0].Coordinates(), rThisGeometry[1].Coordinates(), int_pt);
            if (int_id == 1 || int_id == 3) { // Intersection
                intersection_points.push_back(int_pt);
            } else if (int_id == 2) { // Overlap
                intersection_points.push_back(rThisGeometry[0].Coordinates());
                intersection_points.push_back(rThisGeometry[1].Coordinates());
            }
        } else if (type == GeometryData::KratosGeometryType::Kratos_Triangle3D3) {
            return rThisGeometry.GetIntersectionPoints(*this);
        } else {
            KRATOS_ERROR << " 'GetIntersectionPoints ' method not implemented in Line3D2 with geometry " << rThisGeometry.Info() << std::endl;
        }
        return intersection_points;
    }

    ///@}
    ///@name Jacobian
    ///@{


    /** Jacobians for given  method. This method
    calculate jacobians matrices in all integrations points of
    given integration method.

    @param ThisMethod integration method which jacobians has to
    be calculated in its integration points.

    @return JacobiansType a Vector of jacobian
    matrices \f$ J_i \f$ where \f$ i=1,2,...,n \f$ is the integration
    point index of given integration method.

    @see DeterminantOfJacobian
    @see InverseOfJacobian
    */
    JacobiansType& Jacobian( JacobiansType& rResult, IntegrationMethod ThisMethod ) const override
    {
        Matrix jacobian( 3, 1 );
        jacobian( 0, 0 ) = ( this->GetPoint( 1 ).X() - this->GetPoint( 0 ).X() ) * 0.5; //on the Gauss points (J is constant at each element)
        jacobian( 1, 0 ) = ( this->GetPoint( 1 ).Y() - this->GetPoint( 0 ).Y() ) * 0.5;
        jacobian( 2, 0 ) = ( this->GetPoint( 1 ).Z() - this->GetPoint( 0 ).Z() ) * 0.5;

        if ( rResult.size() != BaseType::IntegrationPointsNumber( ThisMethod ) )
        {
            // KLUDGE: While there is a bug in ublas vector resize, I have to put this beside resizing!!
            JacobiansType temp( BaseType::IntegrationPointsNumber( ThisMethod ) );
            rResult.swap( temp );
        }

        std::fill( rResult.begin(), rResult.end(), jacobian );

        return rResult;
    }

    /** Jacobians for given  method. This method
    calculate jacobians matrices in all integrations points of
    given integration method.

    @param ThisMethod integration method which jacobians has to
    be calculated in its integration points.

    @return JacobiansType a Vector of jacobian
    matrices \f$ J_i \f$ where \f$ i=1,2,...,n \f$ is the integration
    point index of given integration method.

    @param DeltaPosition Matrix with the nodes position increment which describes
    the configuration where the jacobian has to be calculated.

    @see DeterminantOfJacobian
    @see InverseOfJacobian
    */
    JacobiansType& Jacobian( JacobiansType& rResult, IntegrationMethod ThisMethod, Matrix & DeltaPosition ) const override
    {
        Matrix jacobian( 3, 1 );
        jacobian( 0, 0 ) = ( (this->GetPoint( 1 ).X() - DeltaPosition(1,0)) - (this->GetPoint( 0 ).X() - DeltaPosition(0,0)) ) * 0.5; //on the Gauss points (J is constant at each element)
	jacobian( 1, 0 ) = ( (this->GetPoint( 1 ).Y() - DeltaPosition(1,1)) - (this->GetPoint( 0 ).Y() - DeltaPosition(0,1)) ) * 0.5;
        jacobian( 2, 0 ) = ( (this->GetPoint( 1 ).Z() - DeltaPosition(1,2)) - (this->GetPoint( 0 ).Z() - DeltaPosition(0,2)) ) * 0.5;

        if ( rResult.size() != BaseType::IntegrationPointsNumber( ThisMethod ) )
        {
            // KLUDGE: While there is a bug in ublas vector resize, I have to put this beside resizing!!
            JacobiansType temp( BaseType::IntegrationPointsNumber( ThisMethod ) );
            rResult.swap( temp );
        }

        std::fill( rResult.begin(), rResult.end(), jacobian );

        return rResult;
    }

    /** Jacobian in specific integration point of given integration
    method. This method calculate jacobian matrix in given
    integration point of given integration method.

    @param IntegrationPointIndex index of integration point which jacobians has to
    be calculated in it.

    @param ThisMethod integration method which jacobians has to
    be calculated in its integration points.

    @return Matrix<double> Jacobian matrix \f$ J_i \f$ where \f$
    i \f$ is the given integration point index of given
    integration method.

    @see DeterminantOfJacobian
    @see InverseOfJacobian
    */
    Matrix& Jacobian( Matrix& rResult, IndexType IntegrationPointIndex, IntegrationMethod ThisMethod ) const override
    {
        rResult.resize( 3, 1, false );
        //on the Gauss points (J is constant at each element)
        rResult( 0, 0 ) = ( this->GetPoint( 1 ).X() - this->GetPoint( 0 ).X() ) * 0.5;
        rResult( 1, 0 ) = ( this->GetPoint( 1 ).Y() - this->GetPoint( 0 ).Y() ) * 0.5;
        rResult( 2, 0 ) = ( this->GetPoint( 1 ).Z() - this->GetPoint( 0 ).Z() ) * 0.5;
        return rResult;
    }

    /** Jacobian in given point. This method calculate jacobian
    matrix in given point.

    @param rPoint point which jacobians has to
    be calculated in it.

    @return Matrix of double which is jacobian matrix \f$ J \f$ in given point.

    @see DeterminantOfJacobian
    @see InverseOfJacobian
    */
    Matrix& Jacobian( Matrix& rResult, const CoordinatesArrayType& rPoint ) const override
    {
        rResult.resize( 3, 1, false );
        //on the Gauss points (J is constant at each element)
        rResult( 0, 0 ) = ( this->GetPoint( 1 ).X() - this->GetPoint( 0 ).X() ) * 0.5;
        rResult( 1, 0 ) = ( this->GetPoint( 1 ).Y() - this->GetPoint( 0 ).Y() ) * 0.5;
        rResult( 2, 0 ) = ( this->GetPoint( 1 ).Z() - this->GetPoint( 0 ).Z() ) * 0.5;
        return rResult;
    }

    /** Determinant of jacobians for given integration method. This
    method calculate determinant of jacobian in all
    integrations points of given integration method.

    @return Vector of double which is vector of determinants of
    jacobians \f$ |J|_i \f$ where \f$ i=1,2,...,n \f$ is the
    integration point index of given integration method.

    @see Jacobian
    @see InverseOfJacobian
    */
    Vector& DeterminantOfJacobian( Vector& rResult, IntegrationMethod ThisMethod ) const override
    {
        const unsigned int integration_points_number = msGeometryData.IntegrationPointsNumber( ThisMethod );
        if(rResult.size() != integration_points_number)
        {
            rResult.resize(integration_points_number,false);
        }

        const double detJ = 0.5*(this->Length());

        for ( unsigned int pnt = 0; pnt < integration_points_number; pnt++ )
        {
            rResult[pnt] = detJ;
        }
        return rResult;
    }

    /** Determinant of jacobian in specific integration point of
    given integration method. This method calculate determinant
    of jacobian in given integration point of given integration
    method.

    @param IntegrationPointIndex index of integration point which jacobians has to
    be calculated in it.

    @param IntegrationPointIndex index of integration point
    which determinant of jacobians has to be calculated in it.

    @return Determinamt of jacobian matrix \f$ |J|_i \f$ where \f$
    i \f$ is the given integration point index of given
    integration method.

    @see Jacobian
    @see InverseOfJacobian
    */
    double DeterminantOfJacobian( IndexType IntegrationPointIndex, IntegrationMethod ThisMethod ) const override
    {
        return 0.5*(this->Length());
    }

    /** Determinant of jacobian in given point. This method calculate determinant of jacobian
    matrix in given point.

    @param rPoint point which determinant of jacobians has to
    be calculated in it.

    @return Determinamt of jacobian matrix \f$ |J| \f$ in given
    point.

    @see DeterminantOfJacobian
    @see InverseOfJacobian
    */
    double DeterminantOfJacobian( const CoordinatesArrayType& rPoint ) const override
    {
        return 0.5*(this->Length());
    }


    /** Inverse of jacobians for given integration method. This method
    calculate inverse of jacobians matrices in all integrations points of
    given integration method.

    @param ThisMethod integration method which inverse of jacobians has to
    be calculated in its integration points.

    @return Inverse of jacobian
    matrices \f$ J^{-1}_i \f$ where \f$ i=1,2,...,n \f$ is the integration
    point index of given integration method.

    @see Jacobian
    @see DeterminantOfJacobian
    */
    JacobiansType& InverseOfJacobian( JacobiansType& rResult, IntegrationMethod ThisMethod ) const override
    {
        rResult[0] = ZeroMatrix( 1, 1 );
        rResult[0]( 0, 0 ) = 2.0 * MathUtils<double>::Norm3(( this->GetPoint( 1 ) ) - ( this->GetPoint( 0 ) ) );
        return rResult;
    }

    /** Inverse of jacobian in specific integration point of given integration
    method. This method calculate Inverse of jacobian matrix in given
    integration point of given integration method.

    @param IntegrationPointIndex index of integration point which inverse of jacobians has to
    be calculated in it.

    @param ThisMethod integration method which inverse of jacobians has to
    be calculated in its integration points.

    @return Inverse of jacobian matrix \f$ J^{-1}_i \f$ where \f$
    i \f$ is the given integration point index of given
    integration method.

    @see Jacobian
    @see DeterminantOfJacobian
    */
    Matrix& InverseOfJacobian( Matrix& rResult, IndexType IntegrationPointIndex, IntegrationMethod ThisMethod ) const override
    {
        rResult = ZeroMatrix( 1, 1 );
        rResult( 0, 0 ) = 2.0 * MathUtils<double>::Norm3(( this->GetPoint( 1 ) ) - ( this->GetPoint( 0 ) ) );
        return( rResult );
    }

    /** Inverse of jacobian in given point. This method calculate inverse of jacobian
    matrix in given point.

    @param rPoint point which inverse of jacobians has to
    be calculated in it.

    @return Inverse of jacobian matrix \f$ J^{-1} \f$ in given point.

    @see DeterminantOfJacobian
    @see InverseOfJacobian
    */
    Matrix& InverseOfJacobian( Matrix& rResult, const CoordinatesArrayType& rPoint ) const override
    {
        rResult = ZeroMatrix( 1, 1 );
        rResult( 0, 0 ) = 2.0 * MathUtils<double>::Norm3(( this->GetPoint( 1 ) ) - ( this->GetPoint( 0 ) ) );
        return( rResult );
    }

    ///@}
    ///@name Edge
    ///@{

    /**
     * @brief This method gives you number of all edges of this geometry.
     * @details For example, for a hexahedron, this would be 12
     * @return SizeType containes number of this geometry edges.
     * @see EdgesNumber()
     * @see Edges()
     * @see GenerateEdges()
     * @see FacesNumber()
     * @see Faces()
     * @see GenerateFaces()
     */
    SizeType EdgesNumber() const override
    {
        return 1;
    }

    /**
     * @brief This method gives you all edges of this geometry.
     * @details This method will gives you all the edges with one dimension less than this geometry.
     * For example a triangle would return three lines as its edges or a tetrahedral would return four triangle as its edges but won't return its six edge lines by this method.
     * @return GeometriesArrayType containes this geometry edges.
     * @see EdgesNumber()
     * @see Edge()
     */
    GeometriesArrayType GenerateEdges() const override
    {
        GeometriesArrayType edges = GeometriesArrayType();
        edges.push_back( Kratos::make_shared<EdgeType>( this->pGetPoint( 0 ), this->pGetPoint( 1 ) ) );
        return edges;
    }

    ///@}
    ///@name Face
    ///@{

    /**
     * @brief Returns the number of faces of the current geometry.
     * @details This is only implemented for 3D geometries, since 2D geometries only have edges but no faces
     * @see EdgesNumber
     * @see Edges
     * @see Faces
     */
    SizeType FacesNumber() const override
    {
        return 0;
    }

    ///@}
    ///@name Shape Function
    ///@{

    /**
     * @brief This method gives all non-zero shape functions values evaluated at the rCoordinates provided
     * @note There is no control if the return vector is empty or not!
     * @return Vector of values of shape functions \f$ F_{i} \f$ where i is the shape function index (for NURBS it is the inde of the local enumeration in the element).
     * @see ShapeFunctionValue
     * @see ShapeFunctionsLocalGradients
     * @see ShapeFunctionLocalGradient
     */
    Vector& ShapeFunctionsValues (Vector &rResult, const CoordinatesArrayType& rCoordinates) const override
    {
        if(rResult.size() != 2) {
            rResult.resize(2, false);
        }

        rResult[0] =  0.5 * ( 1.0 - rCoordinates[0]);
        rResult[1] =  0.5 * ( 1.0 + rCoordinates[0]);

        return rResult;
    }

    /**
     * @brief This method gives value of given shape function evaluated in given point.
     * @param rPoint Point of evaluation of the shape function. This point must be in local coordinate.
     * @param ShapeFunctionIndex index of node which correspounding shape function evaluated in given integration point.
     * @return Value of given shape function in given point.
     * @see ShapeFunctionsValues
     * @see ShapeFunctionsLocalGradients
     * @see ShapeFunctionLocalGradient
     */
    double ShapeFunctionValue( IndexType ShapeFunctionIndex,
                                       const CoordinatesArrayType& rPoint ) const override
    {
        switch ( ShapeFunctionIndex )
        {
        case 0:
            return( 0.5*( 1.0 - rPoint[0] ) );

        case 1:
            return( 0.5*( 1.0 + rPoint[0] ) );

        default:
            KRATOS_ERROR << "Wrong index of shape function!" << *this << std::endl;
        }

        return 0;
    }

    Matrix& ShapeFunctionsLocalGradients( Matrix& rResult,
            const CoordinatesArrayType& rPoint ) const override
    {
        rResult = ZeroMatrix( 2, 1 );
        rResult( 0, 0 ) = -0.5;
        rResult( 1, 0 ) =  0.5;
        return( rResult );
    }

    /**
     * It computes the unit normal of the geometry, if possible
     * @return The normal of the geometry
     */
    array_1d<double, 3> Normal(const CoordinatesArrayType& rPointLocalCoordinates) const override
    {
        KRATOS_ERROR << "ERROR: Line3D2 can not define a normal. Please, define the normal in your implementation" << std::endl;
        return ZeroVector(3);
    }

    /**
     * @brief Returns whether given arbitrary point is inside the Geometry and the respective
     * local point for the given global point
     * @param rPoint The point to be checked if is inside o note in global coordinates
     * @param rResult The local coordinates of the point
     * @param Tolerance The  tolerance that will be considered to check if the point is inside or not
     * @return True if the point is inside, false otherwise
     */
    bool IsInside(
        const CoordinatesArrayType& rPoint,
        CoordinatesArrayType& rResult,
        const double Tolerance = std::numeric_limits<double>::epsilon()
        ) const override
    {
        PointLocalCoordinates( rResult, rPoint );

        if ( std::abs( rResult[0] ) <= (1.0 + Tolerance) ) {
            return true;
        }

        return false;
    }

    /** Test intersection of the geometry with a box (AABB)
     * Tests the intersection of the geometry with
     * a 3D box defined by rLowPoint and rHighPoint
     *
     * @param  rLowPoint  Lower point of the box to test the intersection
     * @param  rHighPoint Higher point of the box to test the intersection
     * @return            True if the geometry intersects the box, False in any other case.
     */
    bool HasIntersection(const Point& rLowPoint, const Point& rHighPoint) const override
    {
        return IntersectionUtilities::ComputeLineBoxIntersection(
            rLowPoint, rHighPoint, this->GetPoint(0), this->GetPoint(1));
    }

    /**
     * @brief Returns the local coordinates of a given arbitrary point
     * @param rResult The vector containing the local coordinates of the point
     * @param rPoint The point in global coordinates
     * @return The vector containing the local coordinates of the point
     */
    CoordinatesArrayType& PointLocalCoordinates(
        CoordinatesArrayType& rResult,
        const CoordinatesArrayType& rPoint
        ) const override
    {
        rResult.clear();

        const TPointType& r_first_point  = BaseType::GetPoint(0);
        const TPointType& r_second_point = BaseType::GetPoint(1);

        // Project point
        const double tolerance = 1e-14; // Tolerance

        const double length = Length();

        const double length_1 = std::sqrt( std::pow(rPoint[0] - r_first_point[0], 2)
                    + std::pow(rPoint[1] - r_first_point[1], 2) + std::pow(rPoint[2] - r_first_point[2], 2));

        const double length_2 = std::sqrt( std::pow(rPoint[0] - r_second_point[0], 2)
                    + std::pow(rPoint[1] - r_second_point[1], 2) + std::pow(rPoint[2] - r_second_point[2], 2));

        if (length_1 <= (length + tolerance) && length_2 <= (length + tolerance)) {
            rResult[0] = 2.0 * length_1/(length + tolerance) - 1.0;
        } else if (length_1 > (length + tolerance)) {
            rResult[0] = 2.0 * length_1/(length + tolerance) - 1.0; // NOTE: The same value as before, but it will be > than 1
        } else if (length_2 > (length + tolerance)) {
            rResult[0] = 1.0 - 2.0 * length_2/(length + tolerance);
        } else {
            rResult[0] = 2.0; // Out of the line!!!
        }

        return rResult ;
    }

    ///@}
    ///@name Shape Function Integration Points Gradient
    ///@{

    void ShapeFunctionsIntegrationPointsGradients(
        ShapeFunctionsGradientsType &rResult,
        IntegrationMethod ThisMethod) const override
    {
        KRATOS_ERROR << "Jacobian is not square" << std::endl;
    }

    void ShapeFunctionsIntegrationPointsGradients(
        ShapeFunctionsGradientsType &rResult,
        Vector &rDeterminantsOfJacobian,
        IntegrationMethod ThisMethod) const override
    {
        KRATOS_ERROR << "Jacobian is not square" << std::endl;
    }

    ///@}
    ///@name Input and output
    ///@{

    /** Turn back information as a string.

    @return String contains information about this geometry.
    @see PrintData()
    @see PrintInfo()
    */
    std::string Info() const override
    {
        return "1 dimensional line with 2 nodes in 3D space";
    }

    /** Print information about this object.

    @param rOStream Stream to print into it.
    @see PrintData()
    @see Info()
    */
    void PrintInfo( std::ostream& rOStream ) const override
    {
        rOStream << "1 dimensional line with 2 nodes in 3D space";
    }

    /** Print geometry's data into given stream. Prints it's points
    by the order they stored in the geometry and then center
    point of geometry.

    @param rOStream Stream to print into it.
    @see PrintInfo()
    @see Info()
    */
    void PrintData( std::ostream& rOStream ) const override
    {
        BaseType::PrintData( rOStream );
        std::cout << std::endl;
        Matrix jacobian;
        Jacobian( jacobian, PointType() );
        rOStream << "    Jacobian\t : " << jacobian;
    }

    ///@}
    ///@name Friends
    ///@{


    ///@}

protected:
    ///@name Protected static Member Variables
    ///@{


    ///@}
    ///@name Protected member Variables
    ///@{


    ///@}
    ///@name Protected Operators
    ///@{


    ///@}
    ///@name Protected Operations
    ///@{


    ///@}
    ///@name Protected  Access
    ///@{


    ///@}
    ///@name Protected Inquiry
    ///@{


    ///@}
    ///@name Protected LifeCycle
    ///@{


    ///@}

private:
    ///@name Static Member Variables
    ///@{

    static const GeometryData msGeometryData;

    static const GeometryDimension msGeometryDimension;

    ///@}
    ///@name Member Variables
    ///@{

    ///@}
    ///@name Serialization
    ///@{

    friend class Serializer;

    void save( Serializer& rSerializer ) const override
    {
        KRATOS_SERIALIZE_SAVE_BASE_CLASS( rSerializer, BaseType );
    }

    void load( Serializer& rSerializer ) override
    {
        KRATOS_SERIALIZE_LOAD_BASE_CLASS( rSerializer, BaseType );
    }

    Line3D2(): BaseType( PointsArrayType(), &msGeometryData ) {}


    ///@}
    ///@name Private Operators
    ///@{


    ///@}
    ///@name Private Operations
    ///@{

    static Matrix CalculateShapeFunctionsIntegrationPointsValues( typename BaseType::IntegrationMethod ThisMethod )
    {
        const IntegrationPointsContainerType& all_integration_points = AllIntegrationPoints();
        const IntegrationPointsArrayType& IntegrationPoints = all_integration_points[static_cast<int>(ThisMethod)];
        int integration_points_number = IntegrationPoints.size();
        Matrix N( integration_points_number, 2 );

        for ( int it_gp = 0; it_gp < integration_points_number; it_gp++ )
        {
            double e = IntegrationPoints[it_gp].X();
            N( it_gp, 0 ) = 0.5 * ( 1 - e );
            N( it_gp, 1 ) = 0.5 * ( 1 + e );
        }

        return N;
    }

    static ShapeFunctionsGradientsType CalculateShapeFunctionsIntegrationPointsLocalGradients( typename BaseType::IntegrationMethod ThisMethod )
    {
        const IntegrationPointsContainerType& all_integration_points = AllIntegrationPoints();
        const IntegrationPointsArrayType& IntegrationPoints = all_integration_points[static_cast<int>(ThisMethod)];
        ShapeFunctionsGradientsType DN_De( IntegrationPoints.size() );

        for ( unsigned int it_gp = 0; it_gp < IntegrationPoints.size(); it_gp++ )
        {
            Matrix aux_mat = ZeroMatrix(2,1);
            aux_mat(0,0) = -0.5;
            aux_mat(1,0) =  0.5;
            DN_De[it_gp] = aux_mat;
        }

        return DN_De;

    }

    static const IntegrationPointsContainerType AllIntegrationPoints()
    {
        IntegrationPointsContainerType integration_points = {{
                Quadrature<LineGaussLegendreIntegrationPoints1, 1, IntegrationPoint<3> >::GenerateIntegrationPoints(),
                Quadrature<LineGaussLegendreIntegrationPoints2, 1, IntegrationPoint<3> >::GenerateIntegrationPoints(),
                Quadrature<LineGaussLegendreIntegrationPoints3, 1, IntegrationPoint<3> >::GenerateIntegrationPoints(),
                Quadrature<LineGaussLegendreIntegrationPoints4, 1, IntegrationPoint<3> >::GenerateIntegrationPoints(),
                Quadrature<LineGaussLegendreIntegrationPoints5, 1, IntegrationPoint<3> >::GenerateIntegrationPoints(),
                Quadrature<LineCollocationIntegrationPoints1, 1, IntegrationPoint<3> >::GenerateIntegrationPoints(),
                Quadrature<LineCollocationIntegrationPoints2, 1, IntegrationPoint<3> >::GenerateIntegrationPoints(),
                Quadrature<LineCollocationIntegrationPoints3, 1, IntegrationPoint<3> >::GenerateIntegrationPoints(),
                Quadrature<LineCollocationIntegrationPoints4, 1, IntegrationPoint<3> >::GenerateIntegrationPoints(),
                Quadrature<LineCollocationIntegrationPoints5, 1, IntegrationPoint<3> >::GenerateIntegrationPoints()
            }
        };
        return integration_points;
    }

    static const ShapeFunctionsValuesContainerType AllShapeFunctionsValues()
    {
        ShapeFunctionsValuesContainerType shape_functions_values = {{
                Line3D2<TPointType>::CalculateShapeFunctionsIntegrationPointsValues( GeometryData::IntegrationMethod::GI_GAUSS_1 ),
                Line3D2<TPointType>::CalculateShapeFunctionsIntegrationPointsValues( GeometryData::IntegrationMethod::GI_GAUSS_2 ),
                Line3D2<TPointType>::CalculateShapeFunctionsIntegrationPointsValues( GeometryData::IntegrationMethod::GI_GAUSS_3 ),
                Line3D2<TPointType>::CalculateShapeFunctionsIntegrationPointsValues( GeometryData::IntegrationMethod::GI_GAUSS_4 ),
                Line3D2<TPointType>::CalculateShapeFunctionsIntegrationPointsValues( GeometryData::IntegrationMethod::GI_GAUSS_5 ),
                Line3D2<TPointType>::CalculateShapeFunctionsIntegrationPointsValues( GeometryData::IntegrationMethod::GI_EXTENDED_GAUSS_1 ),
                Line3D2<TPointType>::CalculateShapeFunctionsIntegrationPointsValues( GeometryData::IntegrationMethod::GI_EXTENDED_GAUSS_2 ),
                Line3D2<TPointType>::CalculateShapeFunctionsIntegrationPointsValues( GeometryData::IntegrationMethod::GI_EXTENDED_GAUSS_3 ),
                Line3D2<TPointType>::CalculateShapeFunctionsIntegrationPointsValues( GeometryData::IntegrationMethod::GI_EXTENDED_GAUSS_4 ),
                Line3D2<TPointType>::CalculateShapeFunctionsIntegrationPointsValues( GeometryData::IntegrationMethod::GI_EXTENDED_GAUSS_5 )
            }
        };
        return shape_functions_values;
    }

    static const ShapeFunctionsLocalGradientsContainerType AllShapeFunctionsLocalGradients()
    {
        ShapeFunctionsLocalGradientsContainerType shape_functions_local_gradients = {{
                Line3D2<TPointType>::CalculateShapeFunctionsIntegrationPointsLocalGradients( GeometryData::IntegrationMethod::GI_GAUSS_1 ),
                Line3D2<TPointType>::CalculateShapeFunctionsIntegrationPointsLocalGradients( GeometryData::IntegrationMethod::GI_GAUSS_2 ),
                Line3D2<TPointType>::CalculateShapeFunctionsIntegrationPointsLocalGradients( GeometryData::IntegrationMethod::GI_GAUSS_3 ),
                Line3D2<TPointType>::CalculateShapeFunctionsIntegrationPointsLocalGradients( GeometryData::IntegrationMethod::GI_GAUSS_4 ),
                Line3D2<TPointType>::CalculateShapeFunctionsIntegrationPointsLocalGradients( GeometryData::IntegrationMethod::GI_GAUSS_5 ),
                Line3D2<TPointType>::CalculateShapeFunctionsIntegrationPointsLocalGradients( GeometryData::IntegrationMethod::GI_EXTENDED_GAUSS_1 ),
                Line3D2<TPointType>::CalculateShapeFunctionsIntegrationPointsLocalGradients( GeometryData::IntegrationMethod::GI_EXTENDED_GAUSS_2 ),
                Line3D2<TPointType>::CalculateShapeFunctionsIntegrationPointsLocalGradients( GeometryData::IntegrationMethod::GI_EXTENDED_GAUSS_3 ),
                Line3D2<TPointType>::CalculateShapeFunctionsIntegrationPointsLocalGradients( GeometryData::IntegrationMethod::GI_EXTENDED_GAUSS_4 ),
                Line3D2<TPointType>::CalculateShapeFunctionsIntegrationPointsLocalGradients( GeometryData::IntegrationMethod::GI_EXTENDED_GAUSS_5 )

            }
        };
        return shape_functions_local_gradients;
    }

    ///@}
    ///@name Private  Access
    ///@{


    ///@}
    ///@name Private Inquiry
    ///@{


    ///@}
    ///@name Private Friends
    ///@{

    template<class TOtherPointType> friend class Line3D2;

    ///@}
    ///@name Un accessible methods
    ///@{

    ///@}

}; // Class Geometry

///@}

///@name Type Definitions
///@{


///@}
///@name Input and output
///@{


/// input stream function
template<class TPointType>
inline std::istream& operator >> ( std::istream& rIStream,
                                   Line3D2<TPointType>& rThis );

/// output stream function
template<class TPointType>
inline std::ostream& operator << ( std::ostream& rOStream,
                                   const Line3D2<TPointType>& rThis )
{
    rThis.PrintInfo( rOStream );
    rOStream << std::endl;
    rThis.PrintData( rOStream );

    return rOStream;
}

///@}


template<class TPointType>
const GeometryData Line3D2<TPointType>::msGeometryData(
        &msGeometryDimension,
        GeometryData::IntegrationMethod::GI_GAUSS_1,
        Line3D2<TPointType>::AllIntegrationPoints(),
        Line3D2<TPointType>::AllShapeFunctionsValues(),
        AllShapeFunctionsLocalGradients() );

template<class TPointType>
const GeometryDimension Line3D2<TPointType>::msGeometryDimension(
    3, 3, 1);

}  // namespace Kratos.<|MERGE_RESOLUTION|>--- conflicted
+++ resolved
@@ -14,11 +14,7 @@
 //                   Josep Maria Carbonell
 //
 
-<<<<<<< HEAD
-#pragma once
-=======
 #pragma once 
->>>>>>> e4fcb60e
 
 // System includes
 
