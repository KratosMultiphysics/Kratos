//    |  /           |
//    ' /   __| _` | __|  _ \   __|
//    . \  |   (   | |   (   |\__ `
//   _|\_\_|  \__,_|\__|\___/ ____/
//                   Multi-Physics
//
//  License:         BSD License
//                   Kratos default license: kratos/license.txt
//
//  Main authors:    Thomas Oberbichler
//                   Tobias Teschemacher
//                   Andreas Apostolatos
//
//  Ported from the ANurbs library (https://github.com/oberbichler/ANurbs)
//

#if !defined(KRATOS_NURBS_CURVE_ON_SURFACE_H_INCLUDED )
#define  KRATOS_NURBS_CURVE_ON_SURFACE_H_INCLUDED

// Project includes
#include "geometries/geometry.h"

#include "geometries/nurbs_curve_geometry.h"
#include "geometries/nurbs_surface_geometry.h"
#include "geometries/nurbs_shape_function_utilities/nurbs_curve_shape_functions.h"
#include "geometries/nurbs_shape_function_utilities/nurbs_interval.h"

#include "utilities/curve_axis_intersection.h"

#include "utilities/nurbs_utilities/projection_nurbs_geometry_utilities.h"

namespace Kratos {

template <int TWorkingSpaceDimension, class TCurveContainerPointType, class TSurfaceContainerPointType>
class NurbsCurveOnSurfaceGeometry : public Geometry<typename TSurfaceContainerPointType::value_type>
{
public:
    ///@name Type Definitions
    ///@{

    typedef typename TSurfaceContainerPointType::value_type NodeType;
    typedef typename TCurveContainerPointType::value_type CurveNodeType;

    typedef Geometry<NodeType> GeometryType;
    typedef typename GeometryType::Pointer GeometryPointer;

    typedef Geometry<NodeType> BaseType;

    typedef typename BaseType::IndexType IndexType;
    typedef typename BaseType::SizeType SizeType;

    typedef NurbsSurfaceGeometry<3, TSurfaceContainerPointType> NurbsSurfaceType;
    typedef NurbsCurveGeometry<2, TCurveContainerPointType> NurbsCurveType;
    typedef typename NurbsCurveType::Pointer NurbsCurvePointerType;

    typedef typename BaseType::CoordinatesArrayType CoordinatesArrayType;
    typedef typename BaseType::PointsArrayType PointsArrayType;
    typedef typename BaseType::GeometriesArrayType GeometriesArrayType;
    typedef typename BaseType::IntegrationPointsArrayType IntegrationPointsArrayType;

    // using base class functionalities.
    using BaseType::CreateQuadraturePointGeometries;
    using BaseType::pGetPoint;
    using BaseType::GetPoint;

    static constexpr IndexType SURFACE_INDEX = -1;

    /// Counted pointer of NurbsCurveOnSurfaceGeometry
    KRATOS_CLASS_POINTER_DEFINITION(NurbsCurveOnSurfaceGeometry);

    ///@}
    ///@name Life Cycle
    ///@{

    /// Constructor
    NurbsCurveOnSurfaceGeometry(
        typename NurbsSurfaceType::Pointer pSurface,
        typename NurbsCurveType::Pointer pCurve)
        : BaseType(PointsArrayType(), &msGeometryData)
        , mpNurbsSurface(pSurface)
        , mpNurbsCurve(pCurve)
    {
    }

    /// Default constructor
    NurbsCurveOnSurfaceGeometry()
        : BaseType(PointsArrayType(), &msGeometryData)
    {};

    /// Copy constructor
    NurbsCurveOnSurfaceGeometry(NurbsCurveOnSurfaceGeometry const& rOther)
        : BaseType(rOther)
        , mpNurbsSurface(rOther.mpNurbsSurface)
        , mpNurbsCurve(rOther.mpNurbsCurve)
    {
    }

    /// Copy constructor, with different point type.
    template<class TOtherCurveContainerPointType, class TOtherSurfaceContainerPointType> NurbsCurveOnSurfaceGeometry(
        NurbsCurveOnSurfaceGeometry<TWorkingSpaceDimension, TOtherCurveContainerPointType, TOtherSurfaceContainerPointType> const& rOther)
        : BaseType(rOther, &msGeometryData)
        , mpNurbsSurface(rOther.mpNurbsSurface)
        , mpNurbsCurve(rOther.mpNurbsCurve)
    {
    }

    /// Destructor
    ~NurbsCurveOnSurfaceGeometry() override = default;

    ///@}
    ///@name Operators
    ///@{

    /// Assignment operator
    NurbsCurveOnSurfaceGeometry& operator=(const NurbsCurveOnSurfaceGeometry& rOther)
    {
        BaseType::operator=(rOther);
        mpNurbsSurface = rOther.mpNurbsSurface;
        mpNurbsCurve = rOther.mpNurbsCurve;
        return *this;
    }

    /// @brief Assignment operator for geometries with different point type.
    template<class TOtherCurveContainerPointType, class TOtherSurfaceContainerPointType>
    NurbsCurveOnSurfaceGeometry& operator=(
        NurbsCurveOnSurfaceGeometry<TWorkingSpaceDimension, TOtherCurveContainerPointType, TOtherSurfaceContainerPointType> const & rOther)
    {
        BaseType::operator=(rOther);
        mpNurbsSurface = rOther.mpNurbsSurface;
        mpNurbsCurve = rOther.mpNurbsCurve;
        return *this;
    }

    ///@}
    ///@name Operations
    ///@{

    typename BaseType::Pointer Create(
        TSurfaceContainerPointType const& ThisPoints) const override
    {
        KRATOS_ERROR << "NurbsCurveOnSurfaceGeometry cannot be created with 'PointsArrayType const& ThisPoints'. "
            << "'Create' is not allowed as it would not contain the required pointers to the surface and the curve."
            << std::endl;
    }

    ///@}
    ///@name Access to Geometry Parts
    ///@{

    /**
    * @brief This function returns the pointer of the geometry
    *        which is corresponding to the trim index.
    *        Possible indices are:
    *        SURFACE_INDEX or EMBEDDED_CURVE_INDEX.
    * @param Index: SURFACE_INDEX or EMBEDDED_CURVE_INDEX.
    * @return pointer of geometry, corresponding to the index.
    */
    GeometryPointer pGetGeometryPart(const IndexType Index) override
    {
        const auto& const_this = *this;
        return std::const_pointer_cast<GeometryType>(
            const_this.pGetGeometryPart(Index));
    }

    /**
    * @brief This function returns the pointer of the geometry
    *        which is corresponding to the trim index.
    *        Possible indices are:
    *        SURFACE_INDEX or EMBEDDED_CURVE_INDEX.
    * @param Index: SURFACE_INDEX or EMBEDDED_CURVE_INDEX.
    * @return pointer of geometry, corresponding to the index.
    */
    const GeometryPointer pGetGeometryPart(const IndexType Index) const override
    {
        if (Index == SURFACE_INDEX)
            return mpNurbsSurface;

        KRATOS_ERROR << "Index " << Index << " not existing in NurbsCurveOnSurface: "
            << this->Id() << std::endl;
    }

    /**
    * @brief This function is used to check if the index is
    *        SURFACE_INDEX.
    * @param Index of the geometry part.
    * @return true if SURFACE_INDEX.
    */
    bool HasGeometryPart(const IndexType Index) const override
    {
        return Index == SURFACE_INDEX;
    }

    ///@}
    ///@name Set / Calculate access
    ///@{

    void Calculate(
        const Variable<array_1d<double, 3>>& rVariable,
        array_1d<double, 3>& rOutput
        ) const override
    {
        if (rVariable == PARAMETER_2D_COORDINATES) {
            array_1d<double, 3>& local_parameter = rOutput;
            mpNurbsCurve->GlobalCoordinates(rOutput, local_parameter);
        }
    }

    ///@}
    ///@name Mathematical Informations
    ///@{

    /// Return polynomial degree of the curve
    SizeType PolynomialDegree(IndexType LocalDirectionIndex) const override
    {
        return mpNurbsSurface->PolynomialDegree(0) + mpNurbsSurface->PolynomialDegree(1);
    }

    ///@}
    ///@name Set/ Get functions
    ///@{
    /// Returns the NurbsCurve::Pointer of this CurveOnSurface.
    NurbsCurvePointerType pGetCurve()
    {
        return mpNurbsCurve;
    }

    /// Returns the const NurbsCurveOnSurface::Pointer of this brep.
    const NurbsCurvePointerType pGetCurve() const
    {
        return mpNurbsCurve;
    }

    ///@}
    ///@name Curve Properties
    ///@{

    /// Returns number of points of NurbsCurve.
    SizeType PointsNumberInDirection(IndexType LocalDirectionIndex) const override
    {
        return mpNurbsCurve->PointsNumberInDirection(LocalDirectionIndex);
    }

    /* @brief Provides intersections of the nurbs curve with the knots of the surface,
     *         using the interval of this curve.
     * @param vector of span intervals.
     * @param index of chosen direction, for curves always 0.
     */
    void SpansLocalSpace(std::vector<double>& rSpans, IndexType DirectionIndex = 0) const override
    {
        auto interval = mpNurbsCurve->DomainInterval();
        this->SpansLocalSpace(rSpans, interval.GetT0(), interval.GetT1());
    }

    /* @brief  Provides intersections of the nurbs curve with the knots of the surface.
     * @return vector of interval limitations.
     */
    void SpansLocalSpace(std::vector<double>& rSpans,
        double Start, double End) const
    {
        std::vector<double> surface_spans_u;
        std::vector<double> surface_spans_v;
        mpNurbsSurface->SpansLocalSpace(surface_spans_u, 0);
        mpNurbsSurface->SpansLocalSpace(surface_spans_v, 1);

        CurveAxisIntersection<2, CurveNodeType>::ComputeAxisIntersection(
            rSpans,
            *(mpNurbsCurve.get()), Start, End,
            surface_spans_u, surface_spans_v,
            1e-6);
    }

    /* @brief Provides the nurbs boundaries of the NURBS/B-Spline curve.
     * @return domain interval.
     */
    NurbsInterval DomainInterval() const
    {
        return mpNurbsCurve->DomainInterval();
    }

    ///@}
    ///@name Projection Point
    ///@{

    /* Makes projection of rPointGlobalCoordinates to
     * the closest point rProjectedPointGlobalCoordinates on the curve,
     * with local coordinates rProjectedPointLocalCoordinates.
     *
     * @param Tolerance is the breaking criteria.
     * @return 1 -> projection succeeded
     *         0 -> projection failed
     */
    int ProjectionPoint(
        const CoordinatesArrayType& rPointGlobalCoordinates,
        CoordinatesArrayType& rProjectedPointGlobalCoordinates,
        CoordinatesArrayType& rProjectedPointLocalCoordinates,
        const double Tolerance = std::numeric_limits<double>::epsilon()
    ) const override
    {
        return ProjectionNurbsGeometryUtilities::NewtonRaphsonCurve(
            rProjectedPointLocalCoordinates,
            rPointGlobalCoordinates,
            rProjectedPointGlobalCoordinates,
            *this,
            20, Tolerance);
    }

    ///@}
    ///@name Geometrical Informations
    ///@{

    /// Provides the center of the underlying surface
    Point Center() const override
    {
        return mpNurbsSurface->Center();
    }

    /// Computes the length of a nurbs curve
    double Length() const override
    {
        IntegrationPointsArrayType integration_points;
        IntegrationInfo integration_info = GetDefaultIntegrationInfo();
        CreateIntegrationPoints(integration_points, integration_info);

        double length = 0.0;
        for (IndexType i = 0; i < integration_points.size(); ++i) {
            const double determinant_jacobian = DeterminantOfJacobian(integration_points[i]);
            length += integration_points[i].Weight() * determinant_jacobian;
        }
        return length;
    }

    ///@}
    ///@name Jacobian
    ///@{

    double DeterminantOfJacobian(
        const CoordinatesArrayType& rPoint) const override
    {
        std::vector<CoordinatesArrayType> global_space_derivatives(2);
        this->GlobalSpaceDerivatives(
            global_space_derivatives, rPoint, 1);
        return norm_2(global_space_derivatives[1]);
    }

    ///@}
    ///@name Integration Info
    ///@{

    /// Provides the default integration dependent on the polynomial degree of the underlying surface.
    IntegrationInfo GetDefaultIntegrationInfo() const override
    {
<<<<<<< HEAD
        IndexType p = mpNurbsSurface->PolynomialDegreeU() + mpNurbsSurface->PolynomialDegreeV() + 1;
        return IntegrationInfo(1, p, IntegrationInfo::QuadratureMethod::GAUSS);
=======
        mpNurbsSurface->PolynomialDegreeU();

        const SizeType points_per_span = mpNurbsSurface->PolynomialDegreeU()
            + mpNurbsSurface->PolynomialDegreeV() + 1;

        std::vector<double> spans;
        SpansLocalSpace(spans);

        mpNurbsCurve->CreateIntegrationPoints(
            rIntegrationPoints, spans, points_per_span);
>>>>>>> fc9058ea
    }

    ///@}
    ///@name Integration Points
    ///@{

    /* Creates integration points according to the knot intersections
     * of the underlying nurbs surface.
     * @param result integration points.
     */
    void CreateIntegrationPoints(
        IntegrationPointsArrayType& rIntegrationPoints,
        IntegrationInfo& rIntegrationInfo) const override
    {
        const SizeType points_per_span = rIntegrationInfo.GetNumberOfIntegrationPointsPerSpan(0);

        std::vector<double> spans;
<<<<<<< HEAD
        Spans(spans);
=======
        SpansLocalSpace(spans, StartParameter, EndParameter);
>>>>>>> fc9058ea

        IntegrationPointUtilities::CreateIntegrationPoints1D(
            rIntegrationPoints, spans, points_per_span);
    }

    ///@}
    ///@name Quadrature Point Geometries
    ///@{

    /**
     * @brief This method creates a list of quadrature point geometries
     *        from a list of integration points.
     *
     * @param rResultGeometries list of quadrature point geometries.
     * @param rIntegrationPoints list of integration points.
     * @param NumberOfShapeFunctionDerivatives the number provided
     *        derivatives of shape functions in the system.
     *
     * @see quadrature_point_geometry.h
     */
    void CreateQuadraturePointGeometries(
        GeometriesArrayType& rResultGeometries,
        IndexType NumberOfShapeFunctionDerivatives,
        const IntegrationPointsArrayType& rIntegrationPoints) override
    {
        // shape function container.
        NurbsSurfaceShapeFunction shape_function_container(
            mpNurbsSurface->PolynomialDegreeU(), mpNurbsSurface->PolynomialDegreeV(),
            NumberOfShapeFunctionDerivatives);

        // Resize containers.
        if (rResultGeometries.size() != rIntegrationPoints.size())
            rResultGeometries.resize(rIntegrationPoints.size());

        auto default_method = this->GetDefaultIntegrationMethod();
        SizeType num_nonzero_cps = shape_function_container.NumberOfNonzeroControlPoints();

        Matrix N(1, num_nonzero_cps);
        DenseVector<Matrix> shape_function_derivatives(NumberOfShapeFunctionDerivatives - 1);
        for (IndexType i = 0; i < NumberOfShapeFunctionDerivatives - 1; i++) {
            shape_function_derivatives[i].resize(num_nonzero_cps, i + 2);
        }

        for (IndexType i = 0; i < rIntegrationPoints.size(); ++i)
        {
            std::vector<CoordinatesArrayType> global_space_derivatives(2);
            mpNurbsCurve->GlobalSpaceDerivatives(
                global_space_derivatives,
                rIntegrationPoints[i],
                1);

            if (mpNurbsSurface->IsRational()) {
                shape_function_container.ComputeNurbsShapeFunctionValues(
                    mpNurbsSurface->KnotsU(), mpNurbsSurface->KnotsV(), mpNurbsSurface->Weights(),
                    global_space_derivatives[0][0], global_space_derivatives[0][1]);
            }
            else {
                shape_function_container.ComputeBSplineShapeFunctionValues(
                    mpNurbsSurface->KnotsU(), mpNurbsSurface->KnotsV(),
                    global_space_derivatives[0][0], global_space_derivatives[0][1]);
            }

            /// Get List of Control Points
            PointsArrayType nonzero_control_points(num_nonzero_cps);
            auto cp_indices = shape_function_container.ControlPointIndices(
                mpNurbsSurface->NumberOfControlPointsU(), mpNurbsSurface->NumberOfControlPointsV());
            for (IndexType j = 0; j < num_nonzero_cps; j++) {
                nonzero_control_points(j) = mpNurbsSurface->pGetPoint(cp_indices[j]);
            }
            /// Get Shape Functions N
            if (NumberOfShapeFunctionDerivatives >= 0) {
                for (IndexType j = 0; j < num_nonzero_cps; j++) {
                    N(0, j) = shape_function_container(j, 0);
                }
            }

            /// Get Shape Function Derivatives DN_De, ...
            if (NumberOfShapeFunctionDerivatives > 0) {
                IndexType shape_derivative_index = 1;
                for (IndexType n = 0; n < NumberOfShapeFunctionDerivatives - 1; n++) {
                    for (IndexType k = 0; k < n + 2; k++) {
                        for (IndexType j = 0; j < num_nonzero_cps; j++) {
                            shape_function_derivatives[n](j, k) = shape_function_container(j, shape_derivative_index + k);
                        }
                    }
                    shape_derivative_index += n + 2;
                }
            }

            GeometryShapeFunctionContainer<GeometryData::IntegrationMethod> data_container(
                default_method, rIntegrationPoints[i],
                N, shape_function_derivatives);

            rResultGeometries(i) = CreateQuadraturePointsUtility<NodeType>::CreateQuadraturePointCurveOnSurface(
                data_container, nonzero_control_points,
                global_space_derivatives[1][0], global_space_derivatives[1][1], this);
        }
    }

    ///@}
    ///@name Operation within Global Space
    ///@{

    /*
    * @brief This method maps from dimension space to working space.
    * From Piegl and Tiller, The NURBS Book, Algorithm A3.1/ A4.1
    * @param rResult array_1d<double, 3> with the coordinates in working space
    * @param LocalCoordinates The local coordinates in dimension space
    * @return array_1d<double, 3> with the coordinates in working space
    * @see PointLocalCoordinates
    */
    CoordinatesArrayType& GlobalCoordinates(
        CoordinatesArrayType& rResult,
        const CoordinatesArrayType& rLocalCoordinates
    ) const override
    {
        // Compute the coordinates of the embedded curve in the parametric space of the surface
        CoordinatesArrayType result_local = mpNurbsCurve->GlobalCoordinates(rResult, rLocalCoordinates);

        // Compute and return the coordinates of the surface in the geometric space
        return mpNurbsSurface->GlobalCoordinates(rResult, result_local);
    }

    /**
    * @brief This method maps from dimension space to working space and computes the
    *        number of derivatives at the dimension parameter.
    * From ANurbs library (https://github.com/oberbichler/ANurbs)
    * @param LocalCoordinates The local coordinates in dimension space
    * @param Derivative Number of computed derivatives
    * @return std::vector<array_1d<double, 3>> with the coordinates in working space
    * @see PointLocalCoordinates
    */
    void GlobalSpaceDerivatives(
        std::vector<CoordinatesArrayType>& rGlobalSpaceDerivatives,
        const CoordinatesArrayType& rCoordinates,
        const SizeType DerivativeOrder) const override
    {
        // Check size of output
        if (rGlobalSpaceDerivatives.size() != DerivativeOrder + 1) {
            rGlobalSpaceDerivatives.resize(DerivativeOrder + 1);
        }

        // Compute the gradients of the embedded curve in the parametric space of the surface
        std::vector<array_1d<double, 3>> curve_derivatives;
        mpNurbsCurve->GlobalSpaceDerivatives(curve_derivatives, rCoordinates, DerivativeOrder);

        // Compute the gradients of the surface in the geometric space
        array_1d<double, 3> surface_coordinates =  ZeroVector(3);
        surface_coordinates[0] = curve_derivatives[0][0];
        surface_coordinates[1] = curve_derivatives[0][1];
        std::vector<array_1d<double, 3>> surface_derivatives;
        mpNurbsSurface->GlobalSpaceDerivatives(surface_derivatives, surface_coordinates, DerivativeOrder);

        std::function<array_1d<double, 3>(int, int, int)> c;
        c = [&](int DerivativeOrder, int i, int j) -> array_1d<double, 3> {
            if (DerivativeOrder > 0) {
                array_1d<double, 3> result = ZeroVector(3);

                for (int a = 1; a <= DerivativeOrder; a++) {
                    result += (
                        c(DerivativeOrder - a, i + 1, j) * curve_derivatives[a][0] +
                        c(DerivativeOrder - a, i, j + 1) * curve_derivatives[a][1]
                        ) * NurbsUtilities::GetBinomCoefficient(DerivativeOrder - 1, a - 1);
                }

                return result;
            }
            else {
                const int index = NurbsSurfaceShapeFunction::IndexOfShapeFunctionRow(i, j);
                return surface_derivatives[index];
            }
        };
        for (SizeType i = 0; i <= DerivativeOrder; i++) {
            rGlobalSpaceDerivatives[i] = c(i, 0, 0);
        }
    }

    ///@}
    ///@name Information
    ///@{

    /// Turn back information as a string.
    std::string Info() const override
    {
        return "2 dimensional nurbs curve on 3D surface.";
    }

    /// Print information about this object.
    void PrintInfo(std::ostream& rOStream) const override
    {
        rOStream << "2 dimensional nurbs curve on 3D surface.";
    }

    /// Print object's data.
    void PrintData(std::ostream& rOStream) const override
    {
    }

    ///@}
private:
    ///@name Private Static Member Variables
    ///@{

    static const GeometryData msGeometryData;

    static const GeometryDimension msGeometryDimension;

    ///@}
    ///@name Private Member Variables
    ///@{

    typename NurbsSurfaceType::Pointer mpNurbsSurface;
    typename NurbsCurveType::Pointer mpNurbsCurve;

    ///@}
    ///@name Private Serialization
    ///@{

    friend class Serializer;

    void save(Serializer& rSerializer) const override
    {
        KRATOS_SERIALIZE_SAVE_BASE_CLASS(rSerializer, BaseType);
        rSerializer.save("pNurbsSurface", mpNurbsSurface);
        rSerializer.save("pNurbsCurve", mpNurbsCurve);
    }

    void load(Serializer& rSerializer) override
    {
        KRATOS_SERIALIZE_LOAD_BASE_CLASS(rSerializer, BaseType);
        rSerializer.load("pNurbsSurface", mpNurbsSurface);
        rSerializer.load("pNurbsCurve", mpNurbsCurve);
    }

    ///@}

}; // class NurbsCurveOnSurfaceGeometry

template<int TWorkingSpaceDimension, class TCurveContainerPointType, class TSurfaceContainerPointType>
const GeometryData NurbsCurveOnSurfaceGeometry<TWorkingSpaceDimension, TCurveContainerPointType, TSurfaceContainerPointType>::msGeometryData(
    &msGeometryDimension,
    GeometryData::GI_GAUSS_1,
    {}, {}, {});

template<int TWorkingSpaceDimension, class TCurveContainerPointType, class TSurfaceContainerPointType>
const GeometryDimension NurbsCurveOnSurfaceGeometry<TWorkingSpaceDimension, TCurveContainerPointType, TSurfaceContainerPointType>::msGeometryDimension(
    1, TWorkingSpaceDimension, 1);

} // namespace Kratos

#endif // KRATOS_NURBS_CURVE_ON_SURFACE_H_INCLUDED defined<|MERGE_RESOLUTION|>--- conflicted
+++ resolved
@@ -349,21 +349,8 @@
     /// Provides the default integration dependent on the polynomial degree of the underlying surface.
     IntegrationInfo GetDefaultIntegrationInfo() const override
     {
-<<<<<<< HEAD
         IndexType p = mpNurbsSurface->PolynomialDegreeU() + mpNurbsSurface->PolynomialDegreeV() + 1;
         return IntegrationInfo(1, p, IntegrationInfo::QuadratureMethod::GAUSS);
-=======
-        mpNurbsSurface->PolynomialDegreeU();
-
-        const SizeType points_per_span = mpNurbsSurface->PolynomialDegreeU()
-            + mpNurbsSurface->PolynomialDegreeV() + 1;
-
-        std::vector<double> spans;
-        SpansLocalSpace(spans);
-
-        mpNurbsCurve->CreateIntegrationPoints(
-            rIntegrationPoints, spans, points_per_span);
->>>>>>> fc9058ea
     }
 
     ///@}
@@ -381,11 +368,7 @@
         const SizeType points_per_span = rIntegrationInfo.GetNumberOfIntegrationPointsPerSpan(0);
 
         std::vector<double> spans;
-<<<<<<< HEAD
-        Spans(spans);
-=======
-        SpansLocalSpace(spans, StartParameter, EndParameter);
->>>>>>> fc9058ea
+        SpansLocalSpace(spans);
 
         IntegrationPointUtilities::CreateIntegrationPoints1D(
             rIntegrationPoints, spans, points_per_span);
