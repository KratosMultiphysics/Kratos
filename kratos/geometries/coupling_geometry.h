//    |  /           |
//    ' /   __| _` | __|  _ \   __|
//    . \  |   (   | |   (   |\__ `
//   _|\_\_|  \__,_|\__|\___/ ____/
//                   Multi-Physics
//
//  License:         BSD License
//                   Kratos default license: kratos/license.txt
//
//  Main authors:    Tobias Teschemacher
//                   Pooyan Dadvand
//                   Philipp Bucher
//

#if !defined(KRATOS_COUPLING_GEOMETRY_H_INCLUDED )
#define  KRATOS_COUPLING_GEOMETRY_H_INCLUDED

// System includes

// External includes

// Project includes
#include "geometry.h"

#include "utilities/tessellation_utilities/curve_tessellation.h"
#include "utilities/tessellation_utilities/tessellation_geometry_interface.h"


namespace Kratos
{
///@name Kratos Classes
///@{

/**
 * @class CouplingGeometry
 * @ingroup KratosCore
 * @brief The CouplingGeometry can connect different geometries, those
 can be of different entities but have to coincide with the dimension.
 */
template<class TPointType> class CouplingGeometry
    : public Geometry<TPointType>
{
public:
    ///@}
    ///@name Type Definitions
    ///@{

    /// Pointer definition of CouplingGeometry
    KRATOS_CLASS_POINTER_DEFINITION( CouplingGeometry );

    /// Geometry as base class.
    typedef Geometry<TPointType> BaseType;
    typedef Geometry<TPointType> GeometryType;

    typedef typename GeometryType::Pointer GeometryPointer;
    typedef std::vector<GeometryPointer> GeometryPointerVector;

    typedef TPointType PointType;

    typedef typename BaseType::IndexType IndexType;
    typedef typename BaseType::SizeType SizeType;

    typedef typename BaseType::IntegrationPointsArrayType IntegrationPointsArrayType;
    typedef typename BaseType::PointsArrayType PointsArrayType;
    typedef typename BaseType::CoordinatesArrayType CoordinatesArrayType;
    typedef std::vector<CoordinatesArrayType> CoordinatesArrayVectorType;
    typedef PointerVector<GeometryType> GeometriesArrayType;

    ///@}
    ///@name Public Static Members
    ///@{

    static constexpr IndexType Master = 0;
    static constexpr IndexType Slave = 1;

    ///@}
    ///@name Life Cycle
    ///@{

    /// Constructor for coupling one master to one slave geometry.
    CouplingGeometry(
        GeometryPointer pMasterGeometry,
        GeometryPointer pSlaveGeometry)
        : BaseType(PointsArrayType(), &(pMasterGeometry->GetGeometryData()))
    {
        KRATOS_DEBUG_ERROR_IF(pMasterGeometry->Dimension() != pSlaveGeometry->Dimension())
            << "Geometries of different dimensional size!" << std::endl;

        mpGeometries.resize(2);

        mpGeometries[0] = pMasterGeometry;
        mpGeometries[1] = pSlaveGeometry;
    }

    /// Constructor for coupling multiple points.
    CouplingGeometry(
        GeometryPointerVector GeometryPointerVector)
        : BaseType(PointsArrayType(), &(GeometryPointerVector[0]->GetGeometryData()))
        , mpGeometries(GeometryPointerVector)
    {
    }

    explicit CouplingGeometry()
        : BaseType()
    {
    }

    /**
     * Copy constructor.
     * Construct this geometry as a copy of given geometry.
     *
     * @note This copy constructor does not copy the points and new
     * geometry shares points with given source geometry. It is
     * obvious that any change to this new geometry's point affect
     * source geometry's points too.
     */
    CouplingGeometry( CouplingGeometry const& rOther )
        : BaseType( rOther )
        , mpGeometries(rOther.mpGeometries)
    {
    }

    /**
     * Copy constructor from a geometry with other point type.
     * Construct this geometry as a copy of given geometry which
     * has different type of points. The given goemetry's
     * TOtherPointType* must be implicity convertible to this
     * geometry PointType.
     *
     * @note This copy constructor does not copy the points and new
     * geometry shares points with given source geometry. It is
     * obvious that any change to this new geometry's point affect
     * source geometry's points too.
     */
    template<class TOtherPointType> explicit CouplingGeometry(
        CouplingGeometry<TOtherPointType> const& rOther )
        : BaseType( rOther )
        , mpGeometries( rOther.mpGeometries )
    {
    }

    /// Destructor
    ~CouplingGeometry() override = default;

    ///@}
    ///@name Operators
    ///@{

    /**
     * Assignment operator.
     *
     * @note This operator don't copy the points and this
     * geometry shares points with given source geometry. It's
     * obvious that any change to this geometry's point affect
     * source geometry's points too.
     *
     * @see Clone
     * @see ClonePoints
     */
    CouplingGeometry& operator=( const CouplingGeometry& rOther )
    {
        BaseType::operator=( rOther );
        mpGeometries = rOther.mpGeometries;
        return *this;
    }

    /**
     * @brief Assignment operator for geometries with different point type.
     *
     * @note This operator don't copy the points and this
     * geometry shares points with given source geometry. It's
     * obvious that any change to this geometry's point affect
     * source geometry's points too.
     *
     * @see Clone
     * @see ClonePoints
     */
    template<class TOtherPointType>
    CouplingGeometry& operator=(
        CouplingGeometry<TOtherPointType> const & rOther )
    {
        BaseType::operator=( rOther );
        mpGeometries = rOther.mpGeometries;
        return *this;
    }

    ///@}
    ///@name Operations
    ///@{

    typename BaseType::Pointer Create(
        PointsArrayType const& ThisPoints ) const override
    {
        return Kratos::make_shared<CouplingGeometry>();
    }

    ///@}
    ///@name Input and output
    ///@{

    /**
    * @brief This function returns the pointer of the geometry part
    *        which is corresponding to the index.
    *        Checks if index is available only in debug.
    * @param Index: 0 -> master, all bigger than 0 -> slaves.
    * @return pointer of geometry, corresponding to the index.
    */
    GeometryPointer pGetGeometryPart(IndexType Index) override
    {
        KRATOS_DEBUG_ERROR_IF(mpGeometries.size() <= Index) << "Index "
            << Index << " out of range. CouplingGeometry #" << this->Id()
            << " has " << mpGeometries.size() << " geometries." << std::endl;

        return mpGeometries[Index];
    }

    /**
    * @brief This function returns the const pointer of the geometry part
    *        which is corresponding to the index.
    *        Checks if index is available only in debug.
    * @param Index: 0 -> master, all bigger than 0 -> slaves.
    * @return const pointer of geometry, corresponding to the index.
    */
    const GeometryPointer pGetGeometryPart(IndexType Index) const override
    {
        KRATOS_DEBUG_ERROR_IF(mpGeometries.size() <= Index) << "Index \""
            << Index << "\" out of range. CouplingGeometry #" << this->Id() 
            << " has " << mpGeometries.size() << " geometries." << std::endl;

        return mpGeometries[Index];
    }

    /**
    * @brief ONLY for coupling_geometry. Not necessary in base class.
    * @details Allows to exchange certain geometries.
    * @param Index of the geometry part. 0->Master; 1->Slave
     */
    void SetGeometryPart(IndexType Index, GeometryPointer pGeometry)
    {
        KRATOS_DEBUG_ERROR_IF(mpGeometries.size() <= Index) << "Index out of range: "
            << Index << " composite contains only of: "
            << mpGeometries.size() << " geometries." << std::endl;

        if (0 == Index){
            if (mpGeometries.size() > 1) {
                KRATOS_ERROR_IF(pGeometry->Dimension() != mpGeometries[1]->Dimension())
                    << "Dimension of new master geometry does not coincide with the other geometries. "
                    << "Dimension of new geometry: " << pGeometry->Dimension()
                    << ", dimension of coupling geometry: " << mpGeometries[1]->Dimension() << std::endl;
            }

            this->SetGeometryData(&(pGeometry->GetGeometryData()));
        }

        KRATOS_ERROR_IF(pGeometry->Dimension() != mpGeometries[0]->Dimension())
            << "Dimension of new entity does not coincide with this coupling geometry. "
            << "Dimension of new geometry: " << pGeometry->Dimension()
            << ", dimension of coupling geometry: " << this->Dimension() << std::endl;

        mpGeometries[Index] = pGeometry;
    }

    /**
    * @brief ONLY for coupling_geometry. Not necessary in base class.
    * @details Allows to enhance the coupling geometry, with another geometry.
    * @param Index of the geometry part. 0->Master; 1->Slave
     */
    IndexType AddGeometryPart(GeometryPointer pGeometry)
    {
        KRATOS_DEBUG_ERROR_IF(mpGeometries[0]->Dimension() != pGeometry->Dimension())
            << "Geometries of different dimensional size!" << std::endl;

        KRATOS_ERROR_IF(pGeometry->Dimension() != mpGeometries[0]->Dimension())
            << "Dimension of new entity does not coincide with this coupling geometry. "
            << "Dimension of new geometry: " << pGeometry->Dimension()
            << ", dimension of coupling geometry: " << this->Dimension() << std::endl;

        IndexType new_index = mpGeometries.size();

        mpGeometries.push_back(pGeometry);

        return new_index;
    }

    /**
     * @brief The number of geometry part
     * @return The number of geometry parts that this geometry contains.
     */
    SizeType NumberOfGeometryParts() const override
    {
        return mpGeometries.size();
    }

    ///@}
    ///@name Integration Points
    ///@{

    /* Creates integration points on the master considering all slave intersections.
     * @return integration points.
     */
    void CreateIntegrationPoints(
        IntegrationPointsArrayType& rIntegrationPoints,
        IntegrationInfo& rIntegrationInfo) const override
    {
<<<<<<< HEAD
=======
        const double model_tolerance = 1e-3;

>>>>>>> 5044f2c7
        if (this->Dimension() == 1) {
            std::vector<double> intersection_master_spans;

            mpGeometries[0]->Spans(intersection_master_spans);
            CurveTessellation<PointerVector<TPointType>> curve_tesselation;
            curve_tesselation.Tessellate(
                *(mpGeometries[0].get()),
                intersection_master_spans[0],
                intersection_master_spans[intersection_master_spans.size() - 1],
                intersection_master_spans,
                1e-2, 1);
            intersection_master_spans.clear();

            CoordinatesArrayType local_coords_slave = ZeroVector(3);
            CoordinatesArrayType global_coords = ZeroVector(3);
            CoordinatesArrayType local_coords_master = ZeroVector(3);
            CoordinatesArrayType global_coords_master;
            for (IndexType i = 1; i < mpGeometries.size(); ++i) {
                std::vector<double> intersection_slave_spans;
                mpGeometries[i]->Spans(intersection_slave_spans);

                for (IndexType j = 0; j < intersection_slave_spans.size(); ++j) {
                    local_coords_slave[0] = intersection_slave_spans[j];
<<<<<<< HEAD
                    mpGeometries[i]->GlobalCoordinates(global_coords, local_coords_slave);
                    curve_tesselation.GetClosestPoint(global_coords, global_coords_master, local_coords_master);
                    mpGeometries[0]->ProjectionPoint(global_coords, global_coords_master, local_coords_master);
                    KRATOS_DEBUG_ERROR_IF(norm_2(global_coords - global_coords_master) < 1e-6)
                        << "Projection of intersection spans failed. Global Coordinates on slave: "
                        << global_coords << ", and global coordinates on master: "
                        << global_coords_master << ". Difference large than 1e-6." << std::endl;

=======
                    mpGeometries[i]->GlobalCoordinates(
                        global_coords, local_coords_slave);
                    curve_tesselation.GetClosestPoint(
                        global_coords, global_coords_master, local_coords_master);
                    int success = mpGeometries[0]->ProjectionPoint(
                        global_coords, global_coords_master, local_coords_master);
                    KRATOS_DEBUG_ERROR_IF(success == 1 && (norm_2(global_coords - global_coords_master) > model_tolerance))
                        << "Projection of intersection spans failed. Global Coordinates on slave: "
                        << global_coords << ", and global coordinates on master: "
                        << global_coords_master << ". Difference: " << norm_2(global_coords - global_coords_master)
                        << " larger than model tolerance: " << model_tolerance << std::endl;

                    // If success == 0, it is considered that the projection is on one of the boundaries.
>>>>>>> 5044f2c7
                    intersection_master_spans.push_back(local_coords_master[0]);
                }
            }
            mpGeometries[0]->Spans(intersection_master_spans, 0);
            rIntegrationInfo.SetSpans(intersection_master_spans, 0);
            mpGeometries[0]->CreateIntegrationPoints(rIntegrationPoints, rIntegrationInfo);
        }
    }

    /* @brief This method creates a list of quadrature point geometries
     *        from a list of integration points. It creates the list of
     *        integration points byitself.
     *
     * @param rResultGeometries list of quadrature point geometries.
     * @param NumberOfShapeFunctionDerivatives the number of evaluated
     *        derivatives of shape functions at the quadrature point geometries.
     *
     * @see quadrature_point_geometry.h
     */
    void CreateQuadraturePointGeometries(
        GeometriesArrayType& rResultGeometries,
        IndexType NumberOfShapeFunctionDerivatives,
        const IntegrationPointsArrayType& rIntegrationPoints) override
    {
<<<<<<< HEAD
=======
        const double model_tolerance = 1e-3;

>>>>>>> 5044f2c7
        const SizeType num_integration_points = rIntegrationPoints.size();

        if (rResultGeometries.size() != num_integration_points) {
            rResultGeometries.resize(num_integration_points);
        }

        GeometriesArrayType master_quadrature_points(num_integration_points);
        mpGeometries[0]->CreateQuadraturePointGeometries(
            master_quadrature_points,
            NumberOfShapeFunctionDerivatives,
            rIntegrationPoints);

        CoordinatesArrayVectorType integration_points_global_coords_vector(num_integration_points);
        for (SizeType i = 0; i < num_integration_points; ++i) {
            integration_points_global_coords_vector[i] = master_quadrature_points[i].Center();
        }

        // First slave
        IntegrationPointsArrayType integration_points_slave = rIntegrationPoints;
        CoordinatesArrayType local_slave_coords = ZeroVector(3);
        CoordinatesArrayType global_slave_coords = ZeroVector(3);

        bool use_tessellation = true;
        if (use_tessellation) {
            TessellationGeometryInterface<PointerVector<TPointType>> tesselation(
                *(mpGeometries[1].get()), 1e-2, 1);

            for (SizeType j = 0; j < num_integration_points; ++j) {
                tesselation.GetClosestPoint(
                    integration_points_global_coords_vector[j],
                    global_slave_coords,
                    local_slave_coords);

                mpGeometries[1]->ProjectionPoint(
                    integration_points_global_coords_vector[j],
                    global_slave_coords,
                    local_slave_coords);

                integration_points_slave[j][0] = local_slave_coords[0];
                integration_points_slave[j][1] = local_slave_coords[1];
                integration_points_slave[j][2] = local_slave_coords[2];
            }
        }
        else {
            for (SizeType j = 0; j < num_integration_points; ++j) {
                mpGeometries[1]->ProjectionPoint(
                    integration_points_global_coords_vector[j],
                    global_slave_coords,
                    local_slave_coords);

                integration_points_slave[j][0] = local_slave_coords[0];
                integration_points_slave[j][1] = local_slave_coords[1];
                integration_points_slave[j][2] = local_slave_coords[2];
            }
        }


        GeometriesArrayType slave_quadrature_points(num_integration_points);
        mpGeometries[1]->CreateQuadraturePointGeometries(
            slave_quadrature_points,
            NumberOfShapeFunctionDerivatives,
            integration_points_slave);

        for (SizeType i = 0; i < num_integration_points; ++i) {
<<<<<<< HEAD
            KRATOS_DEBUG_ERROR_IF(norm_2(master_quadrature_points(i)->Center() - slave_quadrature_points(i)->Center()) < 1e-6)
                << "Difference between master and slave above tolerance of 1e-6. Location of master: "
                << master_quadrature_points(i)->Center() << ", location of slave: "
                << slave_quadrature_points(i)->Center() << ". Distance: "
                << norm_2(master_quadrature_points(i)->Center() - slave_quadrature_points(i)->Center())
                << std::endl;
=======
            KRATOS_DEBUG_ERROR_IF(norm_2(master_quadrature_points(i)->Center() - slave_quadrature_points(i)->Center()) > model_tolerance)
                << "Difference between master and slave coordinates above model tolerance of " << model_tolerance
                << ". Location of master: " << master_quadrature_points(i)->Center() << ", location of slave: "
                << slave_quadrature_points(i)->Center() << ". Distance: "
                << norm_2(master_quadrature_points(i)->Center() - slave_quadrature_points(i)->Center()) << std::endl;
>>>>>>> 5044f2c7

            rResultGeometries(i) = Kratos::make_shared<CouplingGeometry<PointType>>(
                master_quadrature_points(i), slave_quadrature_points(i));
        }

        KRATOS_ERROR_IF(mpGeometries.size() > 2)
            << "CreateQuadraturePointGeometries not implemented for coupling of more than 2 geomtries. "
            << mpGeometries.size() << " are given." << std::endl;
    }

    ///@}
    ///@name Geometry Information
    ///@{

    /**
     * @brief Returns the domain size of the master geometry.
     * @return The domaon size of the master geometry
     */
    double DomainSize() const override
    {
        KRATOS_DEBUG_ERROR_IF(mpGeometries.size() == 0)
            << "No master assigned. Geometry vector of size 0." << std::endl;

        return mpGeometries[0]->DomainSize();
    }

    /**
     * @brief Returns the center of the master geometry.
     * @return The center of the master geometry
     */
    Point Center() const override
    {
        KRATOS_DEBUG_ERROR_IF(mpGeometries.size() == 0) << "No master assigned. Geometry vector of size 0." << std::endl;

        return mpGeometries[0]->Center();
    }

    ///@}
    ///@name Information
    ///@{

    /// Turn back information as a string.
    std::string Info() const override
    {
        return "Coupling geometry that holds a master and a set of slave geometries.";
    }

    /// Print information about this object.
    void PrintInfo( std::ostream& rOStream ) const override
    {
        rOStream << "Coupling geometry that holds a master and a set of slave geometries.";
    }

    /// Print object's data.
    void PrintData( std::ostream& rOStream ) const override
    {
        BaseType::PrintData( rOStream );
        std::cout << std::endl;
        rOStream << "    CouplingGeometry with " << mpGeometries.size() << " geometries.";
    }

    ///@}
private:
    ///@name Private Member Variables
    ///@{

    GeometryPointerVector mpGeometries;

    ///@}
    ///@name Serialization
    ///@{

    friend class Serializer;

    void save( Serializer& rSerializer ) const override
    {
        KRATOS_SERIALIZE_SAVE_BASE_CLASS( rSerializer, BaseType );
        rSerializer.save("Geometries", mpGeometries);
    }

    void load( Serializer& rSerializer ) override
    {
        KRATOS_SERIALIZE_LOAD_BASE_CLASS( rSerializer, BaseType );
        rSerializer.load("Geometries", mpGeometries);
    }

    ///@}
    ///@name Private Friends
    ///@{

    template<class TOtherPointType> friend class CouplingGeometry;

    ///@}
}; // Class Geometry

///@}
///@name Input and output
///@{
/**
 * input stream functions
 */
template<class TPointType> inline std::istream& operator >> (
    std::istream& rIStream,
    CouplingGeometry<TPointType>& rThis );
/**
 * output stream functions
 */
template<class TPointType> inline std::ostream& operator << (
    std::ostream& rOStream,
    const CouplingGeometry<TPointType>& rThis )
{
    rThis.PrintInfo( rOStream );
    rOStream << std::endl;
    rThis.PrintData( rOStream );
    return rOStream;
}

///@}
}// namespace Kratos.

#endif // KRATOS_COUPLING_GEOMETRY_H_INCLUDED  defined<|MERGE_RESOLUTION|>--- conflicted
+++ resolved
@@ -302,11 +302,8 @@
         IntegrationPointsArrayType& rIntegrationPoints,
         IntegrationInfo& rIntegrationInfo) const override
     {
-<<<<<<< HEAD
-=======
         const double model_tolerance = 1e-3;
 
->>>>>>> 5044f2c7
         if (this->Dimension() == 1) {
             std::vector<double> intersection_master_spans;
 
@@ -330,16 +327,6 @@
 
                 for (IndexType j = 0; j < intersection_slave_spans.size(); ++j) {
                     local_coords_slave[0] = intersection_slave_spans[j];
-<<<<<<< HEAD
-                    mpGeometries[i]->GlobalCoordinates(global_coords, local_coords_slave);
-                    curve_tesselation.GetClosestPoint(global_coords, global_coords_master, local_coords_master);
-                    mpGeometries[0]->ProjectionPoint(global_coords, global_coords_master, local_coords_master);
-                    KRATOS_DEBUG_ERROR_IF(norm_2(global_coords - global_coords_master) < 1e-6)
-                        << "Projection of intersection spans failed. Global Coordinates on slave: "
-                        << global_coords << ", and global coordinates on master: "
-                        << global_coords_master << ". Difference large than 1e-6." << std::endl;
-
-=======
                     mpGeometries[i]->GlobalCoordinates(
                         global_coords, local_coords_slave);
                     curve_tesselation.GetClosestPoint(
@@ -353,7 +340,6 @@
                         << " larger than model tolerance: " << model_tolerance << std::endl;
 
                     // If success == 0, it is considered that the projection is on one of the boundaries.
->>>>>>> 5044f2c7
                     intersection_master_spans.push_back(local_coords_master[0]);
                 }
             }
@@ -378,11 +364,8 @@
         IndexType NumberOfShapeFunctionDerivatives,
         const IntegrationPointsArrayType& rIntegrationPoints) override
     {
-<<<<<<< HEAD
-=======
         const double model_tolerance = 1e-3;
 
->>>>>>> 5044f2c7
         const SizeType num_integration_points = rIntegrationPoints.size();
 
         if (rResultGeometries.size() != num_integration_points) {
@@ -447,20 +430,11 @@
             integration_points_slave);
 
         for (SizeType i = 0; i < num_integration_points; ++i) {
-<<<<<<< HEAD
-            KRATOS_DEBUG_ERROR_IF(norm_2(master_quadrature_points(i)->Center() - slave_quadrature_points(i)->Center()) < 1e-6)
-                << "Difference between master and slave above tolerance of 1e-6. Location of master: "
-                << master_quadrature_points(i)->Center() << ", location of slave: "
-                << slave_quadrature_points(i)->Center() << ". Distance: "
-                << norm_2(master_quadrature_points(i)->Center() - slave_quadrature_points(i)->Center())
-                << std::endl;
-=======
             KRATOS_DEBUG_ERROR_IF(norm_2(master_quadrature_points(i)->Center() - slave_quadrature_points(i)->Center()) > model_tolerance)
                 << "Difference between master and slave coordinates above model tolerance of " << model_tolerance
                 << ". Location of master: " << master_quadrature_points(i)->Center() << ", location of slave: "
                 << slave_quadrature_points(i)->Center() << ". Distance: "
                 << norm_2(master_quadrature_points(i)->Center() - slave_quadrature_points(i)->Center()) << std::endl;
->>>>>>> 5044f2c7
 
             rResultGeometries(i) = Kratos::make_shared<CouplingGeometry<PointType>>(
                 master_quadrature_points(i), slave_quadrature_points(i));
