//    |  /           |
//    ' /   __| _` | __|  _ \   __|
//    . \  |   (   | |   (   |\__ `
//   _|\_\_|  \__,_|\__|\___/ ____/
//                   Multi-Physics
//
//  License:         BSD License
//                   Kratos default license: kratos/license.txt
//
//  Main authors:    Riccardo Rossi
//                   Janosch Stascheit
//                   Felix Nagel
//  contributors:    Hoang Giang Bui
//                   Josep Maria Carbonell
//

#pragma once

// System includes

// External includes

// Project includes
#include "geometries/geometry.h"
#include "integration/line_gauss_legendre_integration_points.h"
#include "integration/line_gauss_lobatto_integration_points.h"
#include "utilities/integration_utilities.h"

namespace Kratos
{

///@name Kratos Globals
///@{

///@}
///@name Type Definitions
///@{

///@}
///@name  Enum's
///@{

///@}
///@name  Functions
///@{

///@}
///@name Kratos Classes
///@{

/**
 * @class Line2D3
 * @ingroup KratosCore
 * @brief An three node 2D line geometry with quadratic shape functions
 * @details The node ordering corresponds with:
 *      0-----2----1
 * @author Riccardo Rossi
 * @author Janosch Stascheit
 * @author Felix Nagel
 */
template<class TPointType>
class Line2D3
  : public Geometry<TPointType>
{
public:
    ///@}
    ///@name Type Definitions
    ///@{

    /// Geometry as base class.
    using BaseType = Geometry<TPointType>;

    /// Pointer definition of Line2D3
    KRATOS_CLASS_POINTER_DEFINITION( Line2D3 );

    /// Type of edge geometry
<<<<<<< HEAD
    typedef Line2D3<TPointType> EdgeType;
=======
    using EdgeType = Line2D3<TPointType>;
>>>>>>> fc4132dc

    /** Integration methods implemented in geometry.
    */
    using IntegrationMethod = GeometryData::IntegrationMethod;

    /** A Vector of counted pointers to Geometries. Used for
    returning edges of the geometry.
     */
    using GeometriesArrayType = typename BaseType::GeometriesArrayType;

    /** Redefinition of template parameter TPointType.
     */
    using PointType = TPointType;

    /** Type used for indexing in geometry class.std::size_t used for indexing
    point or integration point access methods and also all other
    methods which need point or integration point index.
    */
    using IndexType = typename BaseType::IndexType;


    /** This typed used to return size or dimension in
    geometry. Dimension, WorkingDimension, PointsNumber and
    ... return this type as their results.
    */
    using SizeType = typename BaseType::SizeType;

    /** Array of counted pointers to point. This type used to hold
    geometry's points.
    */
    using PointsArrayType = typename BaseType::PointsArrayType;

    /** This type used for representing an integration point in
    geometry. This integration point is a point with an
    additional weight component.
    */
    using IntegrationPointType = typename BaseType::IntegrationPointType;

    /** A Vector of IntegrationPointType which used to hold
    integration points related to an integration
    method. IntegrationPoints functions used this type to return
    their results.
    */
    using IntegrationPointsArrayType = typename BaseType::IntegrationPointsArrayType;

    /** A Vector of IntegrationPointsArrayType which used to hold
    integration points related to different integration method
    implemented in geometry.
    */
    using IntegrationPointsContainerType = typename BaseType::IntegrationPointsContainerType;

    /** A third order tensor used as shape functions' values
    container.
    */
    using ShapeFunctionsValuesContainerType = typename BaseType::ShapeFunctionsValuesContainerType;

    /** A fourth order tensor used as shape functions' local
    gradients container in geometry.
    */
    using ShapeFunctionsLocalGradientsContainerType = typename BaseType::ShapeFunctionsLocalGradientsContainerType;

    /** A third order tensor to hold jacobian matrices evaluated at
    integration points. Jacobian and InverseOfJacobian functions
    return this type as their result.
    */
    using JacobiansType = typename BaseType::JacobiansType;

    /** A third order tensor to hold shape functions' local
    gradients. ShapefunctionsLocalGradients function return this
    type as its result.
    */
    using ShapeFunctionsGradientsType = typename BaseType::ShapeFunctionsGradientsType;

    /** Type of the normal vector used for normal to edges in geometry.
     */
    using NormalType = typename BaseType::NormalType;

    /**
     * Type of coordinates array
     */
    using CoordinatesArrayType = typename BaseType::CoordinatesArrayType;

    ///@}
    ///@name Life Cycle
    ///@{

    Line2D3( const PointType& FirstPoint,
             const PointType& SecondPoint,
             const PointType& ThirdPoint )
        : BaseType( PointsArrayType(), &msGeometryData )
    {
        BaseType::Points().push_back( typename PointType::Pointer( new PointType( FirstPoint ) ) );
        BaseType::Points().push_back( typename PointType::Pointer( new PointType( SecondPoint ) ) );
        BaseType::Points().push_back( typename PointType::Pointer( new PointType( ThirdPoint ) ) );
    }

    Line2D3( typename PointType::Pointer pFirstPoint,
             typename PointType::Pointer pSecondPoint,
             typename PointType::Pointer pThirdPoint )
        : BaseType( PointsArrayType(), &msGeometryData )
    {
        BaseType::Points().push_back( pFirstPoint );
        BaseType::Points().push_back( pSecondPoint );
        BaseType::Points().push_back( pThirdPoint );
    }

    explicit Line2D3( const PointsArrayType& rThisPoints )
        : BaseType( rThisPoints, &msGeometryData )
    {
        KRATOS_ERROR_IF( BaseType::PointsNumber() != 3 ) << "Invalid points number. Expected 3, given " << BaseType::PointsNumber() << std::endl;
    }

    /// Constructor with Geometry Id
    explicit Line2D3(
        const IndexType GeometryId,
        const PointsArrayType& rThisPoints
        ) : BaseType( GeometryId, rThisPoints, &msGeometryData )
    {
        KRATOS_ERROR_IF( this->PointsNumber() != 3 ) << "Invalid points number. Expected 3, given " << this->PointsNumber() << std::endl;
    }

    /// Constructor with Geometry Name
    explicit Line2D3(
        const std::string& rGeometryName,
        const PointsArrayType& rThisPoints
    ) : BaseType(rGeometryName, rThisPoints, &msGeometryData)
    {
        KRATOS_ERROR_IF(this->PointsNumber() != 3) << "Invalid points number. Expected 3, given " << this->PointsNumber() << std::endl;
    }

    /** Copy constructor.
     * Construct this geometry as a copy of given geometry.
     * @note This copy constructor don't copy the points and new
     * geometry shares points with given source geometry. It's
     * obvious that any change to this new geometry's point affect
     * source geometry's points too.
     */
    Line2D3( Line2D3 const& rOther )
        : BaseType( rOther )
    {
    }

    /** Copy constructor from a geometry with other point type.
     * Construct this geometry as a copy of given geometry which
     * has different type of points. The given goemetry's
     * TOtherPointType* must be implicitly convertible to this
     * geometry PointType.
     * @note This copy constructor don't copy the points and new
     * geometry shares points with given source geometry. It's
     * obvious that any change to this new geometry's point affect
     * source geometry's points too.
     */
    template<class TOtherPointType> explicit Line2D3( Line2D3<TOtherPointType> const& rOther )
        : BaseType( rOther )
    {
    }

    /// Destructor. Do nothing!!!
    ~Line2D3() override {}

    /**
     * @brief Gets the geometry family.
     * @details This function returns the family type of the geometry. The geometry family categorizes the geometry into a broader classification, aiding in its identification and processing.
     * @return GeometryData::KratosGeometryFamily The geometry family.
     */
    GeometryData::KratosGeometryFamily GetGeometryFamily() const override
    {
        return GeometryData::KratosGeometryFamily::Kratos_Linear;
    }

    /**
     * @brief Gets the geometry type.
     * @details This function returns the specific type of the geometry. The geometry type provides a more detailed classification of the geometry.
     * @return GeometryData::KratosGeometryType The specific geometry type.
     */
    GeometryData::KratosGeometryType GetGeometryType() const override
    {
        return GeometryData::KratosGeometryType::Kratos_Line2D3;
    }

    /**
     * @brief Gets the geometry order type.
     * @details This function returns the order type of the geometry. The order type relates to the polynomial degree of the geometry.
     * @return GeometryData::KratosGeometryOrderType The geometry order type.
     */
    GeometryData::KratosGeometryOrderType GetGeometryOrderType() const override
    {
        return GeometryData::KratosGeometryOrderType::Kratos_Quadratic_Order;
    }

    ///@}
    ///@name Operators
    ///@{

    /** Assignment operator.

    @note This operator don't copy the points and this
    geometry shares points with given source geometry. It's
    obvious that any change to this geometry's point affect
    source geometry's points too.

    @see Clone
    @see ClonePoints
    */
    Line2D3& operator=( const Line2D3& rOther )
    {
        BaseType::operator=( rOther );
        return *this;
    }

    /** Assignment operator for geometries with different point type.
     * @note This operator don't copy the points and this
     * geometry shares points with given source geometry. It's
     * obvious that any change to this geometry's point affect
     * source geometry's points too.
     * @see Clone
     * @see ClonePoints
     */
    template<class TOtherPointType>
    Line2D3& operator=( Line2D3<TOtherPointType> const & rOther )
    {
        BaseType::operator=( rOther );
        return *this;
    }

    ///@}
    ///@name Operations
    ///@{

    /**
     * @brief Creates a new geometry pointer
     * @param NewGeometryId the ID of the new geometry
     * @param rThisPoints the nodes of the new geometry
     * @return Pointer to the new geometry
     */
    typename BaseType::Pointer Create(
        const IndexType NewGeometryId,
        PointsArrayType const& rThisPoints
        ) const override
    {
        return typename BaseType::Pointer( new Line2D3( NewGeometryId, rThisPoints ) );
    }

    /**
     * @brief Creates a new geometry pointer
     * @param NewGeometryId the ID of the new geometry
     * @param rGeometry reference to an existing geometry
     * @return Pointer to the new geometry
     */
    typename BaseType::Pointer Create(
        const IndexType NewGeometryId,
        const BaseType& rGeometry
        ) const override
    {
        auto p_geometry = typename BaseType::Pointer( new Line2D3( NewGeometryId, rGeometry.Points() ) );
        p_geometry->SetData(rGeometry.GetData());
        return p_geometry;
    }

    /**
     * @brief Lumping factors for the calculation of the lumped mass matrix
     * @param rResult Vector containing the lumping factors
     * @param LumpingMethod The lumping method considered. The three methods available are:
     *      - The row sum method
     *      - Diagonal scaling
     *      - Evaluation of M using a quadrature involving only the nodal points and thus automatically yielding a diagonal matrix for standard element shape function
     */
    Vector& LumpingFactors(
        Vector& rResult,
        const typename BaseType::LumpingMethods LumpingMethod = BaseType::LumpingMethods::ROW_SUM
        )  const override
    {
	if(rResult.size() != 3)
           rResult.resize( 3, false );
        rResult[0] = 0.25;
        rResult[2] = 0.5;
        rResult[1] = 0.25;
        return rResult;
    }

    ///@}
    ///@name Informations
    ///@{

    /** This method calculates and returns Length or charactereistic
    length of this geometry depending on its dimension. For one
    dimensional geometry for example Line it returns length of it
    and for the other geometries it gives Characteristic length
    otherwise.

    @return double value contains length or Characteristic
    length
    @see Area()
    @see Volume()
    @see DomainSize()
    */
    double Length() const override
    {
        const IntegrationMethod integration_method = IntegrationUtilities::GetIntegrationMethodForExactMassMatrixEvaluation(*this);
        return IntegrationUtilities::ComputeDomainSize(*this, integration_method);
    }

    /** This method calculates and returns area or surface area of
    this geometry depending on its dimension. For one dimensional
    geometry it returns length, for two dimensional it gives area
    and for three dimensional geometries it gives surface area.

    @return double value contains area or surface
    area.
    @see Length()
    @see Volume()
    @see DomainSize()
    */
    double Area() const override
    {
        return Length();
    }


    /** This method calculates and returns length, area or volume of
    this geometry depending on its dimension. For one dimensional
    geometry it returns its length, for two dimensional it gives area
    and for three dimensional geometries it gives its volume.

    @return double value contains length, area or volume.
    @see Length()
    @see Area()
    @see Volume()
    */
    double DomainSize() const override
    {
        return Length();
    }

    /**
     * @brief Returns whether given arbitrary point is inside the Geometry and the respective
     * local point for the given global point
     * @param rPoint The point to be checked if is inside o note in global coordinates
     * @param rResult The local coordinates of the point
     * @param Tolerance The  tolerance that will be considered to check if the point is inside or not
     * @return True if the point is inside, false otherwise
     */
    bool IsInside(
        const CoordinatesArrayType& rPoint,
        CoordinatesArrayType& rResult,
        const double Tolerance = std::numeric_limits<double>::epsilon()
        ) const override
    {
        PointLocalCoordinates( rResult, rPoint );

        if ( std::abs( rResult[0] ) <= (1.0 + Tolerance) ) {
            return true;
        }

        return false;
    }

    /**
     * @brief Returns the local coordinates of a given arbitrary point
     * @param rResult The vector containing the local coordinates of the point
     * @param rPoint The point in global coordinates
     * @return The vector containing the local coordinates of the point
     */
    CoordinatesArrayType& PointLocalCoordinates(
        CoordinatesArrayType& rResult,
        const CoordinatesArrayType& rPoint
        ) const override
    {
        BoundedMatrix<double,3,3> X;
        BoundedMatrix<double,3,1> DN;
        for(IndexType i=0; i<this->size(); ++i) {
            const auto& r_node = this->GetPoint(i);
            X(0, i) = r_node.X();
            X(1, i) = r_node.Y();
            X(2, i) = r_node.Z();
        }

        static constexpr double MaxNormPointLocalCoordinates = 300.0;
        static constexpr std::size_t MaxIteratioNumberPointLocalCoordinates = 500;
        static constexpr double MaxTolerancePointLocalCoordinates = 1.0e-8;

        Matrix J = ZeroMatrix( 1, 1 );
        Matrix invJ = ZeroMatrix( 1, 1 );

        // Starting with xi = 0
        if (rResult.size() != 3)
            rResult.resize(3, false);
        rResult = ZeroVector( 3 );
        double delta_xi = 0.0;
        const array_1d<double, 3> zero_array = ZeroVector(3);
        array_1d<double, 3> current_global_coords;

        //Newton iteration:
        for ( IndexType k = 0; k < MaxIteratioNumberPointLocalCoordinates; k++ ) {
            noalias(current_global_coords) = zero_array;
            this->GlobalCoordinates( current_global_coords, rResult );

            noalias( current_global_coords ) = rPoint - current_global_coords;

            // Derivatives of shape functions
            Matrix shape_functions_gradients;
            shape_functions_gradients = ShapeFunctionsLocalGradients(shape_functions_gradients, rResult );
            noalias(DN) = prod(X, shape_functions_gradients);

            noalias(J) = prod(trans(DN), DN);
            const array_1d<double, 1> res = prod(trans(DN), current_global_coords);

            // The inverted jacobian matrix
            invJ(0, 0) = 1.0/J( 0, 0 );

            delta_xi = invJ(0, 0) * res[0];

            rResult[0] += delta_xi;

            if ( delta_xi > MaxNormPointLocalCoordinates ) {
                KRATOS_WARNING_IF("Line2D3", k > 0) << "detJ =\t" << J( 0, 0 ) << " DeltaX =\t" << delta_xi << " stopping calculation. Iteration:\t" << k << std::endl;
                break;
            }

            if ( delta_xi < MaxTolerancePointLocalCoordinates )
                break;
        }

        return rResult;
    }

    ///@}
    ///@name Jacobian
    ///@{

    /** Jacobians for given  method. This method
     * calculate jacobians matrices in all integrations points of
     * given integration method.
     *
     * @param ThisMethod integration method which jacobians has to
     * be calculated in its integration points.
     *
     * @return JacobiansType a Vector of jacobian
     * matrices \f$ J_i \f$ where \f$ i=1,2,...,n \f$ is the integration
     * point index of given integration method.
     *
     * @see DeterminantOfJacobian
     * @see InverseOfJacobian
     * @todo We must check if this override methods are faster than the base class methods
     */
    JacobiansType& Jacobian( JacobiansType& rResult, IntegrationMethod ThisMethod ) const override
    {
        // Getting derivatives of shape functions
        const ShapeFunctionsGradientsType shape_functions_gradients = CalculateShapeFunctionsIntegrationPointsLocalGradients( ThisMethod );

        const std::size_t number_of_integration_points = this->IntegrationPointsNumber( ThisMethod );
        if (rResult.size() !=  number_of_integration_points) {
            JacobiansType temp( number_of_integration_points );
            rResult.swap( temp );
        }

        // Loop over all integration points
        for (std::size_t pnt = 0; pnt < number_of_integration_points; ++pnt) {
            // Initializing jacobian matrix
            noalias(rResult[pnt]) = ZeroMatrix( 2, 1 );

            // Loop over all nodes
            for (std::size_t i = 0; i < this->PointsNumber(); ++i) {
                const auto& r_node = this->GetPoint(i);
                rResult[pnt](0, 0) += r_node.X() * shape_functions_gradients[pnt](i, 0);
                rResult[pnt](1, 0) += r_node.Y() * shape_functions_gradients[pnt](i, 0);
            }
        } // End of loop over all integration points

        return rResult;
    }

    /** Jacobians for given  method. This method
     * calculate jacobians matrices in all integrations points of
     * given integration method.
     *
     * @param ThisMethod integration method which jacobians has to
     * be calculated in its integration points.
     *
     * @return JacobiansType a Vector of jacobian
     * matrices \f$ J_i \f$ where \f$ i=1,2,...,n \f$ is the integration
     * point index of given integration method.
     *
     * @param rDeltaPosition Matrix with the nodes position increment which describes
     * the configuration where the jacobian has to be calculated.
     *
     * @see DeterminantOfJacobian
     * @see InverseOfJacobian
     * @todo We must check if this override methods are faster than the base class methods
     */
    JacobiansType& Jacobian( JacobiansType& rResult, IntegrationMethod ThisMethod, Matrix& rDeltaPosition ) const override
    {
        // Getting derivatives of shape functions
        ShapeFunctionsGradientsType shape_functions_gradients =  CalculateShapeFunctionsIntegrationPointsLocalGradients( ThisMethod );
        const std::size_t number_of_integration_points = this->IntegrationPointsNumber( ThisMethod );

        // Getting values of shape functions
        Matrix shape_functions_values = CalculateShapeFunctionsIntegrationPointsValues( ThisMethod );

        if ( rResult.size() != number_of_integration_points ) {
            JacobiansType temp( number_of_integration_points );
            rResult.swap( temp );
        }

        // Loop over all integration points
        for (std::size_t pnt = 0; pnt < number_of_integration_points; ++pnt ) {
            // Initializing jacobian matrix
            noalias(rResult[pnt]) = ZeroMatrix( 2, 1 );

            // Loop over all nodes
            for (std::size_t i = 0; i < this->PointsNumber(); ++i ) {
                const auto& r_node = this->GetPoint(i);
                rResult[pnt](0, 0) += (r_node.X() - rDeltaPosition(i,0)) * shape_functions_gradients[pnt](i, 0);
                rResult[pnt](1, 0) += (r_node.Y() - rDeltaPosition(i,1)) * shape_functions_gradients[pnt](i, 0);
            }
        }// End of loop over all integration points

        return rResult;
    }

    /** Jacobian in specific integration point of given integration
     * method. This method calculates jacobian matrix in given
     * integration point of given integration method.
     *
     * @param IntegrationPointIndex index of integration point which jacobians has to
     * be calculated in it.
     *
     * @param ThisMethod integration method which jacobians has to
     * be calculated in its integration points.
     *
     * @return Matrix<double> Jacobian matrix \f$ J_i \f$ where \f$
     * i \f$ is the given integration point index of given
     * integration method.
     * @see DeterminantOfJacobian
     * @see InverseOfJacobian
     * @todo We must check if this override methods are faster than the base class methods
     */
    Matrix& Jacobian( Matrix& rResult, IndexType IntegrationPointIndex, IntegrationMethod ThisMethod ) const override
    {
        // Setting up size of jacobian matrix
        rResult.resize(2, 1, false);
        noalias(rResult) = ZeroMatrix( 2, 1 );

        // Derivatives of shape functions
        ShapeFunctionsGradientsType shape_functions_gradients = CalculateShapeFunctionsIntegrationPointsLocalGradients( ThisMethod );
        Matrix shape_function_gradient_in_integration_point = shape_functions_gradients( IntegrationPointIndex );

        // Values of shape functions in integration points
        DenseVector<double> ShapeFunctionsValuesInIntegrationPoint = ZeroVector( 3 );
        ShapeFunctionsValuesInIntegrationPoint = row( CalculateShapeFunctionsIntegrationPointsValues( ThisMethod ), IntegrationPointIndex );

        // Elements of jacobian matrix (e.g. J(1,1) = dX1/dXi1)
        // Loop over all nodes
        for (std::size_t i = 0; i < this->PointsNumber(); ++i ) {
            const auto& r_node = this->GetPoint(i);
            rResult(0, 0) += r_node.X() * shape_function_gradient_in_integration_point(i, 0);
            rResult(1, 0) += r_node.Y() * shape_function_gradient_in_integration_point(i, 0);
        }

        return rResult;
    }

    /** Jacobian in given point. This method calculates jacobian
     * matrix in given point.
     *
     * @param rPoint point which jacobians has to
     * be calculated in it.
     *
     * @return Matrix of double which is jacobian matrix \f$ J \f$ in given point.
     *
     * @see DeterminantOfJacobian
     * @see InverseOfJacobian
     * @todo We must check if this override methods are faster than the base class methods
     */
    Matrix& Jacobian( Matrix& rResult, const CoordinatesArrayType& rPoint ) const override
    {
        // Setting up size of jacobian matrix
        rResult.resize( 2, 1, false );
        noalias(rResult) = ZeroMatrix( 2, 1 );

        // Derivatives of shape functions
        Matrix shape_functions_gradients;
        shape_functions_gradients = ShapeFunctionsLocalGradients( shape_functions_gradients, rPoint );

        // Elements of jacobian matrix (e.g. J(1,1) = dX1/dXi1)
        // Loop over all nodes
        for (std::size_t i = 0; i < this->PointsNumber(); ++i) {
            const auto& r_node = this->GetPoint(i);
            rResult(0, 0) += r_node.X() * shape_functions_gradients(i, 0);
            rResult(1, 0) += r_node.Y() * shape_functions_gradients(i, 0);
        }

        return rResult;
    }

    /**
     * @brief Determinant of jacobians for given integration method.
     * @details This method calculates determinant of jacobian in all integrations points of given integration method.
     * @return Vector of double which is vector of determinants of jacobians \f$ |J|_i \f$ where \f$ i=1,2,...,n \f$ is the integration point index of given integration method.
     * @see Jacobian
     * @see InverseOfJacobian
     */
    Vector& DeterminantOfJacobian( Vector& rResult, IntegrationMethod ThisMethod ) const override
    {
        const std::size_t number_of_integration_points = this->IntegrationPointsNumber( ThisMethod );
        if( rResult.size() != number_of_integration_points)
            rResult.resize( number_of_integration_points, false );

        Matrix J(2, 1);
        for (std::size_t pnt = 0; pnt < number_of_integration_points; ++pnt) {
            this->Jacobian( J, pnt, ThisMethod);
            rResult[pnt] = std::sqrt(std::pow(J(0,0), 2) + std::pow(J(1,0), 2));
        }
        return rResult;
    }

    /**
     * @brief Determinant of jacobian in specific integration point of given integration method. This method calculates determinant of jacobian in given integration point of given integration method.
     * @param IntegrationPointIndex index of integration point which jacobians has to be calculated in it.
     * @param IntegrationPointIndex index of integration point which determinant of jacobians has to be calculated in it.
     * @return Determinamt of jacobian matrix \f$ |J|_i \f$ where \f$ i \f$ is the given integration point index of given integration method.
     * @see Jacobian
     * @see InverseOfJacobian
     */
    double DeterminantOfJacobian( IndexType IntegrationPointIndex, IntegrationMethod ThisMethod ) const override
    {
        Matrix J(2, 1);
        this->Jacobian( J, IntegrationPointIndex, ThisMethod);
        return std::sqrt(std::pow(J(0,0), 2) + std::pow(J(1,0), 2));
    }

    /**
     * @brief Determinant of jacobian in given point. This method calculates determinant of jacobian matrix in given point.
     * @param rPoint point which determinant of jacobians has to be calculated in it.
     * @return Determinamt of jacobian matrix \f$ |J| \f$ in given point.
     * @see DeterminantOfJacobian
     * @see InverseOfJacobian
     */
    double DeterminantOfJacobian( const CoordinatesArrayType& rPoint ) const override
    {
        Matrix J(2, 1);
        this->Jacobian( J, rPoint);
        return std::sqrt(std::pow(J(0,0), 2) + std::pow(J(1,0), 2));
    }

    ///@}
    ///@name Edges and faces
    ///@{

    /// @copydoc Geometry::EdgesNumber
    SizeType EdgesNumber() const override
    {
        return 1;
<<<<<<< HEAD
    }

    GeometriesArrayType GenerateEdges() const override
    {
        GeometriesArrayType edges = GeometriesArrayType();
        edges.push_back( Kratos::make_shared<EdgeType>( this->pGetPoint( 0 ), this->pGetPoint( 1 ), this->pGetPoint( 2 ) ) );
        return edges;
=======
>>>>>>> fc4132dc
    }

    /// @copydoc Geometry::GenerateEdges
    GeometriesArrayType GenerateEdges() const override
    {
        GeometriesArrayType edges;
        edges.push_back( Kratos::make_shared<EdgeType>( this->pGetPoint( 0 ), this->pGetPoint( 1 ), this->pGetPoint( 2 ) ) );
        return edges;
    }

    /** FacesNumber
    @return SizeType contains number of this geometry faces.
    */
    SizeType FacesNumber() const override
    {
      return 0;
    }

    ///@}
    ///@name Shape Function
    ///@{

    /**
     * @brief This method gives all non-zero shape functions values evaluated at the rCoordinates provided
     * @note There is no control if the return vector is empty or not!
     * @return Vector of values of shape functions \f$ F_{i} \f$ where i is the shape function index (for NURBS it is the inde of the local enumeration in the element).
     * @see ShapeFunctionValue
     * @see ShapeFunctionsLocalGradients
     * @see ShapeFunctionLocalGradient
     */
     Vector& ShapeFunctionsValues(
        Vector& rResult,
        const CoordinatesArrayType& rCoordinates
        ) const override
    {
        if(rResult.size() != 3) {
            rResult.resize(3, false);
        }

        rResult[0] = 0.5 * (rCoordinates[0] - 1.0) * rCoordinates[0];
        rResult[1] = 0.5 * (rCoordinates[0] + 1.0) * rCoordinates[0];
        rResult[2] = 1.0 - rCoordinates[0] * rCoordinates[0];

        return rResult;
    }

    /**
     * @brief This method gives value of given shape function evaluated in given point.
     * @param rPoint Point of evaluation of the shape function. This point must be in local coordinate.
     * @param ShapeFunctionIndex index of node which correspounding shape function evaluated in given integration point.
     * @return Value of given shape function in given point.
     * @see ShapeFunctionsValues
     * @see ShapeFunctionsLocalGradients
     * @see ShapeFunctionLocalGradient
     */
    double ShapeFunctionValue(
        IndexType ShapeFunctionIndex,
        const CoordinatesArrayType& rPoint
        ) const override
    {
        switch ( ShapeFunctionIndex )
        {
        case 0:
            return( 0.5*( rPoint[0] - 1.0 )*rPoint[0] );
        case 1:
            return( 0.5*( rPoint[0] + 1.0 )*rPoint[0] );
        case 2:
            return( 1.0 -rPoint[0]*rPoint[0] );
        default:
            KRATOS_ERROR << "Wrong index of shape function!" << *this << std::endl;
        }

        return 0;
    }

    ///@}
    ///@name Input and output
    ///@{

    /// @copydoc Geometry::Name
    std::string Name() const override
    {
        return "Line2D3N";
    }

    /** Turn back information as a string.

    @return String contains information about this geometry.
    @see PrintData()
    @see PrintInfo()
    */
    std::string Info() const override
    {
        return "1 dimensional line with 3 nodes in 2D space";
    }

    /** Print information about this object.

    @param rOStream Stream to print into it.
    @see PrintData()
    @see Info()
    */
    void PrintInfo( std::ostream& rOStream ) const override
    {
        rOStream << "1 dimensional line with 3 nodes in 2D space";
    }

    /** Print geometry's data into given stream. Prints it's points
    by the order they stored in the geometry and then center
    point of geometry.

    @param rOStream Stream to print into it.
    @see PrintInfo()
    @see Info()
    */
    void PrintData( std::ostream& rOStream ) const override
    {
        // Base Geometry class PrintData call
        BaseType::PrintData( rOStream );
        std::cout << std::endl;

        // If the geometry has valid points, calculate and output its data
        if (this->AllPointsAreValid()) {
            Matrix jacobian;
            this->Jacobian( jacobian, PointType() );
            rOStream << "    Jacobian\t : " << jacobian;
        }
    }

    /**
     * Calculates the local gradients for all integration points for
     * given integration method
     */
    virtual ShapeFunctionsGradientsType ShapeFunctionsLocalGradients(
        IntegrationMethod ThisMethod )
    {
        ShapeFunctionsGradientsType localGradients
        = CalculateShapeFunctionsIntegrationPointsLocalGradients( ThisMethod );
        const int integration_points_number
        = msGeometryData.IntegrationPointsNumber( ThisMethod );
        ShapeFunctionsGradientsType Result( integration_points_number );

        for ( int pnt = 0; pnt < integration_points_number; pnt++ )
        {
            Result[pnt] = localGradients[pnt];
        }

        return Result;
    }

    /**
     * Calculates the local gradients for all integration points for the
     * default integration method
     */
    virtual ShapeFunctionsGradientsType ShapeFunctionsLocalGradients()
    {
        IntegrationMethod ThisMethod = msGeometryData.DefaultIntegrationMethod();
        ShapeFunctionsGradientsType localGradients
        = CalculateShapeFunctionsIntegrationPointsLocalGradients( ThisMethod );
        const int integration_points_number
        = msGeometryData.IntegrationPointsNumber( ThisMethod );
        ShapeFunctionsGradientsType Result( integration_points_number );

        for ( int pnt = 0; pnt < integration_points_number; pnt++ )
        {
            Result[pnt] = localGradients[pnt];
        }

        return Result;
    }

    /**
     * Calculates the gradients in terms of local coordinates
     * of all shape functions in a given point.
     *
     * @param rPoint the current point at which the gradients are calculated
     * @return the gradients of all shape functions
     * \f$ \frac{\partial N^i}{\partial \xi_j} \f$
     */
    Matrix& ShapeFunctionsLocalGradients( Matrix& rResult,
            const CoordinatesArrayType& rPoint ) const override
    {
        // Setting up result matrix
        if(rResult.size1() != 3 || rResult.size2() != 1) {
            rResult.resize( 3, 1, false );
        }

        noalias( rResult ) = ZeroMatrix( 3, 1 );
        rResult( 0, 0 ) =  rPoint[0] - 0.5;
        rResult( 1, 0 ) =  rPoint[0] + 0.5;
        rResult( 2, 0 ) = -rPoint[0] * 2.0;
        return( rResult );
    }

    /**
     * returns the local coordinates of all nodes of the current geometry
     * @param rResult a Matrix object that will be overwritten by the result
     * @return the local coordinates of all nodes
     */
    Matrix& PointsLocalCoordinates( Matrix& rResult ) const override
    {
        if(rResult.size1() != 3 || rResult.size2() != 1)
        {
            rResult.resize( 3, 1, false );
        }
        noalias( rResult ) = ZeroMatrix( 3, 1 );
        rResult( 0, 0 ) = -1.0;
        rResult( 1, 0 ) =  1.0;
        rResult( 2, 0 ) =  0.0;
        return rResult;
    }

    /**
     * returns the shape function gradients in an arbitrary point,
     * given in local coordinates
     * @param rResult the matrix of gradients, will be overwritten
     * with the gradients for all
     * shape functions in given point
     * @param rPoint the given point the gradients are calculated in
     */
    virtual Matrix& ShapeFunctionsGradients( Matrix& rResult, CoordinatesArrayType& rPoint )
    {
        if(rResult.size1() != 3 || rResult.size2() != 1)
        {
            rResult.resize( 3, 1, false );
        }
        noalias( rResult ) = ZeroMatrix( 3, 1 );

        rResult( 0, 0 ) =  rPoint[0] - 0.5;
        rResult( 1, 0 ) =  rPoint[0] + 0.5;
        rResult( 2, 0 ) = -rPoint[0] * 2.0;
        return rResult;
    }

    ///@}
    ///@name Friends
    ///@{


    ///@}

protected:
    ///@name Protected static Member Variables
    ///@{


    ///@}
    ///@name Protected member Variables
    ///@{


    ///@}
    ///@name Protected Operators
    ///@{


    ///@}
    ///@name Protected Operations
    ///@{


    ///@}
    ///@name Protected  Access
    ///@{


    ///@}
    ///@name Protected Inquiry
    ///@{


    ///@}
    ///@name Protected LifeCycle
    ///@{


    ///@}

private:
    ///@name Static Member Variables
    ///@{

    static const GeometryData msGeometryData;

    static const GeometryDimension msGeometryDimension;

    ///@}
    ///@name Member Variables
    ///@{


    ///@}
    ///@name Serialization
    ///@{

    friend class Serializer;

    void save( Serializer& rSerializer ) const override
    {
        KRATOS_SERIALIZE_SAVE_BASE_CLASS( rSerializer, BaseType );
    }

    void load( Serializer& rSerializer ) override
    {
        KRATOS_SERIALIZE_LOAD_BASE_CLASS( rSerializer, BaseType );
    }

    Line2D3(): BaseType( PointsArrayType(), &msGeometryData ) {}

    ///@}
    ///@name Private Operators
    ///@{


    ///@}
    ///@name Private Operations
    ///@{

    static Matrix CalculateShapeFunctionsIntegrationPointsValues( typename BaseType::IntegrationMethod ThisMethod )
    {
        const IntegrationPointsContainerType& all_integration_points = AllIntegrationPoints();
        const IntegrationPointsArrayType& IntegrationPoints = all_integration_points[static_cast<int>(ThisMethod)];
        int integration_points_number = IntegrationPoints.size();
        Matrix N( integration_points_number, 3 );

        for ( int it_gp = 0; it_gp < integration_points_number; it_gp++ )
        {
            double e = IntegrationPoints[it_gp].X();
            N( it_gp, 0 ) = 0.5 * ( e - 1 ) * e;
            N( it_gp, 2 ) = 1.0 - e * e;
            N( it_gp, 1 ) = 0.5 * ( 1 + e ) * e;
        }

        return N;
    }

    static ShapeFunctionsGradientsType CalculateShapeFunctionsIntegrationPointsLocalGradients(
        typename BaseType::IntegrationMethod ThisMethod )
    {
        const IntegrationPointsContainerType& all_integration_points = AllIntegrationPoints();
        const IntegrationPointsArrayType& IntegrationPoints = all_integration_points[static_cast<int>(ThisMethod)];
        ShapeFunctionsGradientsType DN_De( IntegrationPoints.size() );
        std::fill( DN_De.begin(), DN_De.end(), Matrix( 3, 1 ) );

        for ( unsigned int it_gp = 0; it_gp < IntegrationPoints.size(); it_gp++ )
        {
            double e = IntegrationPoints[it_gp].X();
            DN_De[it_gp]( 0, 0 ) = e - 0.5;
            DN_De[it_gp]( 2, 0 ) = -2.0 * e;
            DN_De[it_gp]( 1, 0 ) = e + 0.5;
        }

        return DN_De;
    }

    static const IntegrationPointsContainerType AllIntegrationPoints()
    {
        IntegrationPointsContainerType integration_points = {{
                Quadrature<LineGaussLegendreIntegrationPoints1, 1, IntegrationPoint<3> >::GenerateIntegrationPoints(),
                Quadrature<LineGaussLegendreIntegrationPoints2, 1, IntegrationPoint<3> >::GenerateIntegrationPoints(),
                Quadrature<LineGaussLegendreIntegrationPoints3, 1, IntegrationPoint<3> >::GenerateIntegrationPoints(),
                Quadrature<LineGaussLegendreIntegrationPoints4, 1, IntegrationPoint<3> >::GenerateIntegrationPoints(),
                Quadrature<LineGaussLegendreIntegrationPoints5, 1, IntegrationPoint<3> >::GenerateIntegrationPoints(),
                Quadrature<LineGaussLobattoIntegrationPoints1, 1, IntegrationPoint<3> >::GenerateIntegrationPoints()
            }
        };
        return integration_points;
    }

    static const ShapeFunctionsValuesContainerType AllShapeFunctionsValues()
    {
        ShapeFunctionsValuesContainerType shape_functions_values = {{
                Line2D3<TPointType>::CalculateShapeFunctionsIntegrationPointsValues( GeometryData::IntegrationMethod::GI_GAUSS_1 ),
                Line2D3<TPointType>::CalculateShapeFunctionsIntegrationPointsValues( GeometryData::IntegrationMethod::GI_GAUSS_2 ),
                Line2D3<TPointType>::CalculateShapeFunctionsIntegrationPointsValues( GeometryData::IntegrationMethod::GI_GAUSS_3 ),
                Line2D3<TPointType>::CalculateShapeFunctionsIntegrationPointsValues( GeometryData::IntegrationMethod::GI_GAUSS_4 ),
                Line2D3<TPointType>::CalculateShapeFunctionsIntegrationPointsValues( GeometryData::IntegrationMethod::GI_GAUSS_5 ),
                Line2D3<TPointType>::CalculateShapeFunctionsIntegrationPointsValues( GeometryData::IntegrationMethod::GI_LOBATTO_1 )
            }
        };
        return shape_functions_values;
    }

    static const ShapeFunctionsLocalGradientsContainerType AllShapeFunctionsLocalGradients()
    {
        ShapeFunctionsLocalGradientsContainerType shape_functions_local_gradients = {{
                Line2D3<TPointType>::CalculateShapeFunctionsIntegrationPointsLocalGradients( GeometryData::IntegrationMethod::GI_GAUSS_1 ),
                Line2D3<TPointType>::CalculateShapeFunctionsIntegrationPointsLocalGradients( GeometryData::IntegrationMethod::GI_GAUSS_2 ),
                Line2D3<TPointType>::CalculateShapeFunctionsIntegrationPointsLocalGradients( GeometryData::IntegrationMethod::GI_GAUSS_3 ),
                Line2D3<TPointType>::CalculateShapeFunctionsIntegrationPointsLocalGradients( GeometryData::IntegrationMethod::GI_GAUSS_4 ),
                Line2D3<TPointType>::CalculateShapeFunctionsIntegrationPointsLocalGradients( GeometryData::IntegrationMethod::GI_GAUSS_5 ),
                Line2D3<TPointType>::CalculateShapeFunctionsIntegrationPointsLocalGradients( GeometryData::IntegrationMethod::GI_LOBATTO_1 )
            }
        };
        return shape_functions_local_gradients;
    }

    ///@}
    ///@name Private  Access
    ///@{


    ///@}
    ///@name Private Inquiry
    ///@{


    ///@}
    ///@name Private Friends
    ///@{

    template<class TOtherPointType> friend class Line2D3;

    ///@}
    ///@name Un accessible methods
    ///@{



    ///@}

}; // Class Geometry

///@}

///@name Type Definitions
///@{


///@}
///@name Input and output
///@{


/// input stream function
template<class TPointType>
inline std::istream& operator >> ( std::istream& rIStream,
                                   Line2D3<TPointType>& rThis );

/// output stream function
template<class TPointType>
inline std::ostream& operator << ( std::ostream& rOStream,
                                   const Line2D3<TPointType>& rThis )
{
    rThis.PrintInfo( rOStream );
    rOStream << std::endl;
    rThis.PrintData( rOStream );

    return rOStream;
}

///@}

template<class TPointType>
const GeometryData Line2D3<TPointType>::msGeometryData(
        &msGeometryDimension,
        GeometryData::IntegrationMethod::GI_GAUSS_2,
        Line2D3<TPointType>::AllIntegrationPoints(),
        Line2D3<TPointType>::AllShapeFunctionsValues(),
        AllShapeFunctionsLocalGradients() );

template<class TPointType>
const GeometryDimension Line2D3<TPointType>::msGeometryDimension(2, 1);

}  // namespace Kratos.<|MERGE_RESOLUTION|>--- conflicted
+++ resolved
@@ -74,11 +74,7 @@
     KRATOS_CLASS_POINTER_DEFINITION( Line2D3 );
 
     /// Type of edge geometry
-<<<<<<< HEAD
-    typedef Line2D3<TPointType> EdgeType;
-=======
     using EdgeType = Line2D3<TPointType>;
->>>>>>> fc4132dc
 
     /** Integration methods implemented in geometry.
     */
@@ -732,16 +728,6 @@
     SizeType EdgesNumber() const override
     {
         return 1;
-<<<<<<< HEAD
-    }
-
-    GeometriesArrayType GenerateEdges() const override
-    {
-        GeometriesArrayType edges = GeometriesArrayType();
-        edges.push_back( Kratos::make_shared<EdgeType>( this->pGetPoint( 0 ), this->pGetPoint( 1 ), this->pGetPoint( 2 ) ) );
-        return edges;
-=======
->>>>>>> fc4132dc
     }
 
     /// @copydoc Geometry::GenerateEdges
