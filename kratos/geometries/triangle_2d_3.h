//    |  /           |
//    ' /   __| _` | __|  _ \   __|
//    . \  |   (   | |   (   |\__ `
//   _|\_\_|  \__,_|\__|\___/ ____/
//                   Multi-Physics
//
//  License:         BSD License
//                   Kratos default license: kratos/license.txt
//
//  Main authors:    Riccardo Rossi
//                   Janosch Stascheit
//                   Felix Nagel
//  contributors:    Hoang Giang Bui
//                   Josep Maria Carbonell
//

#pragma once


// System includes

// External includes

// Project includes
#include "geometries/line_2d_2.h"
#include "integration/triangle_gauss_legendre_integration_points.h"
#include "integration/triangle_collocation_integration_points.h"
#include "integration/triangle_gauss_lobatto_integration_points.h"
#include "utilities/intersection_utilities.h"

namespace Kratos
{
///@name Kratos Globals
///@{

///@}
///@name Type Definitions
///@{

///@}
///@name  Enum's
///@{

///@}
///@name  Functions
///@{

///@}
///@name Kratos Classes
///@{

/**
 * @class Triangle2D3
 * @ingroup KratosCore
 * @brief A three node 2D triangle geometry with linear shape functions
 * @details While the shape functions are only defined in 2D it is possible to define an arbitrary orientation in space. Thus it can be used for defining surfaces on 3D elements.
 * The node ordering corresponds with:
 *      v
 *      ^
 *      |
 *      2
 *      |`\
 *      |  `\
 *      |    `\
 *      |      `\
 *      |        `\
 *      0----------1 --> u
 * @author Riccardo Rossi
 * @author Janosch Stascheit
 * @author Felix Nagel
 */
template<class TPointType> class Triangle2D3
    : public Geometry<TPointType>
{
public:
    ///@}
    ///@name Type Definitions
    ///@{

    /**
     * Geometry as base class.
     */
    typedef Geometry<TPointType> BaseType;

    /**
     * Type of edge geometry
     */
    typedef Line2D2<TPointType> EdgeType;

    /**
     * Pointer definition of Triangle2D3
     */
    KRATOS_CLASS_POINTER_DEFINITION( Triangle2D3 );

    /**
     * Integration methods implemented in geometry.
     */
    typedef GeometryData::IntegrationMethod IntegrationMethod;

    /**
     * A Vector of counted pointers to Geometries.
     * Used for returning edges of the geometry.
     */
    typedef typename BaseType::GeometriesArrayType GeometriesArrayType;

    /**
     * Redefinition of template parameter TPointType.
     */
    typedef TPointType PointType;

    /**
     * Type used for indexing in geometry class.
     * std::size_t used for indexing
     * point or integration point access methods and also all other
     * methods which need point or integration point index.
     */
    typedef typename BaseType::IndexType IndexType;

    /**
     * This type is used to return size or dimension in
     * geometry. Dimension, WorkingDimension, PointsNumber and
     * ... return this type as their results.
     */
    typedef typename BaseType::SizeType SizeType;

    /**
     * Array of counted pointers to point.
     * This type used to hold geometry's points.
     */
    typedef  typename BaseType::PointsArrayType PointsArrayType;

    /**
     * Array of coordinates. Can be Nodes, Points or IntegrationPoints
     */
    typedef typename BaseType::CoordinatesArrayType CoordinatesArrayType;

    /**
     * This type used for representing an integration point in geometry.
     * This integration point is a point with an additional weight component.
     */
    typedef typename BaseType::IntegrationPointType IntegrationPointType;

    /**
     * A Vector of IntegrationPointType which used to hold
     * integration points related to an integration
     * method.
     * IntegrationPoints functions used this type to return
     * their results.
     */
    typedef typename BaseType::IntegrationPointsArrayType IntegrationPointsArrayType;

    /**
     * A Vector of IntegrationPointsArrayType which used to hold
     * integration points related to different integration method
     * implemented in geometry.
     */
    typedef typename BaseType::IntegrationPointsContainerType IntegrationPointsContainerType;

    /**
     * A third order tensor used as shape functions' values
     * container.
     */
    typedef typename BaseType::ShapeFunctionsValuesContainerType ShapeFunctionsValuesContainerType;

    /**
     * A fourth order tensor used as shape functions' local
     * gradients container in geometry.
     */
    typedef typename BaseType::ShapeFunctionsLocalGradientsContainerType ShapeFunctionsLocalGradientsContainerType;

    /**
     * A third order tensor to hold jacobian matrices evaluated at
     * integration points. Jacobian and InverseOfJacobian functions
     * return this type as their result.
     */
    typedef typename BaseType::JacobiansType JacobiansType;

    /**
     * A third order tensor to hold shape functions' local
     * gradients. ShapefunctionsLocalGradients function return this
     * type as its result.
     */
    typedef typename BaseType::ShapeFunctionsGradientsType ShapeFunctionsGradientsType;

    /**
     * A third order tensor to hold shape functions' local second derivatives.
     * ShapefunctionsLocalGradients function return this
     * type as its result.
     */
    typedef typename BaseType::ShapeFunctionsSecondDerivativesType
    ShapeFunctionsSecondDerivativesType;

    /**
    * A third order tensor to hold shape functions' local third derivatives.
    * ShapefunctionsLocalGradients function return this
    * type as its result.
    */
    typedef typename BaseType::ShapeFunctionsThirdDerivativesType
    ShapeFunctionsThirdDerivativesType;

    /**
     * Type of the normal vector used for normal to edges in geometry.
     */
    typedef typename BaseType::NormalType NormalType;

    ///@}
    ///@name Life Cycle
    ///@{

//     Triangle2D3( const PointType& FirstPoint,
//                  const PointType& SecondPoint,
//                  const PointType& ThirdPoint )
//         : BaseType( PointsArrayType(), &msGeometryData )
//     {
//         this->Points().push_back( typename PointType::Pointer( new PointType( FirstPoint ) ) );
//         this->Points().push_back( typename PointType::Pointer( new PointType( SecondPoint ) ) );
//         this->Points().push_back( typename PointType::Pointer( new PointType( ThirdPoint ) ) );
//     }

    Triangle2D3( typename PointType::Pointer pFirstPoint,
                 typename PointType::Pointer pSecondPoint,
                 typename PointType::Pointer pThirdPoint )
        : BaseType( PointsArrayType(), &msGeometryData )
    {
        this->Points().push_back( pFirstPoint );
        this->Points().push_back( pSecondPoint );
        this->Points().push_back( pThirdPoint );
    }

    explicit Triangle2D3( const PointsArrayType& ThisPoints )
        : BaseType( ThisPoints, &msGeometryData )
    {
        if ( this->PointsNumber() != 3 )
            KRATOS_ERROR << "Invalid points number. Expected 3, given " << this->PointsNumber() << std::endl;
    }

    /// Constructor with Geometry Id
    explicit Triangle2D3(
        const IndexType GeometryId,
        const PointsArrayType& rThisPoints
        ) : BaseType(GeometryId, rThisPoints, &msGeometryData)
    {
        KRATOS_ERROR_IF( this->PointsNumber() != 3 ) << "Invalid points number. Expected 3, given " << this->PointsNumber() << std::endl;
    }

    /// Constructor with Geometry Name
    explicit Triangle2D3(
        const std::string& rGeometryName,
        const PointsArrayType& rThisPoints
        ) : BaseType(rGeometryName, rThisPoints, &msGeometryData)
    {
        KRATOS_ERROR_IF(this->PointsNumber() != 3) << "Invalid points number. Expected 3, given " << this->PointsNumber() << std::endl;
    }

    /**
     * Copy constructor.
     * Construct this geometry as a copy of given geometry.
     *
     * @note This copy constructor does not copy the points and new
     * geometry shares points with given source geometry. It is
     * obvious that any change to this new geometry's point affect
     * source geometry's points too.
     */
    Triangle2D3( Triangle2D3 const& rOther )
        : BaseType( rOther )
    {
    }

    /**
     * Copy constructor from a geometry with other point type.
     * Construct this geometry as a copy of given geometry which
     * has different type of points. The given goemetry's
     * TOtherPointType* must be implicity convertible to this
     * geometry PointType.
     *
     * @note This copy constructor does not copy the points and new
     * geometry shares points with given source geometry. It is
     * obvious that any change to this new geometry's point affect
     * source geometry's points too.
     */
    template<class TOtherPointType> explicit Triangle2D3( Triangle2D3<TOtherPointType> const& rOther )
        : BaseType( rOther )
    {
    }

    /**
     * Destructor. Does nothing!!!
     */
    ~Triangle2D3() override {}

    /**
     * @brief Gets the geometry family.
     * @details This function returns the family type of the geometry. The geometry family categorizes the geometry into a broader classification, aiding in its identification and processing.
     * @return GeometryData::KratosGeometryFamily The geometry family.
     */
    GeometryData::KratosGeometryFamily GetGeometryFamily() const override
    {
        return GeometryData::KratosGeometryFamily::Kratos_Triangle;
    }

    /**
     * @brief Gets the geometry type.
     * @details This function returns the specific type of the geometry. The geometry type provides a more detailed classification of the geometry.
     * @return GeometryData::KratosGeometryType The specific geometry type.
     */
    GeometryData::KratosGeometryType GetGeometryType() const override
    {
        return GeometryData::KratosGeometryType::Kratos_Triangle2D3;
    }

    /**
     * @brief Gets the geometry order type.
     * @details This function returns the order type of the geometry. The order type relates to the polynomial degree of the geometry.
     * @return GeometryData::KratosGeometryOrderType The geometry order type.
     */
    GeometryData::KratosGeometryOrderType GetGeometryOrderType() const override
    {
        return GeometryData::KratosGeometryOrderType::Kratos_Linear_Order;
    }

    ///@}
    ///@name Operators
    ///@{

    /**
     * Assignment operator.
     *
     * @note This operator don't copy the points and this
     * geometry shares points with given source geometry. It's
     * obvious that any change to this geometry's point affect
     * source geometry's points too.
     *
     * @see Clone
     * @see ClonePoints
     */
    Triangle2D3& operator=( const Triangle2D3& rOther )
    {
        BaseType::operator=( rOther );
        return *this;
    }

    /**
     * Assignment operator for geometries with different point type.
     *
     * @note This operator don't copy the points and this
     * geometry shares points with given source geometry. It's
     * obvious that any change to this geometry's point affect
     * source geometry's points too.
     *
     * @see Clone
     * @see ClonePoints
     */
    template<class TOtherPointType>
    Triangle2D3& operator=( Triangle2D3<TOtherPointType> const & rOther )
    {
        BaseType::operator=( rOther );
        return *this;
    }

    ///@}
    ///@name Operations
    ///@{

    /**
     * @brief Creates a new geometry pointer
     * @param rThisPoints the nodes of the new geometry
     * @return Pointer to the new geometry
     */
    typename BaseType::Pointer Create(
        PointsArrayType const& rThisPoints
        ) const override
    {
        return typename BaseType::Pointer( new Triangle2D3( rThisPoints ) );
    }

    /**
     * @brief Creates a new geometry pointer
     * @param NewGeometryId the ID of the new geometry
     * @param rThisPoints the nodes of the new geometry
     * @return Pointer to the new geometry
     */
    typename BaseType::Pointer Create(
        const IndexType NewGeometryId,
        PointsArrayType const& rThisPoints
        ) const override
    {
        return typename BaseType::Pointer( new Triangle2D3( NewGeometryId, rThisPoints ) );
    }

    /**
     * @brief Creates a new geometry pointer
     * @param rGeometry reference to an existing geometry
     * @return Pointer to the new geometry
     */
    typename BaseType::Pointer Create(
        const BaseType& rGeometry
        ) const override
    {
        auto p_geometry = typename BaseType::Pointer( new Triangle2D3( rGeometry.Points() ) );
        p_geometry->SetData(rGeometry.GetData());
        return p_geometry;
    }

    /**
     * @brief Creates a new geometry pointer
     * @param NewGeometryId the ID of the new geometry
     * @param rGeometry reference to an existing geometry
     * @return Pointer to the new geometry
     */
    typename BaseType::Pointer Create(
        const IndexType NewGeometryId,
        const BaseType& rGeometry
        ) const override
    {
        auto p_geometry = typename BaseType::Pointer( new Triangle2D3( NewGeometryId, rGeometry.Points() ) );
        p_geometry->SetData(rGeometry.GetData());
        return p_geometry;
    }

    /**
     * returns the local coordinates of all nodes of the current geometry
     * @param rResult a Matrix object that will be overwritten by the result
     * @return the local coordinates of all nodes
     */
    Matrix& PointsLocalCoordinates( Matrix& rResult ) const override
    {
        rResult = ZeroMatrix( 3, 2 );
        rResult( 0, 0 ) =  0.0;
        rResult( 0, 1 ) =  0.0;
        rResult( 1, 0 ) =  1.0;
        rResult( 1, 1 ) =  0.0;
        rResult( 2, 0 ) =  0.0;
        rResult( 2, 1 ) =  1.0;
        return rResult;
    }

    /**
     * @brief Lumping factors for the calculation of the lumped mass matrix
     * @param rResult Vector containing the lumping factors
     * @param LumpingMethod The lumping method considered. The three methods available are:
     *      - The row sum method
     *      - Diagonal scaling
     *      - Evaluation of M using a quadrature involving only the nodal points and thus automatically yielding a diagonal matrix for standard element shape function
     */
    Vector& LumpingFactors(
        Vector& rResult,
        const typename BaseType::LumpingMethods LumpingMethod = BaseType::LumpingMethods::ROW_SUM
        )  const override
    {
        if(rResult.size() != 3)
            rResult.resize( 3, false );
        std::fill( rResult.begin(), rResult.end(), 1.00 / 3.00 );
        return rResult;
    }

    ///@}
    ///@name Information
    ///@{

    /**
     * This method calculates and returns Length or charactereistic
     * length of this geometry depending on it's dimension.
     * For one dimensional geometry for example Line it returns
     * length of it and for the other geometries it gives Characteristic
     * length otherwise.
     * In the current geometry this function returns the determinant of
     * jacobian
     *
     * @return double value contains length or Characteristic
     * length
     * @see Area()
     * @see Volume()
     * @see DomainSize()
     */
    /**
     * :TODO: could be replaced by something more suitable
     * (comment by janosch)
     */
    double Length() const override
    {
        //return sqrt(fabs( DeterminantOfJacobian(PointType()))*0.5);
        double length = 0.000;
        length = 1.1283791670955 * sqrt( fabs( Area() ) );  // (4xA/Pi)^(1/2)
        return length;
    }


    /** This method calculates and returns area or surface area of
     * this geometry depending to it's dimension. For one dimensional
     * geometry it returns zero, for two dimensional it gives area
     * and for three dimensional geometries it gives surface area.
     *
     * @return double value contains area or surface
     * area.
     * @see Length()
     * @see Volume()
     * @see DomainSize()
     */
    /**
     * :TODO: could be replaced by something more suitable
     * (comment by janosch)
     */
    double Area() const override {
        const PointType& p0 = this->operator [](0);
        const PointType& p1 = this->operator [](1);
        const PointType& p2 = this->operator [](2);

        double x10 = p1.X() - p0.X();
        double y10 = p1.Y() - p0.Y();

        double x20 = p2.X() - p0.X();
        double y20 = p2.Y() - p0.Y();

        double detJ = x10 * y20-y10 * x20;
        return 0.5*detJ;
    }

    // TODO: Code activated in June 2023
    // /**
    //  * @brief This method calculates and returns the volume of this geometry.
    //  * @return Error, the volume of a 2D geometry is not defined
    //  * @see Length()
    //  * @see Area()
    //  * @see Volume()
    //  */
    // double Volume() const override
    // {
    //     KRATOS_ERROR << "Triangle2D3:: Method not well defined. Replace with DomainSize() instead" << std::endl;
    //     return 0.0;
    // }

    /**
     * @brief Detect if this triangle is intersected with another geometry
     * @param  ThisGeometry Geometry to intersect with
     * @return True if the geometries intersect, False in any other case
     * @details We always check the intersection from the higher LocalSpaceDimension to the lower one
     */
    bool HasIntersection( const BaseType& rThisGeometry ) const override
    {
        if (rThisGeometry.LocalSpaceDimension() < this->LocalSpaceDimension()) {
            return IntersectionUtilities::TriangleLineIntersection2D(
                *this, rThisGeometry[0], rThisGeometry[1]);
        }  // Both geometries are 2D
        const BaseType& geom_1 = *this;
        const BaseType& geom_2 = rThisGeometry;
        return  NoDivTriTriIsect(geom_1[0], geom_1[1], geom_1[2], geom_2[0], geom_2[1], geom_2[2]);
    }

    /**
     * Check if an axis-aliged bounding box (AABB) intersects a triangle
     *
     * Based on code develop by Moller: http://fileadmin.cs.lth.se/cs/personal/tomas_akenine-moller/code/tribox3.txt
     * and the article "A Fast Triangle-Triangle Intersection Test", SIGGRAPH '05 ACM, Art.8, 2005:
     * http://fileadmin.cs.lth.se/cs/personal/tomas_akenine-moller/code/tribox_tam.pdf
     *
     * @return bool if the triangle overlaps a box
     * @param rLowPoint first corner of the box
     * @param rHighPoint second corner of the box
     */
    bool HasIntersection( const Point& rLowPoint, const Point& rHighPoint ) const override
    {
        Point box_center;
        Point box_half_size;

        box_center[0] = 0.50 * (rLowPoint[0] + rHighPoint[0]);
        box_center[1] = 0.50 * (rLowPoint[1] + rHighPoint[1]);
        box_center[2] = 0.00;

        box_half_size[0] = 0.50 * std::abs(rHighPoint[0] - rLowPoint[0]);
        box_half_size[1] = 0.50 * std::abs(rHighPoint[1] - rLowPoint[1]);
        box_half_size[2] = 0.00;

        return TriBoxOverlap(box_center, box_half_size);
    }

    /** This method calculates and returns length, area or volume of
     * this geometry depending to it's dimension. For one dimensional
     * geometry it returns its length, for two dimensional it gives area
     * and for three dimensional geometries it gives its volume.
     *
     * @return double value contains length, area or volume.
     * @see Length()
     * @see Area()
     * @see Volume()
     */
    /**
     * :TODO: could be replaced by something more suitable
     * (comment by janosch)
     */
    double DomainSize() const override {
      return this->Area();
    }
    /// Class Interface

    /** This method calculates and returns the semiperimeter of the geonetry.
     *
     * @return double value with the minimum edge length
     */
    virtual double Semiperimeter() const {
      return CalculateSemiperimeter(
        MathUtils<double>::Norm3(this->GetPoint(0)-this->GetPoint(1)),
        MathUtils<double>::Norm3(this->GetPoint(1)-this->GetPoint(2)),
        MathUtils<double>::Norm3(this->GetPoint(2)-this->GetPoint(0))
      );
    }

    /** This method calculates and returns the minimum edge
     * length of the geometry
     *
     * @return double value with the minimum edge length
     *
     * @see MaxEdgeLength()
     * @see AverageEdgeLength()
     */
    double MinEdgeLength() const override {
      auto a = this->GetPoint(0) - this->GetPoint(1);
      auto b = this->GetPoint(1) - this->GetPoint(2);
      auto c = this->GetPoint(2) - this->GetPoint(0);

      auto sa = (a[0]*a[0])+(a[1]*a[1])+(a[2]*a[2]);
      auto sb = (b[0]*b[0])+(b[1]*b[1])+(b[2]*b[2]);
      auto sc = (c[0]*c[0])+(c[1]*c[1])+(c[2]*c[2]);

      return CalculateMinEdgeLength(sa, sb, sc);
    }

    /** This method calculates and returns the maximum edge
     * length of the geometry
     *
     * @return double value with the maximum edge length
     *
     * @see MinEdgeLength()
     * @see AverageEdgeLength()
     */
    double MaxEdgeLength() const override {
      auto a = this->GetPoint(0) - this->GetPoint(1);
      auto b = this->GetPoint(1) - this->GetPoint(2);
      auto c = this->GetPoint(2) - this->GetPoint(0);

      auto sa = (a[0]*a[0])+(a[1]*a[1])+(a[2]*a[2]);
      auto sb = (b[0]*b[0])+(b[1]*b[1])+(b[2]*b[2]);
      auto sc = (c[0]*c[0])+(c[1]*c[1])+(c[2]*c[2]);

      return CalculateMaxEdgeLength(sa, sb, sc);
    }

    /** This method calculates and returns the average edge
     * length of the geometry
     *
     * @return double value with the average edge length
     *
     * @see MinEdgeLength()
     * @see MaxEdgeLength()
     */
    double AverageEdgeLength() const override {
      return CalculateAvgEdgeLength(
        MathUtils<double>::Norm3(this->GetPoint(0)-this->GetPoint(1)),
        MathUtils<double>::Norm3(this->GetPoint(1)-this->GetPoint(2)),
        MathUtils<double>::Norm3(this->GetPoint(2)-this->GetPoint(0))
      );
    }

    /** Calculates the circumradius of the geometry.
     * Calculates the circumradius of the geometry.
     *
     * @return Circumradius of the geometry.
     *
     * @see Inradius()
     */
    double Circumradius() const override {
      return CalculateCircumradius(
        MathUtils<double>::Norm3(this->GetPoint(0)-this->GetPoint(1)),
        MathUtils<double>::Norm3(this->GetPoint(1)-this->GetPoint(2)),
        MathUtils<double>::Norm3(this->GetPoint(2)-this->GetPoint(0))
      );
    }

    /** Calculates the inradius of the geometry.
     * Calculates the inradius of the geometry.
     *
     * @return Inradius of the geometry.
     *
     * @see Circumradius()
     */
    double Inradius() const override {
      return CalculateInradius(
        MathUtils<double>::Norm3(this->GetPoint(0)-this->GetPoint(1)),
        MathUtils<double>::Norm3(this->GetPoint(1)-this->GetPoint(2)),
        MathUtils<double>::Norm3(this->GetPoint(2)-this->GetPoint(0))
      );
    }

    /// Quality functions

    /** Calculates the inradius to circumradius quality metric.
     * Calculates the inradius to circumradius quality metric.
     * This metric is bounded by the interval (0,1) being:
     *  1 -> Optimal value
     *  0 -> Worst value
     *
     * @formulae $$ \frac{r_K}{\rho_K} $$
     *
     * @return The inradius to circumradius quality metric.
     */
    double InradiusToCircumradiusQuality() const override {
      constexpr double normFactor = 1.0;

      double a = MathUtils<double>::Norm3(this->GetPoint(0)-this->GetPoint(1));
      double b = MathUtils<double>::Norm3(this->GetPoint(1)-this->GetPoint(2));
      double c = MathUtils<double>::Norm3(this->GetPoint(2)-this->GetPoint(0));

      return normFactor * CalculateInradius(a,b,c) / CalculateCircumradius(a,b,c);
    };

    /** Calculates the inradius to longest edge quality metric.
     * Calculates the inradius to longest edge quality metric.
     * This metric is bounded by the interval (0,1) being:
     *  1 -> Optimal value
     *  0 -> Worst value
     *
     * @formulae $$ \frac{r_K}{h_{max}} $$
     *
     * @return The inradius to longest edge quality metric.
     */
    double InradiusToLongestEdgeQuality() const override {
      constexpr double normFactor = 1.0; // TODO: This normalization coeficient is not correct.

      auto a = this->GetPoint(0) - this->GetPoint(1);
      auto b = this->GetPoint(1) - this->GetPoint(2);
      auto c = this->GetPoint(2) - this->GetPoint(0);

      double sa = (a[0]*a[0])+(a[1]*a[1])+(a[2]*a[2]);
      double sb = (b[0]*b[0])+(b[1]*b[1])+(b[2]*b[2]);
      double sc = (c[0]*c[0])+(c[1]*c[1])+(c[2]*c[2]);

      return normFactor * CalculateInradius(std::sqrt(sa),std::sqrt(sb),std::sqrt(sc)) / CalculateMaxEdgeLength(sa,sb,sc);
    }

    /** Calculates the minimum to maximum edge length quality metric.
     * Calculates the minimum to maximum edge length quality metric.
     * This metric is bounded by the interval (0,1) being:
     *  1 -> Optimal value
     *  0 -> Worst value
     *
     * @formulae $$ \frac{h_{min}}{h_{max}} $$
     *
     * @return The Inradius to Circumradius Quality metric.
     */
    double AreaToEdgeLengthRatio() const override {
      constexpr double normFactor = 1.0;

      auto a = this->GetPoint(0) - this->GetPoint(1);
      auto b = this->GetPoint(1) - this->GetPoint(2);
      auto c = this->GetPoint(2) - this->GetPoint(0);

      double sa = (a[0]*a[0])+(a[1]*a[1])+(a[2]*a[2]);
      double sb = (b[0]*b[0])+(b[1]*b[1])+(b[2]*b[2]);
      double sc = (c[0]*c[0])+(c[1]*c[1])+(c[2]*c[2]);

      return normFactor * Area() / (sa+sb+sc);
    }

    /** Calculates the shortest altitude to edge length quality metric.
     * Calculates the shortest altitude to edge length quality metric.
     * This metric is bounded by the interval (0,1) being:
     *  1 -> Optimal value
     *  0 -> Worst value
     * -1 -> Optimal value with inverted volume.
     *
     * @formulae $$ \frac{h_{min}}{h_{max}} $$
     *
     * @return The shortest altitude to edge length quality metric.
     */
    double ShortestAltitudeToEdgeLengthRatio() const override {
      constexpr double normFactor = 1.0;

      auto a = this->GetPoint(0) - this->GetPoint(1);
      auto b = this->GetPoint(1) - this->GetPoint(2);
      auto c = this->GetPoint(2) - this->GetPoint(0);

      double sa = (a[0]*a[0])+(a[1]*a[1])+(a[2]*a[2]);
      double sb = (b[0]*b[0])+(b[1]*b[1])+(b[2]*b[2]);
      double sc = (c[0]*c[0])+(c[1]*c[1])+(c[2]*c[2]);

      // Shortest altitude is the one intersecting the largest base.
      double base = CalculateMaxEdgeLength(sa,sb,sc);

      return normFactor * (Area() * 2 / base ) / std::sqrt(sa+sb+sc);
    }

    /**
     * @brief It returns a vector that is normal to its corresponding geometry in the given local point
     * @param rPointLocalCoordinates Reference to the local coordinates of the point in where the normal is to be computed
     * @return The normal in the given point
     */
    array_1d<double, 3> Normal(const CoordinatesArrayType& rPointLocalCoordinates) const override
    {
        const array_1d<double, 3> tangent_xi  = this->GetPoint(1) - this->GetPoint(0);
        const array_1d<double, 3> tangent_eta = this->GetPoint(2) - this->GetPoint(0);

        array_1d<double, 3> normal;
        MathUtils<double>::CrossProduct(normal, tangent_xi, tangent_eta);

        return 0.5 * normal;
    }

    /**
     * Returns whether given arbitrary point is inside the Geometry and the respective
     * local point for the given global point
     * @param rPoint The point to be checked if is inside o note in global coordinates
     * @param rResult The local coordinates of the point
     * @param Tolerance The  tolerance that will be considered to check if the point is inside or not
     * @return True if the point is inside, false otherwise
     */
    bool IsInside(
        const CoordinatesArrayType& rPoint,
        CoordinatesArrayType& rResult,
        const double Tolerance = std::numeric_limits<double>::epsilon()
        ) const override
    {
        this->PointLocalCoordinates( rResult, rPoint );

        if ( (rResult[0] >= (0.0-Tolerance)) && (rResult[0] <= (1.0+Tolerance)) )
        {
            if ( (rResult[1] >= (0.0-Tolerance)) && (rResult[1] <= (1.0+Tolerance)) )
            {
                if ( (rResult[0] + rResult[1]) <= (1.0+Tolerance) )
                {
                    return true;
                }
            }
        }

        return false;
    }

    /**
     * Returns the local coordinates of a given arbitrary point
     * The local coordinates are computed solving for xi and eta the system
     * given by the linear transformation:
     * x = (1-xi-eta)*x1 + xi*x2 + eta*x3
     * y = (1-xi-eta)*y1 + xi*y2 + eta*y3
     * @param rResult The vector containing the local coordinates of the point
     * @param rPoint The point in global coordinates
     * @return The vector containing the local coordinates of the point
     */
    CoordinatesArrayType& PointLocalCoordinates(
        CoordinatesArrayType& rResult,
        const CoordinatesArrayType& rPoint
        ) const override {

        rResult = ZeroVector(3);

        const TPointType& point_0 = this->GetPoint(0);

        // Compute the Jacobian matrix and its determinant
        BoundedMatrix<double, 2, 2> J;
        J(0,0) = this->GetPoint(1).X() - this->GetPoint(0).X();
        J(0,1) = this->GetPoint(2).X() - this->GetPoint(0).X();
        J(1,0) = this->GetPoint(1).Y() - this->GetPoint(0).Y();
        J(1,1) = this->GetPoint(2).Y() - this->GetPoint(0).Y();
        const double det_J = J(0,0)*J(1,1) - J(0,1)*J(1,0);

        // Compute eta and xi
        const double eta = (J(1,0)*(point_0.X() - rPoint(0)) +
                            J(0,0)*(rPoint(1) - point_0.Y())) / det_J;
        const double xi  = (J(1,1)*(rPoint(0) - point_0.X()) +
                            J(0,1)*(point_0.Y() - rPoint(1))) / det_J;

        rResult(0) = xi;
        rResult(1) = eta;
        rResult(2) = 0.0;

        return rResult;
    }

    ///@}
    ///@name Edge
    ///@{

    /**
     * @brief This method gives you number of all edges of this geometry.
     * @details For example, for a hexahedron, this would be 12
     * @return SizeType containes number of this geometry edges.
     * @see EdgesNumber()
     * @see Edges()
     * @see GenerateEdges()
     * @see FacesNumber()
     * @see Faces()
     * @see GenerateFaces()
     */
    SizeType EdgesNumber() const override
    {
        return 3;
    }

    /**
     * @brief This method gives you all edges of this geometry.
     * @details This method will gives you all the edges with one dimension less than this geometry.
     * For example a triangle would return three lines as its edges or a tetrahedral would return four triangle as its edges but won't return its six edge lines by this method.
     * @return GeometriesArrayType containes this geometry edges.
     * @see EdgesNumber()
     * @see Edge()
     */
    GeometriesArrayType GenerateEdges() const override
    {
        GeometriesArrayType edges = GeometriesArrayType();
        edges.push_back( Kratos::make_shared<EdgeType>( this->pGetPoint( 1 ), this->pGetPoint( 2 ) ) );
        edges.push_back( Kratos::make_shared<EdgeType>( this->pGetPoint( 2 ), this->pGetPoint( 0 ) ) );
        edges.push_back( Kratos::make_shared<EdgeType>( this->pGetPoint( 0 ), this->pGetPoint( 1 ) ) );
        return edges;
    }

    SizeType FacesNumber() const override
    {
        return 3;
    }

    //Connectivities of faces required
    void NumberNodesInFaces (DenseVector<unsigned int>& NumberNodesInFaces) const override
    {
        if(NumberNodesInFaces.size() != 3 )
            NumberNodesInFaces.resize(3,false);
        // Linear Triangles have elements of 2 nodes as faces
        NumberNodesInFaces[0]=2;
        NumberNodesInFaces[1]=2;
        NumberNodesInFaces[2]=2;

    }

    void NodesInFaces (DenseMatrix<unsigned int>& NodesInFaces) const override
    {
        // faces in columns
        if(NodesInFaces.size1() != 3 || NodesInFaces.size2() != 3)
            NodesInFaces.resize(3,3,false);

        //face 1
        NodesInFaces(0,0)=0;//contrary node to the face
        NodesInFaces(1,0)=1;
        NodesInFaces(2,0)=2;
        //face 2
        NodesInFaces(0,1)=1;//contrary node to the face
        NodesInFaces(1,1)=2;
        NodesInFaces(2,1)=0;
        //face 3
        NodesInFaces(0,2)=2;//contrary node to the face
        NodesInFaces(1,2)=0;
        NodesInFaces(2,2)=1;

    }



    ///@}
    ///@name Shape Function
    ///@{

    /**
     * Calculates the value of a given shape function at a given point.
     *
     * @param ShapeFunctionIndex The number of the desired shape function
     * @param rPoint the given point in local coordinates at which the value of the shape
     * function is calculated
     *
     * @return the value of the shape function at the given point
     */
    double ShapeFunctionValue( IndexType ShapeFunctionIndex,
                                       const CoordinatesArrayType& rPoint ) const override
    {
        switch ( ShapeFunctionIndex )
        {
        case 0:
            return( 1.0 -rPoint[0] - rPoint[1] );
        case 1:
            return( rPoint[0] );
        case 2:
            return( rPoint[1] );
        default:
            KRATOS_ERROR << "Wrong index of shape function!" << *this << std::endl;
        }

        return 0;
    }

        /** This method gives all non-zero shape functions values
    evaluated at the rCoordinates provided

    \note There is no control if the return vector is empty or not!

    @return Vector of values of shape functions \f$ F_{i} \f$
    where i is the shape function index (for NURBS it is the index
    of the local enumeration in the element).

    @see ShapeFunctionValue
    @see ShapeFunctionsLocalGradients
    @see ShapeFunctionLocalGradient
    */

    Vector& ShapeFunctionsValues (Vector &rResult, const CoordinatesArrayType& rCoordinates) const override
    {
      if(rResult.size() != 3) rResult.resize(3,false);
      rResult[0] =  1.0 -rCoordinates[0] - rCoordinates[1];
      rResult[1] =  rCoordinates[0] ;
      rResult[2] =  rCoordinates[1] ;

        return rResult;
    }


    /**
     * Calculates the Gradients of the shape functions.
     * Calculates the gradients of the shape functions with regard to
     * the global coordinates in all
     * integration points (\f$ \frac{\partial N^i}{\partial X_j} \f$)
     *
     * @param rResult a container which takes the calculated gradients
     * @param ThisMethod the given IntegrationMethod
     *
     * @return the gradients of all shape functions with regard to the global coordinates

    */
    void ShapeFunctionsIntegrationPointsGradients(
        ShapeFunctionsGradientsType& rResult,
        IntegrationMethod ThisMethod ) const override
    {
        const unsigned int integration_points_number =
            msGeometryData.IntegrationPointsNumber( ThisMethod );

        BoundedMatrix<double,3,2> DN_DX;
        double x10 = this->Points()[1].X() - this->Points()[0].X();
        double y10 = this->Points()[1].Y() - this->Points()[0].Y();

        double x20 = this->Points()[2].X() - this->Points()[0].X();
        double y20 = this->Points()[2].Y() - this->Points()[0].Y();

        //Jacobian is calculated:
        //  |dx/dxi  dx/deta|	|x1-x0   x2-x0|
        //J=|				|=	|			  |
        //  |dy/dxi  dy/deta|	|y1-y0   y2-y0|


        double detJ = x10 * y20-y10 * x20;

        DN_DX(0,0) = -y20 + y10;
        DN_DX(0,1) =  x20 - x10;
        DN_DX(1,0) =  y20;
        DN_DX(1,1) = -x20;
        DN_DX(2,0) = -y10;
        DN_DX(2,1) =  x10;

        DN_DX /= detJ;

        //workaround by riccardo
        if(rResult.size() != integration_points_number)
        {
            rResult.resize(integration_points_number,false);
        }
        for(unsigned int i=0; i<integration_points_number; i++)
            rResult[i] = DN_DX;
    }

    void ShapeFunctionsIntegrationPointsGradients(
        ShapeFunctionsGradientsType& rResult,
        Vector& determinants_of_jacobian,
        IntegrationMethod ThisMethod ) const override
    {
        const unsigned int integration_points_number =
            msGeometryData.IntegrationPointsNumber( ThisMethod );

        BoundedMatrix<double,3,2> DN_DX;
        double x10 = this->Points()[1].X() - this->Points()[0].X();
        double y10 = this->Points()[1].Y() - this->Points()[0].Y();

        double x20 = this->Points()[2].X() - this->Points()[0].X();
        double y20 = this->Points()[2].Y() - this->Points()[0].Y();

        //Jacobian is calculated:
        //  |dx/dxi  dx/deta|	|x1-x0   x2-x0|
        //J=|				|=	|			  |
        //  |dy/dxi  dy/deta|	|y1-y0   y2-y0|


        double detJ = x10 * y20-y10 * x20;

        DN_DX(0,0) = -y20 + y10;
        DN_DX(0,1) =  x20 - x10;
        DN_DX(1,0) =  y20;
        DN_DX(1,1) = -x20;
        DN_DX(2,0) = -y10;
        DN_DX(2,1) =  x10;

        DN_DX /= detJ;

        //workaround by riccardo
        if(rResult.size() != integration_points_number)
        {
            rResult.resize(integration_points_number,false);
        }
        for(unsigned int i=0; i<integration_points_number; i++)
            rResult[i] = DN_DX;

        if(determinants_of_jacobian.size() != integration_points_number )
            determinants_of_jacobian.resize(integration_points_number,false);

        for(unsigned int i=0; i<integration_points_number; i++)
            determinants_of_jacobian[i] = detJ;
    }

    /**
     * Determinant of jacobians for given integration method.
     * This method calculates determinant of jacobian in all
     * integrations points of given integration method.
     *
     * @return Vector of double which is vector of determinants of
     * jacobians \f$ |J|_i \f$ where \f$ i=1,2,...,n \f$ is the
     * integration point index of given integration method.
     *
     * @see Jacobian
     * @see InverseOfJacobian
     */
    Vector& DeterminantOfJacobian( Vector& rResult,
                                           IntegrationMethod ThisMethod ) const override
    {
        const unsigned int integration_points_number = msGeometryData.IntegrationPointsNumber( ThisMethod );
        if(rResult.size() != integration_points_number)
        {
            rResult.resize(integration_points_number,false);
        }

        const double detJ = 2.0*(this->Area());

        for ( unsigned int pnt = 0; pnt < integration_points_number; pnt++ )
        {
            rResult[pnt] = detJ;
        }
        return rResult;
    }

    /**
     * Determinant of jacobian in specific integration point of
     * given integration method. This method calculate determinant
     * of jacobian in given integration point of given integration
     * method.
     *
     * @param IntegrationPointIndex index of integration point which jacobians has to
     * be calculated in it.
     *
     * @param IntegrationPointIndex index of integration point
     * which determinant of jacobians has to be calculated in it.
     *
     * @return Determinamt of jacobian matrix \f$ |J|_i \f$ where \f$
     * i \f$ is the given integration point index of given
     * integration method.
     *
     * @see Jacobian
     * @see InverseOfJacobian
     */
    double DeterminantOfJacobian( IndexType IntegrationPointIndex,
                                          IntegrationMethod ThisMethod ) const override
    {
        return 2.0*(this->Area());
    }

    /**
     * Determinant of jacobian in given point.
     * This method calculate determinant of jacobian
     * matrix in given point.
     * @param rPoint point which determinant of jacobians has to
     * be calculated in it.
     *
     * @return Determinamt of jacobian matrix \f$ |J| \f$ in given
     * point.
     *
     * @see DeterminantOfJacobian
     * @see InverseOfJacobian
     *
     */
    double DeterminantOfJacobian( const CoordinatesArrayType& rPoint ) const override
    {
        return 2.0*(this->Area());
    }


    ///@}
    ///@name Input and output
    ///@{

    /**
     * Turn back information as a string.
     *
     * @return String contains information about this geometry.
     * @see PrintData()
     * @see PrintInfo()
     */
    std::string Info() const override
    {
        return "2 dimensional triangle with three nodes in 2D space";
    }

    /**
     * Print information about this object.
     * @param rOStream Stream to print into it.
     * @see PrintData()
     * @see Info()
     */
    void PrintInfo( std::ostream& rOStream ) const override
    {
        rOStream << "2 dimensional triangle with three nodes in 2D space";
    }

    /**
     * Print geometry's data into given stream.
     * Prints it's points
     * by the order they stored in the geometry and then center
     * point of geometry.
     *
     * @param rOStream Stream to print into it.
     * @see PrintInfo()
     * @see Info()
     */
    /**
     * :TODO: needs to be reviewed because it is not properly implemented yet
     * (comment by janosch)
     */
    void PrintData( std::ostream& rOStream ) const override
    {
        // Base Geometry class PrintData call
        BaseType::PrintData( rOStream );
        std::cout << std::endl;

        // If the geometry has valid points, calculate and output its data
        if (this->AllPointsAreValid()) {
            Matrix jacobian;
            this->Jacobian( jacobian, PointType() );
            rOStream << "    Jacobian in the origin\t : " << jacobian;
        }
    }

    /**
     * Calculates the local gradients for all integration points for
     * given integration method
     */
    virtual ShapeFunctionsGradientsType ShapeFunctionsLocalGradients(
        IntegrationMethod ThisMethod )
    {
        ShapeFunctionsGradientsType localGradients
            = CalculateShapeFunctionsIntegrationPointsLocalGradients( ThisMethod );
        const int integration_points_number
            = msGeometryData.IntegrationPointsNumber( ThisMethod );
        ShapeFunctionsGradientsType Result( integration_points_number );

        for ( int pnt = 0; pnt < integration_points_number; pnt++ )
        {
            Result[pnt] = localGradients[pnt];
        }

        return Result;
    }

    /**
     * Calculates the local gradients for all integration points for the
     * default integration method
     */
    virtual ShapeFunctionsGradientsType ShapeFunctionsLocalGradients()
    {
        IntegrationMethod ThisMethod = msGeometryData.DefaultIntegrationMethod();
        ShapeFunctionsGradientsType localGradients
            = CalculateShapeFunctionsIntegrationPointsLocalGradients( ThisMethod );
        const int integration_points_number
            = msGeometryData.IntegrationPointsNumber( ThisMethod );
        ShapeFunctionsGradientsType Result( integration_points_number );

        for ( int pnt = 0; pnt < integration_points_number; pnt++ )
        {
            Result[pnt] = localGradients[pnt];
        }

        return Result;
    }

    /**
     * Calculates the gradients in terms of local coordinates
     * of all shape functions in a given point.
     *
     * @param rPoint the current point at which the gradients are calculated in local
     * coordinates
     * @return the gradients of all shape functions
     * \f$ \frac{\partial N^i}{\partial \xi_j} \f$
     */
    Matrix& ShapeFunctionsLocalGradients( Matrix& rResult,
            const CoordinatesArrayType& rPoint ) const override
    {
        rResult = ZeroMatrix( 3, 2 );
        rResult( 0, 0 ) = -1.0;
        rResult( 0, 1 ) = -1.0;
        rResult( 1, 0 ) =  1.0;
        rResult( 1, 1 ) =  0.0;
        rResult( 2, 0 ) =  0.0;
        rResult( 2, 1 ) =  1.0;
        return rResult;
    }



    /**
     * returns the shape function gradients in an arbitrary point,
     * given in local coordinates
     *
     * @param rResult the matrix of gradients,
     * will be overwritten with the gradients for all
     * shape functions in given point
     * @param rPoint the given point the gradients are calculated in
     */
    virtual Matrix& ShapeFunctionsGradients( Matrix& rResult, PointType& rPoint )
    {
        rResult = ZeroMatrix( 3, 2 );
        rResult( 0, 0 ) = -1.0;
        rResult( 0, 1 ) = -1.0;
        rResult( 1, 0 ) =  1.0;
        rResult( 1, 1 ) =  0.0;
        rResult( 2, 0 ) =  0.0;
        rResult( 2, 1 ) =  1.0;
        return rResult;
    }

    /**
     * returns the second order derivatives of all shape functions
     * in given arbitrary pointers
     * @param rResult a third order tensor which contains the second derivatives
     * @param rPoint the given point the second order derivatives are calculated in
     */
    ShapeFunctionsSecondDerivativesType& ShapeFunctionsSecondDerivatives( ShapeFunctionsSecondDerivativesType& rResult, const CoordinatesArrayType& rPoint ) const override
    {
        if ( rResult.size() != this->PointsNumber() )
        {
            // KLUDGE: While there is a bug in
            // ublas vector resize, I have to put this beside resizing!!
            ShapeFunctionsGradientsType temp( this->PointsNumber() );
            rResult.swap( temp );
        }

        if(rResult[0].size1() != 2 || rResult[0].size2() != 2 )
            rResult[0].resize( 2, 2,false );

        if(rResult[1].size1() != 2 || rResult[1].size2() != 2 )
            rResult[1].resize( 2, 2,false );

        if(rResult[2].size1() != 2 || rResult[2].size2() != 2 )
            rResult[2].resize( 2, 2,false );

        rResult[0]( 0, 0 ) = 0.0;
        rResult[0]( 0, 1 ) = 0.0;
        rResult[0]( 1, 0 ) = 0.0;
        rResult[0]( 1, 1 ) = 0.0;
        rResult[1]( 0, 0 ) = 0.0;
        rResult[1]( 0, 1 ) = 0.0;
        rResult[1]( 1, 0 ) = 0.0;
        rResult[1]( 1, 1 ) = 0.0;
        rResult[2]( 0, 0 ) = 0.0;
        rResult[2]( 0, 1 ) = 0.0;
        rResult[2]( 1, 0 ) = 0.0;
        rResult[2]( 1, 1 ) = 0.0;
        return rResult;
    }

    /**
     * returns the third order derivatives of all shape functions
     * in given arbitrary pointers
     * @param rResult a fourth order tensor which contains the third derivatives
     * @param rPoint the given point the third order derivatives are calculated in
     */
    ShapeFunctionsThirdDerivativesType& ShapeFunctionsThirdDerivatives( ShapeFunctionsThirdDerivativesType& rResult, const CoordinatesArrayType& rPoint ) const override
    {
        if ( rResult.size() != this->PointsNumber() )
        {
            // KLUDGE: While there is a bug in
            // ublas vector resize, I have to put this beside resizing!!
//                 ShapeFunctionsGradientsType
            ShapeFunctionsThirdDerivativesType temp( this->PointsNumber() );
            rResult.swap( temp );
        }

        for ( IndexType i = 0; i < rResult.size(); i++ )
        {
            DenseVector<Matrix> temp( this->PointsNumber() );
            rResult[i].swap( temp );
        }

        rResult[0][0].resize( 2, 2,false );

        rResult[0][1].resize( 2, 2,false );
        rResult[1][0].resize( 2, 2,false );
        rResult[1][1].resize( 2, 2,false );
        rResult[2][0].resize( 2, 2,false );
        rResult[2][1].resize( 2, 2,false );

        for ( int i = 0; i < 3; i++ )
        {

            rResult[i][0]( 0, 0 ) = 0.0;
            rResult[i][0]( 0, 1 ) = 0.0;
            rResult[i][0]( 1, 0 ) = 0.0;
            rResult[i][0]( 1, 1 ) = 0.0;
            rResult[i][1]( 0, 0 ) = 0.0;
            rResult[i][1]( 0, 1 ) = 0.0;
            rResult[i][1]( 1, 0 ) = 0.0;
            rResult[i][1]( 1, 1 ) = 0.0;
        }

        return rResult;
    }

    ///@}
    ///@name Friends
    ///@{

    ///@}

protected:
    /**
     * There are no protected members in class Triangle2D3
     */

private:
    ///@name Static Member Variables
    ///@{

    static const GeometryData msGeometryData;

    static const GeometryDimension msGeometryDimension;

    ///@}
    ///@name Serialization
    ///@{

    friend class Serializer;

    void save( Serializer& rSerializer ) const override
    {
        KRATOS_SERIALIZE_SAVE_BASE_CLASS( rSerializer, BaseType );
    }

    void load( Serializer& rSerializer ) override
    {
        KRATOS_SERIALIZE_LOAD_BASE_CLASS( rSerializer, BaseType );
    }

    Triangle2D3():BaseType( PointsArrayType(), &msGeometryData ) {}

    ///@}
    ///@name Member Variables
    ///@{


    ///@}
    ///@name Private Operators
    ///@{


    ///@}
    ///@name Private Operations
    ///@{

    /**
     * Calculates the values of all shape function in all integration points.
     * Integration points are expected to be given in local coordinates
     * @param ThisMethod the current integration method
     * @return the matrix of values of every shape function in each integration point
     * :KLUDGE: number of points is hard-coded -> be careful if you want to copy and paste!
     */
    static Matrix CalculateShapeFunctionsIntegrationPointsValues(
        typename BaseType::IntegrationMethod ThisMethod )
    {
        IntegrationPointsContainerType all_integration_points =
            AllIntegrationPoints();
        IntegrationPointsArrayType integration_points = all_integration_points[static_cast<int>(ThisMethod)];
        //number of integration points
        const int integration_points_number = integration_points.size();
        //number of nodes in current geometry
        const int points_number = 3;
        //setting up return matrix
        Matrix shape_function_values( integration_points_number, points_number );
        //loop over all integration points

        for ( int pnt = 0; pnt < integration_points_number; pnt++ )
        {
            shape_function_values( pnt, 0 ) = 1.0
                                              - integration_points[pnt].X()
                                              - integration_points[pnt].Y();
            shape_function_values( pnt, 1 ) = integration_points[pnt].X();
            shape_function_values( pnt, 2 ) = integration_points[pnt].Y();
        }

        return shape_function_values;
    }

    /**
     * Calculates the local gradients of all shape functions
     * in all integration points.
     * Integration points are expected to be given in local coordinates
     *
     * @param ThisMethod the current integration method
     * @return the vector of the gradients of all shape functions
     * in each integration point
     */
    static ShapeFunctionsGradientsType
    CalculateShapeFunctionsIntegrationPointsLocalGradients(
        typename BaseType::IntegrationMethod ThisMethod )
    {
        IntegrationPointsContainerType all_integration_points =
            AllIntegrationPoints();
        IntegrationPointsArrayType integration_points = all_integration_points[static_cast<int>(ThisMethod)];
        //number of integration points
        const int integration_points_number = integration_points.size();
        ShapeFunctionsGradientsType d_shape_f_values( integration_points_number );
        //initialising container
        //std::fill(d_shape_f_values.begin(), d_shape_f_values.end(), Matrix(4,2));
        //loop over all integration points

        for ( int pnt = 0; pnt < integration_points_number; pnt++ )
        {
            Matrix result( 3, 2 );
            result( 0, 0 ) = -1.0;
            result( 0, 1 ) = -1.0;
            result( 1, 0 ) =  1.0;
            result( 1, 1 ) =  0.0;
            result( 2, 0 ) =  0.0;
            result( 2, 1 ) =  1.0;
            d_shape_f_values[pnt] = result;
        }

        return d_shape_f_values;
    }

    /**
     * TODO: testing
     */
    static const IntegrationPointsContainerType AllIntegrationPoints()
    {
        IntegrationPointsContainerType integration_points =
        {
            {
                // Gauss
                Quadrature<TriangleGaussLegendreIntegrationPoints1, 2, IntegrationPoint<3> >::GenerateIntegrationPoints(),
                Quadrature<TriangleGaussLegendreIntegrationPoints2, 2, IntegrationPoint<3> >::GenerateIntegrationPoints(),
                Quadrature<TriangleGaussLegendreIntegrationPoints3, 2, IntegrationPoint<3> >::GenerateIntegrationPoints(),
                Quadrature<TriangleGaussLegendreIntegrationPoints4, 2, IntegrationPoint<3> >::GenerateIntegrationPoints(),
                Quadrature<TriangleGaussLegendreIntegrationPoints5, 2, IntegrationPoint<3> >::GenerateIntegrationPoints(),
                // Collocation
                Quadrature<TriangleCollocationIntegrationPoints1, 2, IntegrationPoint<3> >::GenerateIntegrationPoints(),
                Quadrature<TriangleCollocationIntegrationPoints2, 2, IntegrationPoint<3> >::GenerateIntegrationPoints(),
                Quadrature<TriangleCollocationIntegrationPoints3, 2, IntegrationPoint<3> >::GenerateIntegrationPoints(),
                Quadrature<TriangleCollocationIntegrationPoints4, 2, IntegrationPoint<3> >::GenerateIntegrationPoints(),
                Quadrature<TriangleCollocationIntegrationPoints5, 2, IntegrationPoint<3> >::GenerateIntegrationPoints(),
<<<<<<< HEAD
                // Lobatto
                Quadrature<TriangleGaussLobattoIntegrationPoints2, 2, IntegrationPoint<3> >::GenerateIntegrationPoints(),
                Quadrature<TriangleGaussLobattoIntegrationPoints2, 2, IntegrationPoint<3> >::GenerateIntegrationPoints(),
                Quadrature<TriangleGaussLobattoIntegrationPoints2, 2, IntegrationPoint<3> >::GenerateIntegrationPoints()
=======
                Quadrature<TriangleGaussLobattoIntegrationPoints1, 2, IntegrationPoint<3> >::GenerateIntegrationPoints()
>>>>>>> bb09886e
            }
        };
        return integration_points;
    }

    /**
     * TODO: testing
     */
    static const ShapeFunctionsValuesContainerType AllShapeFunctionsValues()
    {
        ShapeFunctionsValuesContainerType shape_functions_values =
        {
            {
                Triangle2D3<TPointType>::CalculateShapeFunctionsIntegrationPointsValues(
                    GeometryData::IntegrationMethod::GI_GAUSS_1 ),
                Triangle2D3<TPointType>::CalculateShapeFunctionsIntegrationPointsValues(
                    GeometryData::IntegrationMethod::GI_GAUSS_2 ),
                Triangle2D3<TPointType>::CalculateShapeFunctionsIntegrationPointsValues(
                    GeometryData::IntegrationMethod::GI_GAUSS_3 ),
                Triangle2D3<TPointType>::CalculateShapeFunctionsIntegrationPointsValues(
                    GeometryData::IntegrationMethod::GI_GAUSS_4 ),
                Triangle2D3<TPointType>::CalculateShapeFunctionsIntegrationPointsValues(
                    GeometryData::IntegrationMethod::GI_GAUSS_5 ),
                Triangle2D3<TPointType>::CalculateShapeFunctionsIntegrationPointsValues(
                    GeometryData::IntegrationMethod::GI_EXTENDED_GAUSS_1 ),
                Triangle2D3<TPointType>::CalculateShapeFunctionsIntegrationPointsValues(
                    GeometryData::IntegrationMethod::GI_EXTENDED_GAUSS_2 ),
                Triangle2D3<TPointType>::CalculateShapeFunctionsIntegrationPointsValues(
                    GeometryData::IntegrationMethod::GI_EXTENDED_GAUSS_3 ),
                Triangle2D3<TPointType>::CalculateShapeFunctionsIntegrationPointsValues(
                    GeometryData::IntegrationMethod::GI_EXTENDED_GAUSS_4 ),
                Triangle2D3<TPointType>::CalculateShapeFunctionsIntegrationPointsValues(
                    GeometryData::IntegrationMethod::GI_EXTENDED_GAUSS_5 ),
                Triangle2D3<TPointType>::CalculateShapeFunctionsIntegrationPointsValues(
<<<<<<< HEAD
                    GeometryData::IntegrationMethod::GI_LOBATTO_1 ),
                Triangle2D3<TPointType>::CalculateShapeFunctionsIntegrationPointsValues(
                    GeometryData::IntegrationMethod::GI_LOBATTO_2 ),
                Triangle2D3<TPointType>::CalculateShapeFunctionsIntegrationPointsValues(
                    GeometryData::IntegrationMethod::GI_LOBATTO_3 )
=======
                    GeometryData::IntegrationMethod::GI_LOBATTO_1 )
>>>>>>> bb09886e
            }
        };
        return shape_functions_values;
    }

    /**
     * TODO: testing
     */
    static const ShapeFunctionsLocalGradientsContainerType
    AllShapeFunctionsLocalGradients()
    {
        ShapeFunctionsLocalGradientsContainerType shape_functions_local_gradients =
        {
            {
                Triangle2D3<TPointType>::CalculateShapeFunctionsIntegrationPointsLocalGradients( GeometryData::IntegrationMethod::GI_GAUSS_1 ),
                Triangle2D3<TPointType>::CalculateShapeFunctionsIntegrationPointsLocalGradients( GeometryData::IntegrationMethod::GI_GAUSS_2 ),
                Triangle2D3<TPointType>::CalculateShapeFunctionsIntegrationPointsLocalGradients( GeometryData::IntegrationMethod::GI_GAUSS_3 ),
                Triangle2D3<TPointType>::CalculateShapeFunctionsIntegrationPointsLocalGradients( GeometryData::IntegrationMethod::GI_GAUSS_4 ),
                Triangle2D3<TPointType>::CalculateShapeFunctionsIntegrationPointsLocalGradients( GeometryData::IntegrationMethod::GI_GAUSS_5 ),
                Triangle2D3<TPointType>::CalculateShapeFunctionsIntegrationPointsLocalGradients( GeometryData::IntegrationMethod::GI_EXTENDED_GAUSS_1 ),
                Triangle2D3<TPointType>::CalculateShapeFunctionsIntegrationPointsLocalGradients( GeometryData::IntegrationMethod::GI_EXTENDED_GAUSS_2 ),
                Triangle2D3<TPointType>::CalculateShapeFunctionsIntegrationPointsLocalGradients( GeometryData::IntegrationMethod::GI_EXTENDED_GAUSS_3 ),
                Triangle2D3<TPointType>::CalculateShapeFunctionsIntegrationPointsLocalGradients( GeometryData::IntegrationMethod::GI_EXTENDED_GAUSS_4 ),
                Triangle2D3<TPointType>::CalculateShapeFunctionsIntegrationPointsLocalGradients( GeometryData::IntegrationMethod::GI_EXTENDED_GAUSS_5 ),
<<<<<<< HEAD
                Triangle2D3<TPointType>::CalculateShapeFunctionsIntegrationPointsLocalGradients( GeometryData::IntegrationMethod::GI_LOBATTO_1 ),
                Triangle2D3<TPointType>::CalculateShapeFunctionsIntegrationPointsLocalGradients( GeometryData::IntegrationMethod::GI_LOBATTO_2 ),
                Triangle2D3<TPointType>::CalculateShapeFunctionsIntegrationPointsLocalGradients( GeometryData::IntegrationMethod::GI_LOBATTO_3 )
=======
                Triangle2D3<TPointType>::CalculateShapeFunctionsIntegrationPointsLocalGradients( GeometryData::IntegrationMethod::GI_LOBATTO_1 )
>>>>>>> bb09886e
            }
        };
        return shape_functions_local_gradients;
    }


//*************************************************************************************
//*************************************************************************************

    /* Triangle/triangle intersection test routine,
    * by Tomas Moller, 1997.
    * See article "A Fast Triangle-Triangle Intersection Test",
    * Journal of Graphics Tools, 2(2), 1997
    *
    * Updated June 1999: removed the divisions -- a little faster now!
    * Updated October 1999: added {} to CROSS and SUB macros
    *
    * int NoDivTriTriIsect(float V0[3],float V1[3],float V2[3],
    *                      float U0[3],float U1[3],float U2[3])
    *
    * parameters: vertices of triangle 1: V0,V1,V2
    *             vertices of triangle 2: U0,U1,U2
    * result    : returns 1 if the triangles intersect, otherwise 0
    *
    */

    bool NoDivTriTriIsect( const Point& V0,
                           const Point& V1,
                           const Point& V2,
                           const Point& U0,
                           const Point& U1,
                           const Point& U2) const
    {
        short index;
        double d1,d2;
        double du0,du1,du2,dv0,dv1,dv2;
        double du0du1,du0du2,dv0dv1,dv0dv2;
        double vp0,vp1,vp2;
        double up0,up1,up2;
        double bb,cc,max;
        array_1d<double,2> isect1, isect2;
        array_1d<double,3> D;
        array_1d<double,3> E1,E2;
        array_1d<double,3> N1,N2;


        const double epsilon =  1E-6;

// compute plane equation of triangle(V0,V1,V2) //
        noalias(E1) = V1-V0;
        noalias(E2) = V2-V0;
        MathUtils<double>::CrossProduct(N1, E1, E2);
        d1=-inner_prod(N1,V0);
// plane equation 1: N1.X+d1=0 //

// put U0,U1,U2 into plane equation 1 to compute signed distances to the plane//
        du0=inner_prod(N1,U0)+d1;
        du1=inner_prod(N1,U1)+d1;
        du2=inner_prod(N1,U2)+d1;

// coplanarity robustness check //
        if(fabs(du0)<epsilon) du0=0.0;
        if(fabs(du1)<epsilon) du1=0.0;
        if(fabs(du2)<epsilon) du2=0.0;

        du0du1=du0*du1;
        du0du2=du0*du2;

        if(du0du1>0.00 && du0du2>0.00)// same sign on all of them + not equal 0 ? //
            return false;                   // no intersection occurs //

// compute plane of triangle (U0,U1,U2) //
        noalias(E1) = U1 - U0;
        noalias(E2) = U2 - U0;
        MathUtils<double>::CrossProduct(N2, E1, E2);
        d2=-inner_prod(N2,U0);
// plane equation 2: N2.X+d2=0 //

// put V0,V1,V2 into plane equation 2 //
        dv0=inner_prod(N2,V0)+d2;
        dv1=inner_prod(N2,V1)+d2;
        dv2=inner_prod(N2,V2)+d2;

        if(fabs(dv0)<epsilon) dv0=0.0;
        if(fabs(dv1)<epsilon) dv1=0.0;
        if(fabs(dv2)<epsilon) dv2=0.0;

        dv0dv1=dv0*dv1;
        dv0dv2=dv0*dv2;

        if(dv0dv1>0.00 && dv0dv2>0.00)// same sign on all of them + not equal 0 ? //
            return false;                   // no intersection occurs //

// compute direction of intersection line //
        MathUtils<double>::CrossProduct(D, N1, N2);

// compute and index to the largest component of D //
        max=(double)fabs(D[0]);
        index=0;
        bb=(double)fabs(D[1]);
        cc=(double)fabs(D[2]);
        if(bb>max)
        {
            max=bb,index=1;
        }
        if(cc>max)
        {
            max=cc,index=2;
        }

// this is the simplified projection onto L//
        vp0=V0[index];
        vp1=V1[index];
        vp2=V2[index];

        up0=U0[index];
        up1=U1[index];
        up2=U2[index];


// compute interval for triangle 1 //
        double a,b,c,x0,x1;
        if( New_Compute_Intervals(vp0,vp1,vp2,dv0, dv1,dv2,dv0dv1,dv0dv2, a,b,c,x0,x1)==true )
        {
            return coplanar_tri_tri(N1,V0,V1,V2,U0,U1,U2);
        }

// compute interval for triangle 2 //
        double d,e,f,y0,y1;
        if( New_Compute_Intervals(up0, up1, up2, du0, du1, du2, du0du1, du0du2, d, e, f, y0, y1)==true )
        {
            return coplanar_tri_tri(N1,V0,V1,V2,U0,U1,U2);
        }


        double xx,yy,xxyy,tmp;
        xx=x0*x1;
        yy=y0*y1;
        xxyy=xx*yy;

        tmp=a*xxyy;
        isect1[0]=tmp+b*x1*yy;
        isect1[1]=tmp+c*x0*yy;

        tmp=d*xxyy;
        isect2[0]=tmp+e*xx*y1;
        isect2[1]=tmp+f*xx*y0;


        Sort(isect1[0],isect1[1]);
        Sort(isect2[0],isect2[1]);

        if(isect1[1]<isect2[0] || isect2[1]<isect1[0]) return false;
        return true;
    }


//*************************************************************************************
//*************************************************************************************


// sort so that a<=b //
    void Sort(double& a, double& b) const
    {
        if(a>b)
        {
            double c;
            c=a;
            a=b;
            b=c;
        }
    }

//*************************************************************************************
//*************************************************************************************

    bool New_Compute_Intervals( double& VV0,
                                double& VV1,
                                double& VV2,
                                double& D0,
                                double& D1,
                                double& D2,
                                double& D0D1,
                                double& D0D2,
                                double& A,
                                double& B,
                                double& C,
                                double& X0,
                                double& X1
                              ) const
    {
        if(D0D1>0.00)
        {
            // here we know that D0D2<=0.0 //
            // that is D0, D1 are on the same side, D2 on the other or on the plane //
            A=VV2;
            B=(VV0-VV2)*D2;
            C=(VV1-VV2)*D2;
            X0=D2-D0;
            X1=D2-D1;
        }
        else if(D0D2>0.00)
        {
            // here we know that d0d1<=0.0 //
            A=VV1;
            B=(VV0-VV1)*D1;
            C=(VV2-VV1)*D1;
            X0=D1-D0;
            X1=D1-D2;
        }
        else if(D1*D2>0.00 || D0!=0.00)
        {
            // here we know that d0d1<=0.0 or that D0!=0.0 //
            A=VV0;
            B=(VV1-VV0)*D0;
            C=(VV2-VV0)*D0;
            X0=D0-D1;
            X1=D0-D2;
        }
        else if(D1!=0.00)
        {
            A=VV1;
            B=(VV0-VV1)*D1;
            C=(VV2-VV1)*D1;
            X0=D1-D0;
            X1=D1-D2;
        }
        else if(D2!=0.00)
        {
            A=VV2;
            B=(VV0-VV2)*D2;
            C=(VV1-VV2)*D2;
            X0=D2-D0;
            X1=D2-D1;
        }
        else
        {
            ///Triangles are coplanar
            return true;
        }

        return false;

    }

//*************************************************************************************
//*************************************************************************************

    bool coplanar_tri_tri( const array_1d<double, 3>& N,
                           const Point& V0,
                           const Point& V1,
                           const Point& V2,
                           const Point& U0,
                           const Point& U1,
                           const Point& U2) const
    {
        array_1d<double, 3 > A;
        short i0,i1;

        // first project onto an axis-aligned plane, that maximizes the area //
        // of the triangles, compute indices: i0,i1. //
        A[0]=fabs(N[0]);
        A[1]=fabs(N[1]);
        A[2]=fabs(N[2]);
        if(A[0]>A[1])
        {
            if(A[0]>A[2])
            {
                i0=1;      // A[0] is greatest //
                i1=2;
            }
            else
            {
                i0=0;      // A[2] is greatest //
                i1=1;
            }
        }
        else   // A[0]<=A[1] //
        {
            if(A[2]>A[1])
            {
                i0=0;      // A[2] is greatest //
                i1=1;
            }
            else
            {
                i0=0;      // A[1] is greatest //
                i1=2;
            }
        }

        // test all edges of triangle 1 against the edges of triangle 2 //
        //std::cout<< "Proof One " << std::endl;
        if ( Edge_Against_Tri_Edges(i0, i1, V0,V1,U0,U1,U2)==true) return true;

        //std::cout<< "Proof Two " << std::endl;
        if ( Edge_Against_Tri_Edges(i0, i1, V1,V2,U0,U1,U2)==true) return true;

        //std::cout<< "Proof Three " << std::endl;
        if ( Edge_Against_Tri_Edges(i0, i1, V2,V0,U0,U1,U2)==true) return true;

        // finally, test if tri1 is totally contained in tri2 or vice versa //
        if (Point_In_Tri( i0, i1, V0, U0, U1, U2)==true) return true;
        if (Point_In_Tri( i0, i1, U0, V0, V1, V2)==true) return true;

        return false;
    }

//*************************************************************************************
//*************************************************************************************

    bool Edge_Against_Tri_Edges(const short& i0,
                                const short& i1,
                                const Point& V0,
                                const Point& V1,
                                const Point&U0,
                                const Point&U1,
                                const Point&U2) const
    {

        double Ax,Ay,Bx,By,Cx,Cy,e,d,f;
        Ax=V1[i0]-V0[i0];
        Ay=V1[i1]-V0[i1];
        // test edge U0,U1 against V0,V1 //

        //std::cout<< "Proof One B " << std::endl;
        if(Edge_Edge_Test(Ax, Ay, Bx, By, Cx, Cy, e, d, f, i0, i1, V0, U0, U1)==true) return true;
        // test edge U1,U2 against V0,V1 //
        //std::cout<< "Proof Two B " << std::endl;
        if(Edge_Edge_Test(Ax, Ay, Bx, By, Cx, Cy, e, d, f, i0, i1, V0, U1, U2)==true) return true;
        // test edge U2,U1 against V0,V1 //
        if(Edge_Edge_Test(Ax, Ay, Bx, By, Cx, Cy, e, d, f, i0, i1, V0, U2, U0)==true) return true;

        return false;
    }


//*************************************************************************************
//*************************************************************************************

//   this edge to edge test is based on Franlin Antonio's gem:
//   "Faster Line Segment Intersection", in Graphics Gems III,
//   pp. 199-202
    bool Edge_Edge_Test(const double& Ax,
                        const double& Ay,
                        double& Bx,
                        double& By,
                        double& Cx,
                        double& Cy,
                        double& e,
                        double& d,
                        double& f,
                        const short& i0,
                        const short& i1,
                        const Point&V0,
                        const Point&U0,
                        const Point&U1) const
    {
        Bx=U0[i0]-U1[i0];
        By=U0[i1]-U1[i1];
        Cx=V0[i0]-U0[i0];
        Cy=V0[i1]-U0[i1];
        f=Ay*Bx-Ax*By;
        d=By*Cx-Bx*Cy;

        if(std::fabs(f)<1E-10) f = 0.00;
        if(std::fabs(d)<1E-10) d = 0.00;


        if((f>0.00 && d>=0.00 && d<=f) || (f<0.00 && d<=0.00 && d>=f))
        {
            e=Ax*Cy-Ay*Cx;
            //std::cout<< "e =  "<< e << std::endl;
            if(f>0.00)
            {
                if(e>=0.00 && e<=f) return true;
            }
            else
            {
                if(e<=0.00 && e>=f) return true;
            }
        }
        return false;
    }

//*************************************************************************************
//*************************************************************************************


    bool Point_In_Tri(const short& i0,
                      const short& i1,
                      const Point& V0,
                      const Point& U0,
                      const Point& U1,
                      const Point& U2) const
    {
        double a,b,c,d0,d1,d2;
        // is T1 completly inside T2? //
        // check if V0 is inside tri(U0,U1,U2) //
        a=U1[i1]-U0[i1];
        b=-(U1[i0]-U0[i0]);
        c=-a*U0[i0]-b*U0[i1];
        d0=a*V0[i0]+b*V0[i1]+c;

        a=U2[i1]-U1[i1];
        b=-(U2[i0]-U1[i0]);
        c=-a*U1[i0]-b*U1[i1];
        d1=a*V0[i0]+b*V0[i1]+c;

        a=U0[i1]-U2[i1];
        b=-(U0[i0]-U2[i0]);
        c=-a*U2[i0]-b*U2[i1];
        d2=a*V0[i0]+b*V0[i1]+c;
        if(d0*d1>0.0)
        {
            if(d0*d2>0.0) return true;
        }

        return false;
    }


    /**
     * @see HasIntersection
     * use separating axis theorem to test overlap between triangle and box
     * need to test for overlap in these directions:
     * 1) the {x,y,(z)}-directions
     * 2) normal of the triangle
     * 3) crossproduct (edge from tri, {x,y,z}-direction) gives 3x3=9 more tests
     */
    inline bool TriBoxOverlap(Point& rBoxCenter, Point& rBoxHalfSize) const
    {
        double abs_ex, abs_ey;
        array_1d<double,3 > vert0, vert1, vert2;
        array_1d<double,3 > edge0, edge1, edge2;
        std::pair<double, double> min_max;

        // move everything so that the boxcenter is in (0,0,0)
        noalias(vert0) = this->GetPoint(0) - rBoxCenter;
        noalias(vert1) = this->GetPoint(1) - rBoxCenter;
        noalias(vert2) = this->GetPoint(2) - rBoxCenter;

        // compute triangle edges
        noalias(edge0) = vert1 - vert0;
        noalias(edge1) = vert2 - vert1;
        noalias(edge2) = vert0 - vert2;

        // Bullet 3:
        //  test the 9 tests first (this was faster)
        //  We are only interested on z-axis test, which defines the {x,y} plane
        //  Note that projections onto crossproduct tri-{x,y} are always 0:
        //    that means there is no separating axis on X,Y-axis tests
        abs_ex = std::abs(edge0[0]);
        abs_ey = std::abs(edge0[1]);
        if (AxisTestZ(edge0[0],edge0[1],abs_ex,abs_ey,vert0,vert2,rBoxHalfSize)) return false;

        abs_ex = std::abs(edge1[0]);
        abs_ey = std::abs(edge1[1]);
        if (AxisTestZ(edge1[0],edge1[1],abs_ex,abs_ey,vert1,vert0,rBoxHalfSize)) return false;

        abs_ex = std::abs(edge2[0]);
        abs_ey = std::abs(edge2[1]);
        if (AxisTestZ(edge2[0],edge2[1],abs_ex,abs_ey,vert2,vert1,rBoxHalfSize)) return false;

        // Bullet 1:
        //  first test overlap in the {x,y,(z)}-directions
        //  find min, max of the triangle each direction, and test for overlap in
        //  that direction -- this is equivalent to testing a minimal AABB around
        //  the triangle against the AABB

        // test in X-direction
        min_max = std::minmax({vert0[0],vert1[0],vert2[0]});
        if(min_max.first>rBoxHalfSize[0] || min_max.second<-rBoxHalfSize[0]) return false;

        // test in Y-direction
        min_max = std::minmax({vert0[1],vert1[1],vert2[1]});
        if(min_max.first>rBoxHalfSize[1] || min_max.second<-rBoxHalfSize[1]) return false;

        // test in Z-direction
        // we do not consider rBoxHalfSize[2] since we are working in 2D

        // Bullet 2:
        //  test if the box intersects the plane of the triangle
        //  compute plane equation of triangle: normal*x+d=0
        //  Triangle and box are on the {x-y} plane, so this test won't return false

        return true;   // box and triangle overlaps
    }

    /** AxisTestZ
     * This method returns true if there is a separating axis
     *
     * @param rEdgeX, rEdgeY i-edge corrdinates
     * @param rAbsEdgeX, rAbsEdgeY i-edge abs coordinates
     * @param rVertA i   vertex
     * @param rVertB i+1 vertex (omitted, proj_a = proj_b)
     * @param rVertC i+2 vertex
     * @param rBoxHalfSize
     */
    bool AxisTestZ(double& rEdgeX, double& rEdgeY,
                   double& rAbsEdgeX, double& rAbsEdgeY,
                   array_1d<double,3>& rVertA,
                   array_1d<double,3>& rVertC,
                   Point& rBoxHalfSize) const
    {
        double proj_a, proj_c, rad;
        proj_a = rEdgeX*rVertA[1] - rEdgeY*rVertA[0];
        proj_c = rEdgeX*rVertC[1] - rEdgeY*rVertC[0];
        std::pair<double, double> min_max = std::minmax(proj_a, proj_c);

        rad = rAbsEdgeY*rBoxHalfSize[0] + rAbsEdgeX*rBoxHalfSize[1];

        if(min_max.first>rad || min_max.second<-rad) return true;
        else return false;
    }

    /** Implements the calculus of the semiperimeter
     * Implements the calculus of the semiperimeter of the geometry edges.
     *
     * @param  a Squared length of the edge a
     * @param  b Squared length of the edge b
     * @param  c Squared length of the edge c
     *
     * @return   The semiperimeter of the geometry with edges a,b,c
     */
    inline double CalculateSemiperimeter(const double a, const double b, const double c) const {
      return 0.5 * (a+b+c);
    }

    /** Implements the calculus of the minimum edge length
     * Implements the calculus of the minimum edge length given the length of the geometry edges.
     *
     * @param  a Squared length of the edge a
     * @param  b Squared length of the edge b
     * @param  c Squared length of the edge c
     *
     * @return   The minimum edge length of the geometry with edges a,b,c
     */
    inline double CalculateMinEdgeLength(const double sa, const double sb, const double sc) const {
      return std::sqrt(std::min({sa, sb, sc}));
    }

    /** Implements the calculus of the maximum edge length
     * Implements the calculus of the maximum edge length given the length of the geometry edges.
     *
     * @param  a Squared length of the edge a
     * @param  b Squared length of the edge b
     * @param  c Squared length of the edge c
     *
     * @return   The maximum edge length of the geometry with edges a,b,c
     */
    inline double CalculateMaxEdgeLength(const double sa, const double sb, const double sc) const {
      return std::sqrt(std::max({sa, sb, sc}));
    }

    /** Implements the calculus of the average edge length
     * Implements the calculus of the average edge length given the length of the geometry edges.
     *
     * @param  a Length of the edge a
     * @param  b Length of the edge b
     * @param  c Length of the edge c
     *
     * @return   The average edge length of the geometry with edges a,b,c
     */
    inline double CalculateAvgEdgeLength(const double a, const double b, const double c) const {
      return 1.0 / 3.0 * (a+b+c);
    }

    /** Implements the calculus of the inradius
     * Implements the calculus of the inradius given the length of the geometry edges.
     *
     * @param  a Length of the edge a
     * @param  b Length of the edge b
     * @param  c Length of the edge c
     *
     * @return   The inradius of the geometry with edges a,b,c
     */
    inline double CalculateInradius(const double a, const double b, const double c) const {
      return 0.5 * std::sqrt((b+c-a) * (c+a-b) * (a+b-c) / (a+b+c));
    }

    /** Implements the calculus of the circumradius
     * Implements the calculus of the circumradius given the length of the geometry edges.
     *
     * @param  a Length of the edge a
     * @param  b Length of the edge b
     * @param  c Length of the edge c
     *
     * @return   The circumradius of the geometry with edges a,b,c
     */
    inline double CalculateCircumradius(const double a, const double b, const double c) const {
      return (a*b*c) / std::sqrt((a+b+c) * (b+c-a) * (c+a-b) * (a+b-c));
    }

    ///@}
    ///@name Private  Access
    ///@{


    ///@}
    ///@name Private Inquiry
    ///@{


    ///@}
    ///@name Private Friends
    ///@{

    template<class TOtherPointType> friend class Triangle2D3;

    ///@}
    ///@name Un accessible methods
    ///@{


    ///@}
}; // Class Geometry

///@}
///@name Type Definitions
///@{


///@}
///@name Input and output
///@{
/**
 * input stream functions
 */
template<class TPointType> inline std::istream& operator >> (
    std::istream& rIStream,
    Triangle2D3<TPointType>& rThis );
/**
 * output stream functions
 */
template<class TPointType> inline std::ostream& operator << (
    std::ostream& rOStream,
    const Triangle2D3<TPointType>& rThis )
{
    rThis.PrintInfo( rOStream );
    rOStream << std::endl;
    rThis.PrintData( rOStream );
    return rOStream;
}

///@}

template<class TPointType> const
GeometryData Triangle2D3<TPointType>::msGeometryData(
    &msGeometryDimension,
    GeometryData::IntegrationMethod::GI_GAUSS_1,
    Triangle2D3<TPointType>::AllIntegrationPoints(),
    Triangle2D3<TPointType>::AllShapeFunctionsValues(),
    AllShapeFunctionsLocalGradients()
);

template<class TPointType> const
GeometryDimension Triangle2D3<TPointType>::msGeometryDimension(2, 2);

}// namespace Kratos.<|MERGE_RESOLUTION|>--- conflicted
+++ resolved
@@ -1540,26 +1540,17 @@
         IntegrationPointsContainerType integration_points =
         {
             {
-                // Gauss
                 Quadrature<TriangleGaussLegendreIntegrationPoints1, 2, IntegrationPoint<3> >::GenerateIntegrationPoints(),
                 Quadrature<TriangleGaussLegendreIntegrationPoints2, 2, IntegrationPoint<3> >::GenerateIntegrationPoints(),
                 Quadrature<TriangleGaussLegendreIntegrationPoints3, 2, IntegrationPoint<3> >::GenerateIntegrationPoints(),
                 Quadrature<TriangleGaussLegendreIntegrationPoints4, 2, IntegrationPoint<3> >::GenerateIntegrationPoints(),
                 Quadrature<TriangleGaussLegendreIntegrationPoints5, 2, IntegrationPoint<3> >::GenerateIntegrationPoints(),
-                // Collocation
                 Quadrature<TriangleCollocationIntegrationPoints1, 2, IntegrationPoint<3> >::GenerateIntegrationPoints(),
                 Quadrature<TriangleCollocationIntegrationPoints2, 2, IntegrationPoint<3> >::GenerateIntegrationPoints(),
                 Quadrature<TriangleCollocationIntegrationPoints3, 2, IntegrationPoint<3> >::GenerateIntegrationPoints(),
                 Quadrature<TriangleCollocationIntegrationPoints4, 2, IntegrationPoint<3> >::GenerateIntegrationPoints(),
                 Quadrature<TriangleCollocationIntegrationPoints5, 2, IntegrationPoint<3> >::GenerateIntegrationPoints(),
-<<<<<<< HEAD
-                // Lobatto
-                Quadrature<TriangleGaussLobattoIntegrationPoints2, 2, IntegrationPoint<3> >::GenerateIntegrationPoints(),
-                Quadrature<TriangleGaussLobattoIntegrationPoints2, 2, IntegrationPoint<3> >::GenerateIntegrationPoints(),
-                Quadrature<TriangleGaussLobattoIntegrationPoints2, 2, IntegrationPoint<3> >::GenerateIntegrationPoints()
-=======
                 Quadrature<TriangleGaussLobattoIntegrationPoints1, 2, IntegrationPoint<3> >::GenerateIntegrationPoints()
->>>>>>> bb09886e
             }
         };
         return integration_points;
@@ -1594,15 +1585,7 @@
                 Triangle2D3<TPointType>::CalculateShapeFunctionsIntegrationPointsValues(
                     GeometryData::IntegrationMethod::GI_EXTENDED_GAUSS_5 ),
                 Triangle2D3<TPointType>::CalculateShapeFunctionsIntegrationPointsValues(
-<<<<<<< HEAD
-                    GeometryData::IntegrationMethod::GI_LOBATTO_1 ),
-                Triangle2D3<TPointType>::CalculateShapeFunctionsIntegrationPointsValues(
-                    GeometryData::IntegrationMethod::GI_LOBATTO_2 ),
-                Triangle2D3<TPointType>::CalculateShapeFunctionsIntegrationPointsValues(
-                    GeometryData::IntegrationMethod::GI_LOBATTO_3 )
-=======
                     GeometryData::IntegrationMethod::GI_LOBATTO_1 )
->>>>>>> bb09886e
             }
         };
         return shape_functions_values;
@@ -1627,13 +1610,7 @@
                 Triangle2D3<TPointType>::CalculateShapeFunctionsIntegrationPointsLocalGradients( GeometryData::IntegrationMethod::GI_EXTENDED_GAUSS_3 ),
                 Triangle2D3<TPointType>::CalculateShapeFunctionsIntegrationPointsLocalGradients( GeometryData::IntegrationMethod::GI_EXTENDED_GAUSS_4 ),
                 Triangle2D3<TPointType>::CalculateShapeFunctionsIntegrationPointsLocalGradients( GeometryData::IntegrationMethod::GI_EXTENDED_GAUSS_5 ),
-<<<<<<< HEAD
-                Triangle2D3<TPointType>::CalculateShapeFunctionsIntegrationPointsLocalGradients( GeometryData::IntegrationMethod::GI_LOBATTO_1 ),
-                Triangle2D3<TPointType>::CalculateShapeFunctionsIntegrationPointsLocalGradients( GeometryData::IntegrationMethod::GI_LOBATTO_2 ),
-                Triangle2D3<TPointType>::CalculateShapeFunctionsIntegrationPointsLocalGradients( GeometryData::IntegrationMethod::GI_LOBATTO_3 )
-=======
                 Triangle2D3<TPointType>::CalculateShapeFunctionsIntegrationPointsLocalGradients( GeometryData::IntegrationMethod::GI_LOBATTO_1 )
->>>>>>> bb09886e
             }
         };
         return shape_functions_local_gradients;
