--- conflicted
+++ resolved
@@ -495,19 +495,13 @@
         return 0.5*detJ;
     }
 
-<<<<<<< HEAD
     /// Detect if this triangle is intersected with another geometry
-    bool HasIntersection( const BaseType& rThisGeometry ) override
+    bool HasIntersection( const BaseType& rThisGeometry ) const override
     {
         if (rThisGeometry.LocalSpaceDimension() < this->LocalSpaceDimension()) {
             return IntersectionUtilities::TriangleLineIntersection2D(
                 *this, rThisGeometry[0], rThisGeometry[1]);
         }  // Both geometries are 2D 
-=======
-    /// detect if two triangle are intersected
-    bool HasIntersection( const BaseType& rThisGeometry ) const override
-    {
->>>>>>> cc6b5b1c
         const BaseType& geom_1 = *this;
         const BaseType& geom_2 = rThisGeometry;
         return  NoDivTriTriIsect(geom_1[0], geom_1[1], geom_1[2], geom_2[0], geom_2[1], geom_2[2]);
