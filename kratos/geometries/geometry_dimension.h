--- conflicted
+++ resolved
@@ -22,10 +22,7 @@
 
 // Project includes
 #include "includes/define.h"
-<<<<<<< HEAD
-=======
 #include "includes/serializer.h"
->>>>>>> d75c7ac4
 
 namespace Kratos
 {
