//    |  /           |
//    ' /   __| _` | __|  _ \   __|
//    . \  |   (   | |   (   |\__ `
//   _|\_\_|  \__,_|\__|\___/ ____/
//                   Multi-Physics
//
//  License:         BSD License
//                   Kratos default license: kratos/license.txt
//
//  Main authors:    Riccardo Rossi
//                   Janosch Stascheit
//                   Felix Nagel
//  contributors:    Hoang Giang Bui
//                   Josep Maria Carbonell
//                   Aron Noordam
//

#pragma once

// System includes

// External includes

// Project includes
#include "geometries/quadrilateral_3d_8.h"
#include "utilities/integration_utilities.h"
#include "integration/hexahedron_gauss_legendre_integration_points.h"

namespace Kratos
{
    /**
     * @class Hexahedra3D20
     * @ingroup KratosCore
     * @brief A twenty node hexahedra geometry with serendipity shape functions
     * @details The node ordering corresponds with:
     *      3----10----2
     *      |\         |\
     *      | 15       | 14
     *     11  \       9  \
     *      |   7----18+---6
     *      |   |      |   |
     *      0---+-8----1   |
     *       \  19      \  17
     *       12 |        13|
     *         \|         \|
     *          4----16----5
     * @author Riccardo Rossi
     * @author Janosch Stascheit
     * @author Felix Nagel
     */
    template<class TPointType> class Hexahedra3D20 : public Geometry<TPointType>
    {
    public:

        /**
        * Type Definitions
         */

         /**
         * Geometry as base class.
          */
        typedef Geometry<TPointType> BaseType;

        /**
         * Type of edge and face geometries
         */
        typedef Line3D3<TPointType> EdgeType;
        typedef Quadrilateral3D8<TPointType> FaceType;

        /**
         * Pointer definition of Hexahedra3D20
         */
        KRATOS_CLASS_POINTER_DEFINITION(Hexahedra3D20);

        /**
         * Integration methods implemented in geometry.
         */
        typedef GeometryData::IntegrationMethod IntegrationMethod;

        /**
         * A Vector of counted pointers to Geometries. Used for
         * returning edges of the geometry.
         */
        typedef typename BaseType::GeometriesArrayType GeometriesArrayType;

        /**
         * Redefinition of template parameter TPointType.
         */
        typedef TPointType PointType;

        /**
         * Type used for indexing in geometry class.std::size_t used for indexing
         * point or integration point access methods and also all other
         * methods which need point or integration point index.
         */
        typedef typename BaseType::IndexType IndexType;

        /**
         * This typed used to return size or dimension in
         * geometry. Dimension, WorkingDimension, PointsNumber and
         * ... return this type as their results.
         */
        typedef typename BaseType::SizeType SizeType;

        /**
         * Array of counted pointers to point. This type used to hold
         * geometry's points.
         */
        typedef typename BaseType::PointsArrayType PointsArrayType;

        /**
         * This type used for representing an integration point in
         * geometry. This integration point is a point with an
         * additional weight component.
         */
        typedef typename BaseType::IntegrationPointType IntegrationPointType;

        /**
         * A Vector of IntegrationPointType which used to hold
         * integration points related to an integration
         * method. IntegrationPoints functions used this type to return
         * their results.
         */
        typedef typename BaseType::IntegrationPointsArrayType IntegrationPointsArrayType;

        /**
         * A Vector of IntegrationPointsArrayType which used to hold
         * integration points related to different integration method
         * implemented in geometry.
         */
        typedef typename BaseType::IntegrationPointsContainerType IntegrationPointsContainerType;

        /**
         * A third order tensor used as shape functions' values
         * container.
         */
        typedef typename BaseType::ShapeFunctionsValuesContainerType
            ShapeFunctionsValuesContainerType;

        /**
                 * A fourth order tensor used as shape functions' local
                 * gradients container in geometry.
         */
        typedef typename BaseType::ShapeFunctionsLocalGradientsContainerType
            ShapeFunctionsLocalGradientsContainerType;

        /**
                 * A third order tensor to hold jacobian matrices evaluated at
                 * integration points. Jacobian and InverseOfJacobian functions
                 * return this type as their result.
         */
        typedef typename BaseType::JacobiansType JacobiansType;

        /**
         * A third order tensor to hold shape functions' local
         * gradients. ShapefunctionsLocalGradients function return this
         * type as its result.
         */
        typedef typename BaseType::ShapeFunctionsGradientsType ShapeFunctionsGradientsType;

        /**
         * Type of the normal vector used for normal to edges in geometry.
         */
        typedef typename BaseType::NormalType NormalType;

        /**
         * Type of coordinates array
         */
        typedef typename BaseType::CoordinatesArrayType CoordinatesArrayType;

        /**
         * Type of Matrix
         */
        typedef Matrix MatrixType;

        /**
         * Life Cycle
         */
        Hexahedra3D20(const PointType& Point1, const PointType& Point2,
            const PointType& Point3, const PointType& Point4,
            const PointType& Point5, const PointType& Point6,
            const PointType& Point7, const PointType& Point8,
            const PointType& Point9, const PointType& Point10,
            const PointType& Point11, const PointType& Point12,
            const PointType& Point13, const PointType& Point14,
            const PointType& Point15, const PointType& Point16,
            const PointType& Point17, const PointType& Point18,
            const PointType& Point19, const PointType& Point20
        )
            : BaseType(PointsArrayType(), &msGeometryData)
        {
            this->Points().push_back(typename PointType::Pointer(new PointType(Point1)));
            this->Points().push_back(typename PointType::Pointer(new PointType(Point2)));
            this->Points().push_back(typename PointType::Pointer(new PointType(Point3)));
            this->Points().push_back(typename PointType::Pointer(new PointType(Point4)));
            this->Points().push_back(typename PointType::Pointer(new PointType(Point5)));
            this->Points().push_back(typename PointType::Pointer(new PointType(Point6)));
            this->Points().push_back(typename PointType::Pointer(new PointType(Point7)));
            this->Points().push_back(typename PointType::Pointer(new PointType(Point8)));
            this->Points().push_back(typename PointType::Pointer(new PointType(Point9)));
            this->Points().push_back(typename PointType::Pointer(new PointType(Point10)));
            this->Points().push_back(typename PointType::Pointer(new PointType(Point11)));
            this->Points().push_back(typename PointType::Pointer(new PointType(Point12)));
            this->Points().push_back(typename PointType::Pointer(new PointType(Point13)));
            this->Points().push_back(typename PointType::Pointer(new PointType(Point14)));
            this->Points().push_back(typename PointType::Pointer(new PointType(Point15)));
            this->Points().push_back(typename PointType::Pointer(new PointType(Point16)));
            this->Points().push_back(typename PointType::Pointer(new PointType(Point17)));
            this->Points().push_back(typename PointType::Pointer(new PointType(Point18)));
            this->Points().push_back(typename PointType::Pointer(new PointType(Point19)));
            this->Points().push_back(typename PointType::Pointer(new PointType(Point20)));
        }

        Hexahedra3D20(typename PointType::Pointer pPoint1,
            typename PointType::Pointer pPoint2,
            typename PointType::Pointer pPoint3,
            typename PointType::Pointer pPoint4,
            typename PointType::Pointer pPoint5,
            typename PointType::Pointer pPoint6,
            typename PointType::Pointer pPoint7,
            typename PointType::Pointer pPoint8,
            typename PointType::Pointer pPoint9,
            typename PointType::Pointer pPoint10,
            typename PointType::Pointer pPoint11,
            typename PointType::Pointer pPoint12,
            typename PointType::Pointer pPoint13,
            typename PointType::Pointer pPoint14,
            typename PointType::Pointer pPoint15,
            typename PointType::Pointer pPoint16,
            typename PointType::Pointer pPoint17,
            typename PointType::Pointer pPoint18,
            typename PointType::Pointer pPoint19,
            typename PointType::Pointer pPoint20)
            : BaseType(PointsArrayType(), &msGeometryData)
        {
            this->Points().push_back(pPoint1);
            this->Points().push_back(pPoint2);
            this->Points().push_back(pPoint3);
            this->Points().push_back(pPoint4);
            this->Points().push_back(pPoint5);
            this->Points().push_back(pPoint6);
            this->Points().push_back(pPoint7);
            this->Points().push_back(pPoint8);
            this->Points().push_back(pPoint9);
            this->Points().push_back(pPoint10);
            this->Points().push_back(pPoint11);
            this->Points().push_back(pPoint12);
            this->Points().push_back(pPoint13);
            this->Points().push_back(pPoint14);
            this->Points().push_back(pPoint15);
            this->Points().push_back(pPoint16);
            this->Points().push_back(pPoint17);
            this->Points().push_back(pPoint18);
            this->Points().push_back(pPoint19);
            this->Points().push_back(pPoint20);
        }

        Hexahedra3D20(const PointsArrayType& ThisPoints)
            : BaseType(ThisPoints, &msGeometryData)
        {
            KRATOS_ERROR_IF(this->PointsNumber() != 20) << "Invalid points number. Expected 20, given " << this->PointsNumber() << std::endl;
        }

        /// Constructor with Geometry Id
        explicit Hexahedra3D20(
            const IndexType GeometryId,
            const PointsArrayType& rThisPoints
        ) : BaseType(GeometryId, rThisPoints, &msGeometryData)
        {
            KRATOS_ERROR_IF(this->PointsNumber() != 20) << "Invalid points number. Expected 20, given " << this->PointsNumber() << std::endl;
        }

        /// Constructor with Geometry Name
        explicit Hexahedra3D20(
            const std::string& GeometryName,
            const PointsArrayType& rThisPoints
        ) : BaseType(GeometryName, rThisPoints, &msGeometryData)
        {
            KRATOS_ERROR_IF(this->PointsNumber() != 20) << "Invalid points number. Expected 20, given " << this->PointsNumber() << std::endl;
        }

        /**
         * Copy constructor.
         * Construct this geometry as a copy of given geometry.
         *
         * @note This copy constructor don't copy the points and new
         * geometry shares points with given source geometry. It's
         * obvious that any change to this new geometry's point affect
         * source geometry's points too.
         */
        Hexahedra3D20(Hexahedra3D20 const& rOther)
            : BaseType(rOther)
        {
        }

        /**
         * Copy constructor from a geometry with other point type.
         * Construct this geometry as a copy of given geometry which
         * has different type of points. The given goemetry's
         * TOtherPointType* must be implicitly convertible to this
         * geometry PointType.
         * @note This copy constructor don't copy the points and new
         * geometry shares points with given source geometry. It's
         * obvious that any change to this new geometry's point affect
         * source geometry's points too.
         */
        template<class TOtherPointType> Hexahedra3D20(Hexahedra3D20<TOtherPointType> const& rOther)
            : BaseType(rOther)
        {
        }

        /**
         * Destructor. Does nothing!!!
         */
        ~Hexahedra3D20() override {}


        /**
         * @brief Gets the geometry family.
         * @details This function returns the family type of the geometry. The geometry family categorizes the geometry into a broader classification, aiding in its identification and processing.
         * @return GeometryData::KratosGeometryFamily The geometry family.
         */
        GeometryData::KratosGeometryFamily GetGeometryFamily() const override
        {
            return GeometryData::KratosGeometryFamily::Kratos_Hexahedra;
        }

        /**
         * @brief Gets the geometry type.
         * @details This function returns the specific type of the geometry. The geometry type provides a more detailed classification of the geometry.
         * @return GeometryData::KratosGeometryType The specific geometry type.
         */
        GeometryData::KratosGeometryType GetGeometryType() const override
        {
            return GeometryData::KratosGeometryType::Kratos_Hexahedra3D20;
        }

        /**
         * @brief Gets the geometry order type.
         * @details This function returns the order type of the geometry. The order type relates to the polynomial degree of the geometry.
         * @return GeometryData::KratosGeometryOrderType The geometry order type.
         */
        GeometryData::KratosGeometryOrderType GetGeometryOrderType() const override
        {
            return GeometryData::KratosGeometryOrderType::Kratos_Quadratic_Order;
        }

        /**
         * Operators
         */

         /**
          * Assignment operator.
          *
          * @note This operator don't copy the points and this
          * geometry shares points with given source geometry. It's
          * obvious that any change to this geometry's point affect
          * source geometry's points too.
          * @see Clone
          * @see ClonePoints
          */
        Hexahedra3D20& operator=(const Hexahedra3D20& rOther)
        {
            BaseType::operator=(rOther);
            return *this;
        }

        /**
         * Assignment operator for geometries with different point type.
         *
         * @note This operator don't copy the points and this
         * geometry shares points with given source geometry. It's
         * obvious that any change to this geometry's point affect
         * source geometry's points too.
         *
         * @see Clone
         * @see ClonePoints
         */
        template<class TOtherPointType>
        Hexahedra3D20& operator=(Hexahedra3D20<TOtherPointType> const& rOther)
        {
            BaseType::operator=(rOther);

            return *this;
        }

        ///@}
        ///@name Operations
        ///@{

        /**
         * @brief Creates a new geometry pointer
         * @param NewGeometryId the ID of the new geometry
         * @param rThisPoints the nodes of the new geometry
         * @return Pointer to the new geometry
         */
        typename BaseType::Pointer Create(
            const IndexType NewGeometryId,
            PointsArrayType const& rThisPoints
        ) const override
        {
            return typename BaseType::Pointer(new Hexahedra3D20(NewGeometryId, rThisPoints));
        }

        /**
         * @brief Creates a new geometry pointer
         * @param NewGeometryId the ID of the new geometry
         * @param rGeometry reference to an existing geometry
         * @return Pointer to the new geometry
         */
        typename BaseType::Pointer Create(
            const IndexType NewGeometryId,
            const BaseType& rGeometry
        ) const override
        {
            auto p_geometry = typename BaseType::Pointer(new Hexahedra3D20(NewGeometryId, rGeometry.Points()));
            p_geometry->SetData(rGeometry.GetData());
            return p_geometry;
        }

        /**
         * Informations
         */

         /**
          * This method calculates and returns Length or charactereistic
          * length of this geometry depending on it's dimension. For one
          * dimensional geometry for example Line it returns length of it
          * and for the other geometries it gives Characteristic length
          * otherwise.
          *
          * @return double value contains length or Characteristic
          * length
          * @see Area()
          * @see Volume()
          * @see DomainSize()
          *
          * :TODO: might need to be changed to be useful!
          */
        double Length() const override
        {
            return sqrt(fabs(this->DeterminantOfJacobian(PointType())));
        }

        /**
         * This method calculates and returns area or surface area of
         * this geometry depending on its dimension. For one dimensional
         * geometry it returns zero, for two dimensional it gives area
         * and for three dimensional geometries it gives surface area.
         *
         * @return double value contains area or surface area.
         * @see Length()
         * @see Volume()
         * @see DomainSize()
         *
         * :TODO: might need to be changed to be useful!
         */
        double Area() const override
        {
            return Volume();

        }

        /**
         * @brief This method calculates and returns volume of this geometry.
         * @details For one and two dimensional geometry it returns zero and for three dimensional it gives volume of geometry.
         * @return double value contains volume.
         * @see Length()
         * @see Area()
         * @see DomainSize()
         */
        double Volume() const override
        {
            return IntegrationUtilities::ComputeVolume3DGeometry(*this);
        }

        /**
         * This method calculates and returns length, area or volume of
         * this geometry depending on its dimension. For one dimensional
         * geometry it returns its length, for two dimensional it gives area
         * and for three dimensional geometries it gives its volume.
         *
         * @return double value contains length, area or volume.
         * @see Length()
         * @see Area()
         * @see Volume()
         *
         * :TODO: might need to be changed to be useful!
         */
        double DomainSize() const override
        {
            return Volume();
        }

        /**
         * @brief Returns whether given arbitrary point is inside the Geometry and the respective
         * local point for the given global point
         * @param rPoint The point to be checked if is inside o note in global coordinates
         * @param rResult The local coordinates of the point
         * @param Tolerance The  tolerance that will be considered to check if the point is inside or not
         * @return True if the point is inside, false otherwise
         */
        bool IsInside(
            const CoordinatesArrayType& rPoint,
            CoordinatesArrayType& rResult,
            const double Tolerance = std::numeric_limits<double>::epsilon()
        ) const override
        {
            this->PointLocalCoordinates(rResult, rPoint);

            if (std::abs(rResult[0]) <= (1.0 + Tolerance))
            {
                if (std::abs(rResult[1]) <= (1.0 + Tolerance))
                {
                    if (std::abs(rResult[2]) <= (1.0 + Tolerance))
                    {
                        return true;
                    }
                }
            }

            return false;
        }


        /**
         * Jacobian
         */

         ///@}
         ///@name Edge
         ///@{

         /**
          * @brief This method gives you number of all edges of this geometry.
          * @details For example, for a hexahedron, this would be 12
          * @return SizeType contains number of this geometry edges.
          * @see EdgesNumber()
          * @see Edges()
          * @see GenerateEdges()
          * @see FacesNumber()
          * @see Faces()
          * @see GenerateFaces()
          */
        SizeType EdgesNumber() const override
        {
            return 12;
        }

        /**
         * @brief This method gives you all edges of this geometry.
         * @details This method will gives you all the edges with one dimension less than this geometry.
         * For example a triangle would return three lines as its edges or a tetrahedral would return four triangle as its edges but won't return its six edge lines by this method.
         * @return GeometriesArrayType contains this geometry edges.
         * @see EdgesNumber()
         * @see Edge()
         */
        GeometriesArrayType GenerateEdges() const override
        {
            GeometriesArrayType edges = GeometriesArrayType();
            typedef typename Geometry<TPointType>::Pointer EdgePointerType;
            //0
            edges.push_back(EdgePointerType(new EdgeType(
                this->pGetPoint(0),
                this->pGetPoint(1),
                this->pGetPoint(8))));
            edges.push_back(EdgePointerType(new EdgeType(
                this->pGetPoint(1),
                this->pGetPoint(2),
                this->pGetPoint(9))));
            edges.push_back(EdgePointerType(new EdgeType(
                this->pGetPoint(2),
                this->pGetPoint(3),
                this->pGetPoint(10))));
            edges.push_back(EdgePointerType(new EdgeType(
                this->pGetPoint(3),
                this->pGetPoint(0),
                this->pGetPoint(11))));

            //4
            edges.push_back(EdgePointerType(new EdgeType(
                this->pGetPoint(4),
                this->pGetPoint(5),
                this->pGetPoint(16))));
            edges.push_back(EdgePointerType(new EdgeType(
                this->pGetPoint(5),
                this->pGetPoint(6),
                this->pGetPoint(17))));
            edges.push_back(EdgePointerType(new EdgeType(
                this->pGetPoint(6),
                this->pGetPoint(7),
                this->pGetPoint(18))));
            edges.push_back(EdgePointerType(new EdgeType(
                this->pGetPoint(7),
                this->pGetPoint(4),
                this->pGetPoint(19))));

            //8
            edges.push_back(EdgePointerType(new EdgeType(
                this->pGetPoint(0),
                this->pGetPoint(4),
                this->pGetPoint(12))));
            edges.push_back(EdgePointerType(new EdgeType(
                this->pGetPoint(1),
                this->pGetPoint(5),
                this->pGetPoint(13))));
            edges.push_back(EdgePointerType(new EdgeType(
                this->pGetPoint(2),
                this->pGetPoint(6),
                this->pGetPoint(14))));
            edges.push_back(EdgePointerType(new EdgeType(
                this->pGetPoint(3),
                this->pGetPoint(7),
                this->pGetPoint(15))));
            return edges;
        }

        ///@}
        ///@name Face
        ///@{

        /**
         * @brief Returns the number of faces of the current geometry.
         * @details This is only implemented for 3D geometries, since 2D geometries only have edges but no faces
         * @see EdgesNumber
         * @see Edges
         * @see Faces
         */
        SizeType FacesNumber() const override
        {
            return 6;
        }

        /**
         * @brief Returns all faces of the current geometry.
         * @details This is only implemented for 3D geometries, since 2D geometries only have edges but no faces
         * @return GeometriesArrayType contains this geometry faces.
         * @see EdgesNumber
         * @see GenerateEdges
         * @see FacesNumber
         */
        GeometriesArrayType GenerateFaces() const override
        {
            GeometriesArrayType faces = GeometriesArrayType();
            typedef typename Geometry<TPointType>::Pointer FacePointerType;

            faces.push_back(FacePointerType(new FaceType(
                this->pGetPoint(3),
                this->pGetPoint(2),
                this->pGetPoint(1),
                this->pGetPoint(0),
                this->pGetPoint(10),
                this->pGetPoint(9),
                this->pGetPoint(8),
                this->pGetPoint(11))));
            faces.push_back(FacePointerType(new FaceType(
                this->pGetPoint(0),
                this->pGetPoint(1),
                this->pGetPoint(5),
                this->pGetPoint(4),
                this->pGetPoint(8),
                this->pGetPoint(13),
                this->pGetPoint(16),
                this->pGetPoint(12))));
            faces.push_back(FacePointerType(new FaceType(
                this->pGetPoint(2),
                this->pGetPoint(6),
                this->pGetPoint(5),
                this->pGetPoint(1),
                this->pGetPoint(14),
                this->pGetPoint(17),
                this->pGetPoint(13),
                this->pGetPoint(9))));
            faces.push_back(FacePointerType(new FaceType(
                this->pGetPoint(7),
                this->pGetPoint(6),
                this->pGetPoint(2),
                this->pGetPoint(3),
                this->pGetPoint(18),
                this->pGetPoint(14),
                this->pGetPoint(10),
                this->pGetPoint(15))));
            faces.push_back(FacePointerType(new FaceType(
                this->pGetPoint(7),
                this->pGetPoint(3),
                this->pGetPoint(0),
                this->pGetPoint(4),
                this->pGetPoint(15),
                this->pGetPoint(11),
                this->pGetPoint(12),
                this->pGetPoint(19))));
            faces.push_back(FacePointerType(new FaceType(
                this->pGetPoint(4),
                this->pGetPoint(5),
                this->pGetPoint(6),
                this->pGetPoint(7),
                this->pGetPoint(16),
                this->pGetPoint(17),
                this->pGetPoint(18),
                this->pGetPoint(19))));
            return faces;
        }

        /**
         * Shape Function
         */

         /**
          * Calculates the value of a given shape function at a given point.
          *
          * @param ShapeFunctionIndex The number of the desired shape function
          * @param rPoint the given point in local coordinates at which the
          * value of the shape function is calculated
          *
          * @return the value of the shape function at the given point
          */
        double ShapeFunctionValue(IndexType ShapeFunctionIndex, const CoordinatesArrayType& rPoint) const override
        {
            switch (ShapeFunctionIndex) {
            case 0:
                return -((1.0 - rPoint[0]) * (1.0 - rPoint[1]) * (1.0 - rPoint[2]) *
                    (2.0 + rPoint[0] + rPoint[1] + rPoint[2])) / 8.0;

            case 1:
                return -((1.0 + rPoint[0]) * (1.0 - rPoint[1]) * (1.0 - rPoint[2]) *
                    (2.0 - rPoint[0] + rPoint[1] + rPoint[2])) / 8.0;

            case 2:
                return -((1.0 + rPoint[0]) * (1.0 + rPoint[1]) * (1.0 - rPoint[2]) *
                    (2.0 - rPoint[0] - rPoint[1] + rPoint[2])) / 8.0;

            case 3:
                return -((1.0 - rPoint[0]) * (1.0 + rPoint[1]) * (1.0 - rPoint[2]) *
                    (2.0 + rPoint[0] - rPoint[1] + rPoint[2])) / 8.0;

            case 4:
                return -((1.0 - rPoint[0]) * (1.0 - rPoint[1]) *
                    (2.0 + rPoint[0] + rPoint[1] - rPoint[2]) * (1.0 + rPoint[2])) / 8.0;

            case 5:
                return -((1.0 + rPoint[0]) * (1.0 - rPoint[1]) *
                    (2.0 - rPoint[0] + rPoint[1] - rPoint[2]) * (1.0 + rPoint[2])) / 8.0;

            case 6:
                return -((1.0 + rPoint[0]) * (1.0 + rPoint[1]) *
                    (2.0 - rPoint[0] - rPoint[1] - rPoint[2]) * (1.0 + rPoint[2])) / 8.0;

            case 7:
                return -((1.0 - rPoint[0]) * (1.0 + rPoint[1]) *
                    (2.0 + rPoint[0] - rPoint[1] - rPoint[2]) * (1.0 + rPoint[2])) / 8.0;

            case 8:
                return ((1.0 - rPoint[0] * rPoint[0]) * (1.0 - rPoint[1]) * (1.0 - rPoint[2])) / 4.0;

            case 9:
                return ((1.0 + rPoint[0]) * (1.0 - rPoint[1] * rPoint[1]) * (1.0 - rPoint[2])) / 4.0;

            case 10:
                return ((1.0 - rPoint[0] * rPoint[0]) * (1.0 + rPoint[1]) * (1.0 - rPoint[2])) / 4.0;

            case 11:
                return ((1.0 - rPoint[0]) * (1.0 - rPoint[1] * rPoint[1]) * (1.0 - rPoint[2])) / 4.0;

            case 12:
                return ((1.0 - rPoint[0]) * (1.0 - rPoint[1]) * (1.0 - rPoint[2] * rPoint[2])) / 4.0;

            case 13:
                return ((1.0 + rPoint[0]) * (1.0 - rPoint[1]) * (1.0 - rPoint[2] * rPoint[2])) / 4.0;

            case 14:
                return ((1.0 + rPoint[0]) * (1.0 + rPoint[1]) * (1.0 - rPoint[2] * rPoint[2])) / 4.0;

            case 15:
                return ((1.0 - rPoint[0]) * (1.0 + rPoint[1]) * (1.0 - rPoint[2] * rPoint[2])) / 4.0;

            case 16:
                return ((1.0 - rPoint[0] * rPoint[0]) * (1.0 - rPoint[1]) * (1.0 + rPoint[2])) / 4.0;

            case 17:
                return ((1.0 + rPoint[0]) * (1.0 - rPoint[1] * rPoint[1]) * (1.0 + rPoint[2])) / 4.0;

            case 18:
                return ((1.0 - rPoint[0] * rPoint[0]) * (1.0 + rPoint[1]) * (1.0 + rPoint[2])) / 4.0;

            case 19:
                return ((1.0 - rPoint[0]) * (1.0 - rPoint[1] * rPoint[1]) * (1.0 + rPoint[2])) / 4.0;

            default:
                KRATOS_ERROR << "Wrong index of shape function!" << *this << std::endl;
            }

            return 0;
        }

        /** This method gives all non-zero shape functions values
        evaluated at the rCoordinates provided

        @return Vector of values of shape functions \f$ F_{i} \f$
        where i is the shape function index (for NURBS it is the index
        of the local enumeration in the element).

        @see ShapeFunctionValue
        @see ShapeFunctionsLocalGradients
        @see ShapeFunctionLocalGradient
        */
        Vector& ShapeFunctionsValues(Vector& rResult, const CoordinatesArrayType& rCoordinates) const override
        {
            if (rResult.size() != 20) rResult.resize(20, false);

            rResult[0] = -((1.0 - rCoordinates[0]) * (1.0 - rCoordinates[1]) * (1.0 - rCoordinates[2]) *
                (2.0 + rCoordinates[0] + rCoordinates[1] + rCoordinates[2])) / 8.0;

<<<<<<< HEAD
            rResult[1] = -((1.0 + rCoordinates[0]) * (1.0 - rCoordinates[1]) * (1.0 - rCoordinates[2]) *
                (2.0 - rCoordinates[0] + rCoordinates[1] + rCoordinates[2])) / 8.0;
=======
    /**
     * @brief Returns all faces of the current geometry.
     * @details This is only implemented for 3D geometries, since 2D geometries only have edges but no faces
     * @return GeometriesArrayType contains this geometry faces.
     * @see EdgesNumber
     * @see GenerateEdges
     * @see FacesNumber
     */
    GeometriesArrayType GenerateFaces() const override
    {
        GeometriesArrayType faces = GeometriesArrayType();
        typedef typename Geometry<TPointType>::Pointer FacePointerType;

        faces.push_back( FacePointerType( new FaceType(
                                              this->pGetPoint( 3 ),
                                              this->pGetPoint( 2 ),
                                              this->pGetPoint( 1 ),
                                              this->pGetPoint( 0 ),
                                              this->pGetPoint( 10 ),
                                              this->pGetPoint( 9 ),
                                              this->pGetPoint( 8 ),
                                              this->pGetPoint( 11 ) ) ) );
        faces.push_back( FacePointerType( new FaceType(
                                              this->pGetPoint( 0 ),
                                              this->pGetPoint( 1 ),
                                              this->pGetPoint( 5 ),
                                              this->pGetPoint( 4 ),
                                              this->pGetPoint( 8 ),
                                              this->pGetPoint( 13 ),
                                              this->pGetPoint( 16 ),
                                              this->pGetPoint( 12 ) ) ) );
        faces.push_back( FacePointerType( new FaceType(
                                              this->pGetPoint( 2 ),
                                              this->pGetPoint( 6 ),
                                              this->pGetPoint( 5 ),
                                              this->pGetPoint( 1 ),
                                              this->pGetPoint( 14 ),
                                              this->pGetPoint( 17 ),
                                              this->pGetPoint( 13 ),
                                              this->pGetPoint( 9 ) ) ) );
        faces.push_back( FacePointerType( new FaceType(
                                              this->pGetPoint( 7 ),
                                              this->pGetPoint( 6 ),
                                              this->pGetPoint( 2 ),
                                              this->pGetPoint( 3 ),
                                              this->pGetPoint( 18 ),
                                              this->pGetPoint( 14 ),
                                              this->pGetPoint( 10 ),
                                              this->pGetPoint( 15 ) ) ) );
        faces.push_back( FacePointerType( new FaceType(
                                              this->pGetPoint( 7 ),
                                              this->pGetPoint( 3 ),
                                              this->pGetPoint( 0 ),
                                              this->pGetPoint( 4 ),
                                              this->pGetPoint( 15 ),
                                              this->pGetPoint( 11 ),
                                              this->pGetPoint( 12 ),
                                              this->pGetPoint( 19 ) ) ) );
        faces.push_back( FacePointerType( new FaceType(
                                              this->pGetPoint( 4 ),
                                              this->pGetPoint( 5 ),
                                              this->pGetPoint( 6 ),
                                              this->pGetPoint( 7 ),
                                              this->pGetPoint( 16 ),
                                              this->pGetPoint( 17 ),
                                              this->pGetPoint( 18 ),
                                              this->pGetPoint( 19 ) ) ) );
        return faces;
    }
>>>>>>> 21dac14b

            rResult[2] = -((1.0 + rCoordinates[0]) * (1.0 + rCoordinates[1]) * (1.0 - rCoordinates[2]) *
                (2.0 - rCoordinates[0] - rCoordinates[1] + rCoordinates[2])) / 8.0;

            rResult[3] = -((1.0 - rCoordinates[0]) * (1.0 + rCoordinates[1]) * (1.0 - rCoordinates[2]) *
                (2.0 + rCoordinates[0] - rCoordinates[1] + rCoordinates[2])) / 8.0;

            rResult[4] = -((1.0 - rCoordinates[0]) * (1.0 - rCoordinates[1]) *
                (2.0 + rCoordinates[0] + rCoordinates[1] - rCoordinates[2]) * (1.0 + rCoordinates[2])) / 8.0;

            rResult[5] = -((1.0 + rCoordinates[0]) * (1.0 - rCoordinates[1]) *
                (2.0 - rCoordinates[0] + rCoordinates[1] - rCoordinates[2]) * (1.0 + rCoordinates[2])) / 8.0;

            rResult[6] = -((1.0 + rCoordinates[0]) * (1.0 + rCoordinates[1]) *
                (2.0 - rCoordinates[0] - rCoordinates[1] - rCoordinates[2]) * (1.0 + rCoordinates[2])) / 8.0;

            rResult[7] = -((1.0 - rCoordinates[0]) * (1.0 + rCoordinates[1]) *
                (2.0 + rCoordinates[0] - rCoordinates[1] - rCoordinates[2]) * (1.0 + rCoordinates[2])) / 8.0;

            rResult[8] = ((1.0 - rCoordinates[0] * rCoordinates[0]) * (1.0 - rCoordinates[1]) * (1.0 - rCoordinates[2])) / 4.0;

            rResult[9] = ((1.0 + rCoordinates[0]) * (1.0 - rCoordinates[1] * rCoordinates[1]) * (1.0 - rCoordinates[2])) / 4.0;

            rResult[10] = ((1.0 - rCoordinates[0] * rCoordinates[0]) * (1.0 + rCoordinates[1]) * (1.0 - rCoordinates[2])) / 4.0;

            rResult[11] = ((1.0 - rCoordinates[0]) * (1.0 - rCoordinates[1] * rCoordinates[1]) * (1.0 - rCoordinates[2])) / 4.0;

            rResult[12] = ((1.0 - rCoordinates[0]) * (1.0 - rCoordinates[1]) * (1.0 - rCoordinates[2] * rCoordinates[2])) / 4.0;

            rResult[13] = ((1.0 + rCoordinates[0]) * (1.0 - rCoordinates[1]) * (1.0 - rCoordinates[2] * rCoordinates[2])) / 4.0;

            rResult[14] = ((1.0 + rCoordinates[0]) * (1.0 + rCoordinates[1]) * (1.0 - rCoordinates[2] * rCoordinates[2])) / 4.0;

            rResult[15] = ((1.0 - rCoordinates[0]) * (1.0 + rCoordinates[1]) * (1.0 - rCoordinates[2] * rCoordinates[2])) / 4.0;

            rResult[16] = ((1.0 - rCoordinates[0] * rCoordinates[0]) * (1.0 - rCoordinates[1]) * (1.0 + rCoordinates[2])) / 4.0;

            rResult[17] = ((1.0 + rCoordinates[0]) * (1.0 - rCoordinates[1] * rCoordinates[1]) * (1.0 + rCoordinates[2])) / 4.0;

            rResult[18] = ((1.0 - rCoordinates[0] * rCoordinates[0]) * (1.0 + rCoordinates[1]) * (1.0 + rCoordinates[2])) / 4.0;

            rResult[19] = ((1.0 - rCoordinates[0]) * (1.0 - rCoordinates[1] * rCoordinates[1]) * (1.0 + rCoordinates[2])) / 4.0;

            return rResult;
        }

        /**
         * Input and output
         */
         /**
          * Turn back information as a string.
          *
          * @return String contains information about this geometry.
          * @see PrintData()
          * @see PrintInfo()
          */
        std::string Info() const override
        {
            return "3 dimensional hexahedra with 20 nodes and quadratic shape functions in 3D space";
        }

        /**
         * Print information about this object.
         *
         * @param rOStream Stream to print into it.
         * @see PrintData()
         * @see Info()
         */
        void PrintInfo(std::ostream& rOStream) const override
        {
            rOStream << "3 dimensional hexahedra with 20 nodes and quadratic shape functions in 3D space";
        }

        /**
         * Print geometry's data into given stream.
         * Prints it's points by the order they stored in the geometry
         * and then center point of geometry.
         *
         * @param rOStream Stream to print into it.
         * @see PrintInfo()
         * @see Info()
         */
        void PrintData(std::ostream& rOStream) const override
        {
            // Base Geometry class PrintData call
            BaseType::PrintData(rOStream);
            std::cout << std::endl;

            // If the geometry has valid points, calculate and output its data
            if (this->AllPointsAreValid()) {
                Matrix jacobian;
                this->Jacobian(jacobian, PointType());
                rOStream << "    Jacobian in the origin\t : " << jacobian;
            }
        }

        /**
         * Calculates the gradients in terms of local coordinates
         * of all shape functions in a given point.
         *
         * @param rPoint the current point at which the gradients are calculated
         * @return the gradients of all shape functions
         * \f$ \frac{\partial N^i}{\partial \xi_j} \f$
         */
        Matrix& ShapeFunctionsLocalGradients(Matrix& result,
            const CoordinatesArrayType& rPoint) const override
        {
            // setting up result matrix
            if (result.size1() != 20 || result.size2() != 3) result.resize(20, 3, false);

            result(0, 0) =
                ((-1.0 + rPoint[1]) * (-1.0 + rPoint[2]) * (1.0 + 2.0 * rPoint[0] + rPoint[1] + rPoint[2])) / 8.0;

            result(0, 1) =
                ((-1.0 + rPoint[0]) * (-1.0 + rPoint[2]) * (1.0 + rPoint[0] + 2.0 * rPoint[1] + rPoint[2])) / 8.0;

            result(0, 2) =
                ((-1.0 + rPoint[0]) * (-1.0 + rPoint[1]) * (1.0 + rPoint[0] + rPoint[1] + 2.0 * rPoint[2])) / 8.0;

            result(1, 0) =
                -((-1.0 + rPoint[1]) * (-1.0 + rPoint[2]) * (1.0 - 2.0 * rPoint[0] + rPoint[1] + rPoint[2])) / 8.0;

            result(1, 1) =
                ((1.0 + rPoint[0]) * (-1.0 + rPoint[0] - 2.0 * rPoint[1] - rPoint[2]) * (-1.0 + rPoint[2])) / 8.0;

            result(1, 2) =
                ((1.0 + rPoint[0]) * (-1.0 + rPoint[1]) * (-1.0 + rPoint[0] - rPoint[1] - 2.0 * rPoint[2])) / 8.0;

            result(2, 0) =
                -((1.0 + rPoint[1]) * (-1.0 + 2.0 * rPoint[0] + rPoint[1] - rPoint[2]) * (-1.0 + rPoint[2])) / 8.0;

            result(2, 1) =
                -((1.0 + rPoint[0]) * (-1.0 + rPoint[0] + 2.0 * rPoint[1] - rPoint[2]) * (-1.0 + rPoint[2])) / 8.0;

            result(2, 2) =
                -((1.0 + rPoint[0]) * (1.0 + rPoint[1]) * (-1.0 + rPoint[0] + rPoint[1] - 2.0 * rPoint[2])) / 8.0;

            result(3, 0) =
                ((1.0 + rPoint[1]) * (-1.0 - 2.0 * rPoint[0] + rPoint[1] - rPoint[2]) * (-1.0 + rPoint[2])) / 8.0;

            result(3, 1) =
                -((-1.0 + rPoint[0]) * (-1.0 + rPoint[2]) * (1.0 + rPoint[0] - 2.0 * rPoint[1] + rPoint[2])) / 8.0;

            result(3, 2) =
                -((-1.0 + rPoint[0]) * (1.0 + rPoint[1]) * (1.0 + rPoint[0] - rPoint[1] + 2.0 * rPoint[2])) / 8.0;

            result(4, 0) =
                -((-1.0 + rPoint[1]) * (1.0 + 2.0 * rPoint[0] + rPoint[1] - rPoint[2]) * (1.0 + rPoint[2])) / 8.0;

            result(4, 1) =
                -((-1.0 + rPoint[0]) * (1.0 + rPoint[0] + 2.0 * rPoint[1] - rPoint[2]) * (1.0 + rPoint[2])) / 8.0;

            result(4, 2) =
                -((-1.0 + rPoint[0]) * (-1.0 + rPoint[1]) * (1.0 + rPoint[0] + rPoint[1] - 2.0 * rPoint[2])) / 8.0;

            result(5, 0) =
                ((-1.0 + rPoint[1]) * (1.0 - 2.0 * rPoint[0] + rPoint[1] - rPoint[2]) * (1.0 + rPoint[2])) / 8.0;

            result(5, 1) =
                -((1.0 + rPoint[0]) * (1.0 + rPoint[2]) * (-1.0 + rPoint[0] - 2.0 * rPoint[1] + rPoint[2])) / 8.0;

            result(5, 2) =
                -((1.0 + rPoint[0]) * (-1.0 + rPoint[1]) * (-1.0 + rPoint[0] - rPoint[1] + 2.0 * rPoint[2])) / 8.0;

            result(6, 0) =
                ((1.0 + rPoint[1]) * (1.0 + rPoint[2]) * (-1.0 + 2.0 * rPoint[0] + rPoint[1] + rPoint[2])) / 8.0;

            result(6, 1) =
                ((1.0 + rPoint[0]) * (1.0 + rPoint[2]) * (-1.0 + rPoint[0] + 2.0 * rPoint[1] + rPoint[2])) / 8.0;

            result(6, 2) =
                ((1.0 + rPoint[0]) * (1.0 + rPoint[1]) * (-1.0 + rPoint[0] + rPoint[1] + 2.0 * rPoint[2])) / 8.0;

            result(7, 0) =
                -((1.0 + rPoint[1]) * (1.0 + rPoint[2]) * (-1.0 - 2.0 * rPoint[0] + rPoint[1] + rPoint[2])) / 8.0;

            result(7, 1) =
                ((-1.0 + rPoint[0]) * (1.0 + rPoint[0] - 2.0 * rPoint[1] - rPoint[2]) * (1.0 + rPoint[2])) / 8.0;

            result(7, 2) =
                ((-1.0 + rPoint[0]) * (1.0 + rPoint[1]) * (1.0 + rPoint[0] - rPoint[1] - 2.0 * rPoint[2])) / 8.0;

            result(8, 0) = -(rPoint[0] * (-1.0 + rPoint[1]) * (-1.0 + rPoint[2])) / 2.0;

            result(8, 1) = -((-1.0 + rPoint[0] * rPoint[0]) * (-1.0 + rPoint[2])) / 4.0;

            result(8, 2) = -((-1.0 + rPoint[0] * rPoint[0]) * (-1.0 + rPoint[1])) / 4.0;

            result(9, 0) = ((-1.0 + rPoint[1] * rPoint[1]) * (-1.0 + rPoint[2])) / 4.0;

            result(9, 1) = ((1.0 + rPoint[0]) * rPoint[1] * (-1.0 + rPoint[2])) / 2.0;

            result(9, 2) = ((1.0 + rPoint[0]) * (-1.0 + rPoint[1] * rPoint[1])) / 4.0;

            result(10, 0) = (rPoint[0] * (1.0 + rPoint[1]) * (-1.0 + rPoint[2])) / 2.0;

            result(10, 1) = ((-1.0 + rPoint[0] * rPoint[0]) * (-1.0 + rPoint[2])) / 4.0;

            result(10, 2) = ((-1.0 + rPoint[0] * rPoint[0]) * (1.0 + rPoint[1])) / 4.0;

            result(11, 0) = -((-1.0 + rPoint[1] * rPoint[1]) * (-1.0 + rPoint[2])) / 4.0;

            result(11, 1) = -((-1.0 + rPoint[0]) * rPoint[1] * (-1.0 + rPoint[2])) / 2.0;

            result(11, 2) = -((-1.0 + rPoint[0]) * (-1.0 + rPoint[1] * rPoint[1])) / 4.0;

            result(12, 0) = -((-1.0 + rPoint[1]) * (-1.0 + rPoint[2] * rPoint[2])) / 4.0;

            result(12, 1) = -((-1.0 + rPoint[0]) * (-1.0 + rPoint[2] * rPoint[2])) / 4.0;

            result(12, 2) = -((-1.0 + rPoint[0]) * (-1.0 + rPoint[1]) * rPoint[2]) / 2.0;

            result(13, 0) = ((-1.0 + rPoint[1]) * (-1.0 + rPoint[2] * rPoint[2])) / 4.0;

            result(13, 1) = ((1.0 + rPoint[0]) * (-1.0 + rPoint[2] * rPoint[2])) / 4.0;

            result(13, 2) = ((1.0 + rPoint[0]) * (-1.0 + rPoint[1]) * rPoint[2]) / 2.0;

            result(14, 0) = -((1.0 + rPoint[1]) * (-1.0 + rPoint[2] * rPoint[2])) / 4.0;

            result(14, 1) = -((1.0 + rPoint[0]) * (-1.0 + rPoint[2] * rPoint[2])) / 4.0;

            result(14, 2) = -((1.0 + rPoint[0]) * (1.0 + rPoint[1]) * rPoint[2]) / 2.0;

            result(15, 0) = ((1.0 + rPoint[1]) * (-1.0 + rPoint[2] * rPoint[2])) / 4.0;

            result(15, 1) = ((-1.0 + rPoint[0]) * (-1.0 + rPoint[2] * rPoint[2])) / 4.0;

            result(15, 2) = ((-1.0 + rPoint[0]) * (1.0 + rPoint[1]) * rPoint[2]) / 2.0;

            result(16, 0) = (rPoint[0] * (-1.0 + rPoint[1]) * (1.0 + rPoint[2])) / 2.0;

            result(16, 1) = ((-1.0 + rPoint[0] * rPoint[0]) * (1.0 + rPoint[2])) / 4.0;

            result(16, 2) = ((-1.0 + rPoint[0] * rPoint[0]) * (-1.0 + rPoint[1])) / 4.0;

            result(17, 0) = -((-1.0 + rPoint[1] * rPoint[1]) * (1.0 + rPoint[2])) / 4.0;

            result(17, 1) = -((1.0 + rPoint[0]) * rPoint[1] * (1.0 + rPoint[2])) / 2.0;

            result(17, 2) = -((1.0 + rPoint[0]) * (-1.0 + rPoint[1] * rPoint[1])) / 4.0;

            result(18, 0) = -(rPoint[0] * (1.0 + rPoint[1]) * (1.0 + rPoint[2])) / 2.0;

            result(18, 1) = -((-1.0 + rPoint[0] * rPoint[0]) * (1.0 + rPoint[2])) / 4.0;

            result(18, 2) = -((-1.0 + rPoint[0] * rPoint[0]) * (1.0 + rPoint[1])) / 4.0;

            result(19, 0) = ((-1.0 + rPoint[1] * rPoint[1]) * (1.0 + rPoint[2])) / 4.0;

            result(19, 1) = ((-1.0 + rPoint[0]) * rPoint[1] * (1.0 + rPoint[2])) / 2.0;

            result(19, 2) = ((-1.0 + rPoint[0]) * (-1.0 + rPoint[1] * rPoint[1])) / 4.0;

            return (result);
        }

    protected:
        /**
         * there are no protected class members
         */

    private:
        /**
         * Static Member Variables
         */

        static const GeometryData msGeometryData;

        static const GeometryDimension msGeometryDimension;

        ///@}
        ///@name Serialization
        ///@{

        friend class Serializer;

        void save(Serializer& rSerializer) const override
        {
            KRATOS_SERIALIZE_SAVE_BASE_CLASS(rSerializer, BaseType);
        }

        void load(Serializer& rSerializer) override
        {
            KRATOS_SERIALIZE_LOAD_BASE_CLASS(rSerializer, BaseType);
        }

        Hexahedra3D20() : BaseType(PointsArrayType(), &msGeometryData) {}

        /**
         * Private Operations
         */

         /**
          * TODO: implemented but not yet tested
          */
          /**
           * Calculates the values of all shape function in all integration points.
           * Integration points are expected to be given in local coordinates
           *
           * @param ThisMethod the current integration method
           * @return the matrix of values of every shape function in each integration point
           *
           * KLUDGE: values are hard-coded!
           */
        static Matrix CalculateShapeFunctionsIntegrationPointsValues(typename BaseType::IntegrationMethod ThisMethod)
        {
            const IntegrationPointsContainerType all_integration_points = AllIntegrationPoints();
            const IntegrationPointsArrayType     integration_points =
                all_integration_points[static_cast<int>(ThisMethod)];
            // number of integration points
            const int integration_points_number = integration_points.size();
            // number of nodes in current geometry
            const int points_number = 20;
            // setting up return matrix
            Matrix shape_function_values(integration_points_number, points_number);
            // loop over all integration points

            for (int pnt = 0; pnt < integration_points_number; pnt++) {
                shape_function_values(pnt, 0) =
                    -((1.0 - integration_points[pnt].X()) * (1.0 - integration_points[pnt].Y()) *
                        (1.0 - integration_points[pnt].Z()) *
                        (2.0 + integration_points[pnt].X() + integration_points[pnt].Y() +
                            integration_points[pnt].Z())) / 8.0;
                shape_function_values(pnt, 1) =
                    -((1.0 + integration_points[pnt].X()) * (1.0 - integration_points[pnt].Y()) *
                        (1.0 - integration_points[pnt].Z()) *
                        (2.0 - integration_points[pnt].X() + integration_points[pnt].Y() +
                            integration_points[pnt].Z())) / 8.0;

                shape_function_values(pnt, 2) =
                    -((1.0 + integration_points[pnt].X()) * (1.0 + integration_points[pnt].Y()) *
                        (1.0 - integration_points[pnt].Z()) *
                        (2.0 - integration_points[pnt].X() - integration_points[pnt].Y() +
                            integration_points[pnt].Z())) / 8.0;

                shape_function_values(pnt, 3) =
                    -((1.0 - integration_points[pnt].X()) * (1.0 + integration_points[pnt].Y()) *
                        (1.0 - integration_points[pnt].Z()) *
                        (2.0 + integration_points[pnt].X() - integration_points[pnt].Y() +
                            integration_points[pnt].Z())) / 8.0;

                shape_function_values(pnt, 4) =
                    -((1.0 - integration_points[pnt].X()) * (1.0 - integration_points[pnt].Y()) *
                        (2.0 + integration_points[pnt].X() + integration_points[pnt].Y() -
                            integration_points[pnt].Z()) *
                        (1.0 + integration_points[pnt].Z())) / 8.0;

                shape_function_values(pnt, 5) =
                    -((1.0 + integration_points[pnt].X()) * (1.0 - integration_points[pnt].Y()) *
                        (2.0 - integration_points[pnt].X() + integration_points[pnt].Y() -
                            integration_points[pnt].Z()) *
                        (1.0 + integration_points[pnt].Z())) / 8.0;
                shape_function_values(pnt, 6) =
                    -((1.0 + integration_points[pnt].X()) * (1.0 + integration_points[pnt].Y()) *
                        (2.0 - integration_points[pnt].X() - integration_points[pnt].Y() -
                            integration_points[pnt].Z()) *
                        (1.0 + integration_points[pnt].Z())) / 8.0;

                shape_function_values(pnt, 7) =
                    -((1.0 - integration_points[pnt].X()) * (1.0 + integration_points[pnt].Y()) *
                        (2.0 + integration_points[pnt].X() - integration_points[pnt].Y() -
                            integration_points[pnt].Z()) *
                        (1.0 + integration_points[pnt].Z())) / 8.0;

                shape_function_values(pnt, 8) =
                    ((1.0 - integration_points[pnt].X() * integration_points[pnt].X()) *
                        (1.0 - integration_points[pnt].Y()) * (1.0 - integration_points[pnt].Z())) / 4.0;

                shape_function_values(pnt, 9) =
                    ((1.0 + integration_points[pnt].X()) *
                        (1.0 - integration_points[pnt].Y() * integration_points[pnt].Y()) *
                        (1.0 - integration_points[pnt].Z())) / 4.0;

                shape_function_values(pnt, 10) =
                    ((1.0 - integration_points[pnt].X() * integration_points[pnt].X()) *
                        (1.0 + integration_points[pnt].Y()) * (1.0 - integration_points[pnt].Z())) / 4.0;

                shape_function_values(pnt, 11) =
                    ((1.0 - integration_points[pnt].X()) *
                        (1.0 - integration_points[pnt].Y() * integration_points[pnt].Y()) *
                        (1.0 - integration_points[pnt].Z())) / 4.0;

                shape_function_values(pnt, 12) =
                    ((1.0 - integration_points[pnt].X()) * (1.0 - integration_points[pnt].Y()) *
                        (1.0 - integration_points[pnt].Z() * integration_points[pnt].Z())) / 4.0;

                shape_function_values(pnt, 13) =
                    ((1.0 + integration_points[pnt].X()) * (1.0 - integration_points[pnt].Y()) *
                        (1.0 - integration_points[pnt].Z() * integration_points[pnt].Z())) / 4.0;

                shape_function_values(pnt, 14) =
                    ((1.0 + integration_points[pnt].X()) * (1.0 + integration_points[pnt].Y()) *
                        (1.0 - integration_points[pnt].Z() * integration_points[pnt].Z())) / 4.0;

                shape_function_values(pnt, 15) =
                    ((1.0 - integration_points[pnt].X()) * (1.0 + integration_points[pnt].Y()) *
                        (1.0 - integration_points[pnt].Z() * integration_points[pnt].Z())) / 4.0;

                shape_function_values(pnt, 16) =
                    ((1.0 - integration_points[pnt].X() * integration_points[pnt].X()) *
                        (1.0 - integration_points[pnt].Y()) * (1.0 + integration_points[pnt].Z())) / 4.0;

                shape_function_values(pnt, 17) =
                    ((1.0 + integration_points[pnt].X()) *
                        (1.0 - integration_points[pnt].Y() * integration_points[pnt].Y()) *
                        (1.0 + integration_points[pnt].Z())) / 4.0;

                shape_function_values(pnt, 18) =
                    ((1.0 - integration_points[pnt].X() * integration_points[pnt].X()) *
                        (1.0 + integration_points[pnt].Y()) * (1.0 + integration_points[pnt].Z())) / 4.0;

                shape_function_values(pnt, 19) =
                    ((1.0 - integration_points[pnt].X()) *
                        (1.0 - integration_points[pnt].Y() * integration_points[pnt].Y()) *
                        (1.0 + integration_points[pnt].Z())) / 4.0;
            }

            return shape_function_values;
        }

        /**
         * Calculates the local gradients of all shape functions in all integration points.
         * Integration points are expected to be given in local coordinates
         *
         * @param ThisMethod the current integration method
         * @return the vector of the gradients of all shape functions
         * in each integration point
         *
         * KLUGDE: gradents are hard-coded!
         */
        static ShapeFunctionsGradientsType CalculateShapeFunctionsIntegrationPointsLocalGradients(typename BaseType::IntegrationMethod ThisMethod)
        {
            const IntegrationPointsContainerType all_integration_points = AllIntegrationPoints();
            const IntegrationPointsArrayType     integration_points =
                all_integration_points[static_cast<int>(ThisMethod)];
            // number of integration points
            const int                   integration_points_number = integration_points.size();
            ShapeFunctionsGradientsType d_shape_f_values(integration_points_number);
            // initialising container
            // std::fill(d_shape_f_values.begin(), d_shape_f_values.end(), Matrix(8,3));
            // loop over all integration points

            for (int pnt = 0; pnt < integration_points_number; pnt++) {
                Matrix result = ZeroMatrix(20, 3);

                result(0, 0) = ((-1.0 + integration_points[pnt].Y()) * (-1.0 + integration_points[pnt].Z()) *
                    (1.0 + 2.0 * integration_points[pnt].X() + integration_points[pnt].Y() +
                        integration_points[pnt].Z())) / 8.0;
                result(0, 1) = ((-1.0 + integration_points[pnt].X()) * (-1.0 + integration_points[pnt].Z()) *
                    (1.0 + integration_points[pnt].X() + 2.0 * integration_points[pnt].Y() +
                        integration_points[pnt].Z())) / 8.0;
                result(0, 2) = ((-1.0 + integration_points[pnt].X()) * (-1.0 + integration_points[pnt].Y()) *
                    (1.0 + integration_points[pnt].X() + integration_points[pnt].Y() +
                        2.0 * integration_points[pnt].Z())) / 8.0;

                result(1, 0) = -((-1.0 + integration_points[pnt].Y()) * (-1.0 + integration_points[pnt].Z()) *
                    (1.0 - 2.0 * integration_points[pnt].X() +
                        integration_points[pnt].Y() + integration_points[pnt].Z())) / 8.0;
                result(1, 1) = ((1.0 + integration_points[pnt].X()) *
                    (-1.0 + integration_points[pnt].X() -
                        2.0 * integration_points[pnt].Y() - integration_points[pnt].Z()) *
                    (-1.0 + integration_points[pnt].Z())) / 8.0;
                result(1, 2) = ((1.0 + integration_points[pnt].X()) * (-1.0 + integration_points[pnt].Y()) *
                    (-1.0 + integration_points[pnt].X() - integration_points[pnt].Y() -
                        2.0 * integration_points[pnt].Z())) / 8.0;

                result(2, 0) = -((1.0 + integration_points[pnt].Y()) *
                    (-1.0 + 2.0 * integration_points[pnt].X() +
                        integration_points[pnt].Y() - integration_points[pnt].Z()) *
                    (-1.0 + integration_points[pnt].Z())) / 8.0;
                result(2, 1) = -((1.0 + integration_points[pnt].X()) *
                    (-1.0 + integration_points[pnt].X() +
                        2.0 * integration_points[pnt].Y() - integration_points[pnt].Z()) *
                    (-1.0 + integration_points[pnt].Z())) / 8.0;
                result(2, 2) = -((1.0 + integration_points[pnt].X()) * (1.0 + integration_points[pnt].Y()) *
                    (-1.0 + integration_points[pnt].X() + integration_points[pnt].Y() -
                        2.0 * integration_points[pnt].Z())) / 8.0;

                result(3, 0) = ((1.0 + integration_points[pnt].Y()) *
                    (-1.0 - 2.0 * integration_points[pnt].X() +
                        integration_points[pnt].Y() - integration_points[pnt].Z()) *
                    (-1.0 + integration_points[pnt].Z())) / 8.0;
                result(3, 1) = -((-1.0 + integration_points[pnt].X()) * (-1.0 + integration_points[pnt].Z()) *
                    (1.0 + integration_points[pnt].X() -
                        2.0 * integration_points[pnt].Y() + integration_points[pnt].Z())) / 8.0;
                result(3, 2) = -((-1.0 + integration_points[pnt].X()) * (1.0 + integration_points[pnt].Y()) *
                    (1.0 + integration_points[pnt].X() - integration_points[pnt].Y() +
                        2.0 * integration_points[pnt].Z())) / 8.0;

                result(4, 0) = -((-1.0 + integration_points[pnt].Y()) *
                    (1.0 + 2.0 * integration_points[pnt].X() +
                        integration_points[pnt].Y() - integration_points[pnt].Z()) *
                    (1.0 + integration_points[pnt].Z())) / 8.0;
                result(4, 1) = -((-1.0 + integration_points[pnt].X()) *
                    (1.0 + integration_points[pnt].X() +
                        2.0 * integration_points[pnt].Y() - integration_points[pnt].Z()) *
                    (1.0 + integration_points[pnt].Z())) / 8.0;
                result(4, 2) = -((-1.0 + integration_points[pnt].X()) * (-1.0 + integration_points[pnt].Y()) *
                    (1.0 + integration_points[pnt].X() + integration_points[pnt].Y() -
                        2.0 * integration_points[pnt].Z())) / 8.0;

                result(5, 0) = ((-1.0 + integration_points[pnt].Y()) *
                    (1.0 - 2.0 * integration_points[pnt].X() + integration_points[pnt].Y() -
                        integration_points[pnt].Z()) *
                    (1.0 + integration_points[pnt].Z())) / 8.0;
                result(5, 1) = -((1.0 + integration_points[pnt].X()) * (1.0 + integration_points[pnt].Z()) *
                    (-1.0 + integration_points[pnt].X() -
                        2.0 * integration_points[pnt].Y() + integration_points[pnt].Z())) / 8.0;
                result(5, 2) = -((1.0 + integration_points[pnt].X()) * (-1.0 + integration_points[pnt].Y()) *
                    (-1.0 + integration_points[pnt].X() - integration_points[pnt].Y() +
                        2.0 * integration_points[pnt].Z())) / 8.0;

                result(6, 0) = ((1.0 + integration_points[pnt].Y()) * (1.0 + integration_points[pnt].Z()) *
                    (-1.0 + 2.0 * integration_points[pnt].X() +
                        integration_points[pnt].Y() + integration_points[pnt].Z())) / 8.0;
                result(6, 1) = ((1.0 + integration_points[pnt].X()) * (1.0 + integration_points[pnt].Z()) *
                    (-1.0 + integration_points[pnt].X() +
                        2.0 * integration_points[pnt].Y() + integration_points[pnt].Z())) / 8.0;
                result(6, 2) = ((1.0 + integration_points[pnt].X()) * (1.0 + integration_points[pnt].Y()) *
                    (-1.0 + integration_points[pnt].X() + integration_points[pnt].Y() +
                        2.0 * integration_points[pnt].Z())) / 8.0;

                result(7, 0) = -((1.0 + integration_points[pnt].Y()) * (1.0 + integration_points[pnt].Z()) *
                    (-1.0 - 2.0 * integration_points[pnt].X() +
                        integration_points[pnt].Y() + integration_points[pnt].Z())) / 8.0;
                result(7, 1) = ((-1.0 + integration_points[pnt].X()) *
                    (1.0 + integration_points[pnt].X() - 2.0 * integration_points[pnt].Y() -
                        integration_points[pnt].Z()) *
                    (1.0 + integration_points[pnt].Z())) / 8.0;
                result(7, 2) = ((-1.0 + integration_points[pnt].X()) * (1.0 + integration_points[pnt].Y()) *
                    (1.0 + integration_points[pnt].X() - integration_points[pnt].Y() -
                        2.0 * integration_points[pnt].Z())) / 8.0;

                result(8, 0) = -(integration_points[pnt].X() * (-1.0 + integration_points[pnt].Y()) *
                    (-1.0 + integration_points[pnt].Z())) / 2.0;
                result(8, 1) = -((-1.0 + integration_points[pnt].X() * integration_points[pnt].X()) *
                    (-1.0 + integration_points[pnt].Z())) / 4.0;
                result(8, 2) = -((-1.0 + integration_points[pnt].X() * integration_points[pnt].X()) *
                    (-1.0 + integration_points[pnt].Y())) / 4.0;

                result(9, 0) = ((-1.0 + integration_points[pnt].Y() * integration_points[pnt].Y()) *
                    (-1.0 + integration_points[pnt].Z())) / 4.0;
                result(9, 1) = ((1.0 + integration_points[pnt].X()) * integration_points[pnt].Y() *
                    (-1.0 + integration_points[pnt].Z())) / 2.0;
                result(9, 2) = ((1.0 + integration_points[pnt].X()) *
                    (-1.0 + integration_points[pnt].Y() * integration_points[pnt].Y())) / 4.0;

                result(10, 0) = (integration_points[pnt].X() * (1.0 + integration_points[pnt].Y()) *
                    (-1.0 + integration_points[pnt].Z())) / 2.0;
                result(10, 1) = ((-1.0 + integration_points[pnt].X() * integration_points[pnt].X()) *
                    (-1.0 + integration_points[pnt].Z())) / 4.0;
                result(10, 2) = ((-1.0 + integration_points[pnt].X() * integration_points[pnt].X()) *
                    (1.0 + integration_points[pnt].Y())) / 4.0;

                result(11, 0) = -((-1.0 + integration_points[pnt].Y() * integration_points[pnt].Y()) *
                    (-1.0 + integration_points[pnt].Z())) / 4.0;
                result(11, 1) = -((-1.0 + integration_points[pnt].X()) * integration_points[pnt].Y() *
                    (-1.0 + integration_points[pnt].Z())) / 2.0;
                result(11, 2) = -((-1.0 + integration_points[pnt].X()) *
                    (-1.0 + integration_points[pnt].Y() * integration_points[pnt].Y())) / 4.0;

                result(12, 0) = -((-1.0 + integration_points[pnt].Y()) *
                    (-1.0 + integration_points[pnt].Z() * integration_points[pnt].Z())) / 4.0;
                result(12, 1) = -((-1.0 + integration_points[pnt].X()) *
                    (-1.0 + integration_points[pnt].Z() * integration_points[pnt].Z())) / 4.0;
                result(12, 2) = -((-1.0 + integration_points[pnt].X()) *
                    (-1.0 + integration_points[pnt].Y()) * integration_points[pnt].Z()) / 2.0;

                result(13, 0) = ((-1.0 + integration_points[pnt].Y()) *
                    (-1.0 + integration_points[pnt].Z() * integration_points[pnt].Z())) / 4.0;
                result(13, 1) = ((1.0 + integration_points[pnt].X()) *
                    (-1.0 + integration_points[pnt].Z() * integration_points[pnt].Z())) / 4.0;
                result(13, 2) = ((1.0 + integration_points[pnt].X()) *
                    (-1.0 + integration_points[pnt].Y()) * integration_points[pnt].Z()) / 2.0;

                result(14, 0) = -((1.0 + integration_points[pnt].Y()) *
                    (-1.0 + integration_points[pnt].Z() * integration_points[pnt].Z())) / 4.0;
                result(14, 1) = -((1.0 + integration_points[pnt].X()) *
                    (-1.0 + integration_points[pnt].Z() * integration_points[pnt].Z())) / 4.0;
                result(14, 2) = -((1.0 + integration_points[pnt].X()) *
                    (1.0 + integration_points[pnt].Y()) * integration_points[pnt].Z()) / 2.0;

                result(15, 0) = ((1.0 + integration_points[pnt].Y()) *
                    (-1.0 + integration_points[pnt].Z() * integration_points[pnt].Z())) / 4.0;
                result(15, 1) = ((-1.0 + integration_points[pnt].X()) *
                    (-1.0 + integration_points[pnt].Z() * integration_points[pnt].Z())) / 4.0;
                result(15, 2) = ((-1.0 + integration_points[pnt].X()) *
                    (1.0 + integration_points[pnt].Y()) * integration_points[pnt].Z()) / 2.0;

                result(16, 0) = (integration_points[pnt].X() * (-1.0 + integration_points[pnt].Y()) *
                    (1.0 + integration_points[pnt].Z())) / 2.0;
                result(16, 1) = ((-1.0 + integration_points[pnt].X() * integration_points[pnt].X()) *
                    (1.0 + integration_points[pnt].Z())) / 4.0;
                result(16, 2) = ((-1.0 + integration_points[pnt].X() * integration_points[pnt].X()) *
                    (-1.0 + integration_points[pnt].Y())) / 4.0;

                result(17, 0) = -((-1.0 + integration_points[pnt].Y() * integration_points[pnt].Y()) *
                    (1.0 + integration_points[pnt].Z())) / 4.0;
                result(17, 1) = -((1.0 + integration_points[pnt].X()) * integration_points[pnt].Y() *
                    (1.0 + integration_points[pnt].Z())) / 2.0;
                result(17, 2) = -((1.0 + integration_points[pnt].X()) *
                    (-1.0 + integration_points[pnt].Y() * integration_points[pnt].Y())) / 4.0;

                result(18, 0) = -(integration_points[pnt].X() * (1.0 + integration_points[pnt].Y()) *
                    (1.0 + integration_points[pnt].Z())) / 2.0;
                result(18, 1) = -((-1.0 + integration_points[pnt].X() * integration_points[pnt].X()) *
                    (1.0 + integration_points[pnt].Z())) / 4.0;
                result(18, 2) = -((-1.0 + integration_points[pnt].X() * integration_points[pnt].X()) *
                    (1.0 + integration_points[pnt].Y())) / 4.0;


                result(19, 0) = ((-1.0 + integration_points[pnt].Y() * integration_points[pnt].Y()) *
                    (1.0 + integration_points[pnt].Z())) / 4.0;
                result(19, 1) = ((-1.0 + integration_points[pnt].X()) * integration_points[pnt].Y() *
                    (1.0 + integration_points[pnt].Z())) / 2.0;
                result(19, 2) = ((-1.0 + integration_points[pnt].X()) *
                    (-1.0 + integration_points[pnt].Y() * integration_points[pnt].Y())) / 4.0;


                d_shape_f_values[pnt] = result;
            }

            return d_shape_f_values;
        }

        /**
         * TODO: TO BE VERIFIED
         */
        static const IntegrationPointsContainerType AllIntegrationPoints()
        {
            IntegrationPointsContainerType integration_points = {
                {Quadrature<HexahedronGaussLegendreIntegrationPoints1, 3, IntegrationPoint<3>>::GenerateIntegrationPoints(),
                 Quadrature<HexahedronGaussLegendreIntegrationPoints2, 3, IntegrationPoint<3>>::GenerateIntegrationPoints(),
                 Quadrature<HexahedronGaussLegendreIntegrationPoints3, 3, IntegrationPoint<3>>::GenerateIntegrationPoints(),
                 Quadrature<HexahedronGaussLegendreIntegrationPoints4, 3, IntegrationPoint<3>>::GenerateIntegrationPoints(),
                 Quadrature<HexahedronGaussLegendreIntegrationPoints5, 3, IntegrationPoint<3>>::GenerateIntegrationPoints()} };
            return integration_points;
        }

        /**
         * TODO: TO BE VERIFIED
         */
        static const ShapeFunctionsValuesContainerType AllShapeFunctionsValues()
        {
            ShapeFunctionsValuesContainerType shape_functions_values = {
                {Hexahedra3D20<TPointType>::CalculateShapeFunctionsIntegrationPointsValues(
                     GeometryData::IntegrationMethod::GI_GAUSS_1),
                 Hexahedra3D20<TPointType>::CalculateShapeFunctionsIntegrationPointsValues(
                     GeometryData::IntegrationMethod::GI_GAUSS_2),
                 Hexahedra3D20<TPointType>::CalculateShapeFunctionsIntegrationPointsValues(
                     GeometryData::IntegrationMethod::GI_GAUSS_3),
                 Hexahedra3D20<TPointType>::CalculateShapeFunctionsIntegrationPointsValues(
                     GeometryData::IntegrationMethod::GI_GAUSS_4),
                 Hexahedra3D20<TPointType>::CalculateShapeFunctionsIntegrationPointsValues(
                     GeometryData::IntegrationMethod::GI_GAUSS_5)} };
            return shape_functions_values;
        }

        /**
         * TODO: TO BR VERIFIED
         */
        static const ShapeFunctionsLocalGradientsContainerType AllShapeFunctionsLocalGradients()
        {
            ShapeFunctionsLocalGradientsContainerType shape_functions_local_gradients = {
                {Hexahedra3D20<TPointType>::CalculateShapeFunctionsIntegrationPointsLocalGradients(
                     GeometryData::IntegrationMethod::GI_GAUSS_1),
                 Hexahedra3D20<TPointType>::CalculateShapeFunctionsIntegrationPointsLocalGradients(
                     GeometryData::IntegrationMethod::GI_GAUSS_2),
                 Hexahedra3D20<TPointType>::CalculateShapeFunctionsIntegrationPointsLocalGradients(
                     GeometryData::IntegrationMethod::GI_GAUSS_3),
                 Hexahedra3D20<TPointType>::CalculateShapeFunctionsIntegrationPointsLocalGradients(
                     GeometryData::IntegrationMethod::GI_GAUSS_4),
                 Hexahedra3D20<TPointType>::CalculateShapeFunctionsIntegrationPointsLocalGradients(
                     GeometryData::IntegrationMethod::GI_GAUSS_5)} };
            return shape_functions_local_gradients;
        }

        /**
         * Private Friends
         */

        template <class TOtherPointType>
        friend class Hexahedra3D20;

        /**
         * Un accessible methods
         */

    }; // Class Hexahedra3D20

    /**
     * Input and output
     */

     /**
      * input stream function
      */
    template <class TPointType>
    inline std::istream& operator>>(std::istream& rIStream, Hexahedra3D20<TPointType>& rThis);

    /**
     * output stream function
     */
    template <class TPointType>
    inline std::ostream& operator<<(std::ostream& rOStream, const Hexahedra3D20<TPointType>& rThis)
    {
        rThis.PrintInfo(rOStream);
        rOStream << std::endl;
        rThis.PrintData(rOStream);

        return rOStream;
    }

    template <class TPointType>
    const GeometryData Hexahedra3D20<TPointType>::msGeometryData(&msGeometryDimension,
        GeometryData::IntegrationMethod::GI_GAUSS_3,
        Hexahedra3D20<TPointType>::AllIntegrationPoints(),
        Hexahedra3D20<TPointType>::AllShapeFunctionsValues(),
        AllShapeFunctionsLocalGradients());

    template <class TPointType>
    const GeometryDimension Hexahedra3D20<TPointType>::msGeometryDimension(3, 3);

} // namespace Kratos.<|MERGE_RESOLUTION|>--- conflicted
+++ resolved
@@ -12,7 +12,6 @@
 //                   Felix Nagel
 //  contributors:    Hoang Giang Bui
 //                   Josep Maria Carbonell
-//                   Aron Noordam
 //
 
 #pragma once
@@ -28,792 +27,610 @@
 
 namespace Kratos
 {
-    /**
-     * @class Hexahedra3D20
-     * @ingroup KratosCore
-     * @brief A twenty node hexahedra geometry with serendipity shape functions
-     * @details The node ordering corresponds with:
-     *      3----10----2
-     *      |\         |\
-     *      | 15       | 14
-     *     11  \       9  \
-     *      |   7----18+---6
-     *      |   |      |   |
-     *      0---+-8----1   |
-     *       \  19      \  17
-     *       12 |        13|
-     *         \|         \|
-     *          4----16----5
-     * @author Riccardo Rossi
-     * @author Janosch Stascheit
-     * @author Felix Nagel
-     */
-    template<class TPointType> class Hexahedra3D20 : public Geometry<TPointType>
-    {
-    public:
-
-        /**
-        * Type Definitions
-         */
-
-         /**
-         * Geometry as base class.
-          */
-        typedef Geometry<TPointType> BaseType;
-
-        /**
-         * Type of edge and face geometries
-         */
-        typedef Line3D3<TPointType> EdgeType;
-        typedef Quadrilateral3D8<TPointType> FaceType;
-
-        /**
-         * Pointer definition of Hexahedra3D20
-         */
-        KRATOS_CLASS_POINTER_DEFINITION(Hexahedra3D20);
-
-        /**
-         * Integration methods implemented in geometry.
-         */
-        typedef GeometryData::IntegrationMethod IntegrationMethod;
-
-        /**
-         * A Vector of counted pointers to Geometries. Used for
-         * returning edges of the geometry.
-         */
-        typedef typename BaseType::GeometriesArrayType GeometriesArrayType;
-
-        /**
-         * Redefinition of template parameter TPointType.
-         */
-        typedef TPointType PointType;
-
-        /**
-         * Type used for indexing in geometry class.std::size_t used for indexing
-         * point or integration point access methods and also all other
-         * methods which need point or integration point index.
-         */
-        typedef typename BaseType::IndexType IndexType;
-
-        /**
-         * This typed used to return size or dimension in
-         * geometry. Dimension, WorkingDimension, PointsNumber and
-         * ... return this type as their results.
-         */
-        typedef typename BaseType::SizeType SizeType;
-
-        /**
-         * Array of counted pointers to point. This type used to hold
-         * geometry's points.
-         */
-        typedef typename BaseType::PointsArrayType PointsArrayType;
-
-        /**
-         * This type used for representing an integration point in
-         * geometry. This integration point is a point with an
-         * additional weight component.
-         */
-        typedef typename BaseType::IntegrationPointType IntegrationPointType;
-
-        /**
-         * A Vector of IntegrationPointType which used to hold
-         * integration points related to an integration
-         * method. IntegrationPoints functions used this type to return
-         * their results.
-         */
-        typedef typename BaseType::IntegrationPointsArrayType IntegrationPointsArrayType;
-
-        /**
-         * A Vector of IntegrationPointsArrayType which used to hold
-         * integration points related to different integration method
-         * implemented in geometry.
-         */
-        typedef typename BaseType::IntegrationPointsContainerType IntegrationPointsContainerType;
-
-        /**
-         * A third order tensor used as shape functions' values
-         * container.
-         */
-        typedef typename BaseType::ShapeFunctionsValuesContainerType
-            ShapeFunctionsValuesContainerType;
-
-        /**
-                 * A fourth order tensor used as shape functions' local
-                 * gradients container in geometry.
-         */
-        typedef typename BaseType::ShapeFunctionsLocalGradientsContainerType
-            ShapeFunctionsLocalGradientsContainerType;
-
-        /**
-                 * A third order tensor to hold jacobian matrices evaluated at
-                 * integration points. Jacobian and InverseOfJacobian functions
-                 * return this type as their result.
-         */
-        typedef typename BaseType::JacobiansType JacobiansType;
-
-        /**
-         * A third order tensor to hold shape functions' local
-         * gradients. ShapefunctionsLocalGradients function return this
-         * type as its result.
-         */
-        typedef typename BaseType::ShapeFunctionsGradientsType ShapeFunctionsGradientsType;
-
-        /**
-         * Type of the normal vector used for normal to edges in geometry.
-         */
-        typedef typename BaseType::NormalType NormalType;
-
-        /**
-         * Type of coordinates array
-         */
-        typedef typename BaseType::CoordinatesArrayType CoordinatesArrayType;
-
-        /**
-         * Type of Matrix
-         */
-        typedef Matrix MatrixType;
-
-        /**
-         * Life Cycle
-         */
-        Hexahedra3D20(const PointType& Point1, const PointType& Point2,
-            const PointType& Point3, const PointType& Point4,
-            const PointType& Point5, const PointType& Point6,
-            const PointType& Point7, const PointType& Point8,
-            const PointType& Point9, const PointType& Point10,
-            const PointType& Point11, const PointType& Point12,
-            const PointType& Point13, const PointType& Point14,
-            const PointType& Point15, const PointType& Point16,
-            const PointType& Point17, const PointType& Point18,
-            const PointType& Point19, const PointType& Point20
-        )
-            : BaseType(PointsArrayType(), &msGeometryData)
+/**
+ * @class Hexahedra3D20
+ * @ingroup KratosCore
+ * @brief A twenty node hexahedra geometry with serendipity shape functions
+ * @details The node ordering corresponds with:
+ *      3----10----2
+ *      |\         |\
+ *      | 15       | 14
+ *     11  \       9  \
+ *      |   7----18+---6
+ *      |   |      |   |
+ *      0---+-8----1   |
+ *       \  19      \  17
+ *       12 |        13|
+ *         \|         \|
+ *          4----16----5
+ * @author Riccardo Rossi
+ * @author Janosch Stascheit
+ * @author Felix Nagel
+ */
+template<class TPointType> class Hexahedra3D20 : public Geometry<TPointType>
+{
+public:
+
+    /**
+    * Type Definitions
+     */
+
+    /**
+    * Geometry as base class.
+     */
+    typedef Geometry<TPointType> BaseType;
+
+    /**
+     * Type of edge and face geometries
+     */
+    typedef Line3D3<TPointType> EdgeType;
+    typedef Quadrilateral3D8<TPointType> FaceType;
+
+    /**
+     * Pointer definition of Hexahedra3D20
+     */
+    KRATOS_CLASS_POINTER_DEFINITION( Hexahedra3D20 );
+
+    /**
+     * Integration methods implemented in geometry.
+     */
+    typedef GeometryData::IntegrationMethod IntegrationMethod;
+
+    /**
+     * A Vector of counted pointers to Geometries. Used for
+     * returning edges of the geometry.
+     */
+    typedef typename BaseType::GeometriesArrayType GeometriesArrayType;
+
+    /**
+     * Redefinition of template parameter TPointType.
+     */
+    typedef TPointType PointType;
+
+    /**
+     * Type used for indexing in geometry class.std::size_t used for indexing
+     * point or integration point access methods and also all other
+     * methods which need point or integration point index.
+     */
+    typedef typename BaseType::IndexType IndexType;
+
+    /**
+     * This typed used to return size or dimension in
+     * geometry. Dimension, WorkingDimension, PointsNumber and
+     * ... return this type as their results.
+     */
+    typedef typename BaseType::SizeType SizeType;
+
+    /**
+     * Array of counted pointers to point. This type used to hold
+     * geometry's points.
+     */
+    typedef typename BaseType::PointsArrayType PointsArrayType;
+
+    /**
+     * This type used for representing an integration point in
+     * geometry. This integration point is a point with an
+     * additional weight component.
+     */
+    typedef typename BaseType::IntegrationPointType IntegrationPointType;
+
+    /**
+     * A Vector of IntegrationPointType which used to hold
+     * integration points related to an integration
+     * method. IntegrationPoints functions used this type to return
+     * their results.
+     */
+    typedef typename BaseType::IntegrationPointsArrayType IntegrationPointsArrayType;
+
+    /**
+     * A Vector of IntegrationPointsArrayType which used to hold
+     * integration points related to different integration method
+     * implemented in geometry.
+     */
+    typedef typename BaseType::IntegrationPointsContainerType IntegrationPointsContainerType;
+
+    /**
+     * A third order tensor used as shape functions' values
+     * container.
+     */
+    typedef typename BaseType::ShapeFunctionsValuesContainerType
+    ShapeFunctionsValuesContainerType;
+
+    /**
+             * A fourth order tensor used as shape functions' local
+             * gradients container in geometry.
+     */
+    typedef typename BaseType::ShapeFunctionsLocalGradientsContainerType
+    ShapeFunctionsLocalGradientsContainerType;
+
+    /**
+             * A third order tensor to hold jacobian matrices evaluated at
+             * integration points. Jacobian and InverseOfJacobian functions
+             * return this type as their result.
+     */
+    typedef typename BaseType::JacobiansType JacobiansType;
+
+    /**
+     * A third order tensor to hold shape functions' local
+     * gradients. ShapefunctionsLocalGradients function return this
+     * type as its result.
+     */
+    typedef typename BaseType::ShapeFunctionsGradientsType ShapeFunctionsGradientsType;
+
+    /**
+     * Type of the normal vector used for normal to edges in geometry.
+     */
+    typedef typename BaseType::NormalType NormalType;
+
+    /**
+     * Type of coordinates array
+     */
+    typedef typename BaseType::CoordinatesArrayType CoordinatesArrayType;
+
+    /**
+     * Type of Matrix
+     */
+    typedef Matrix MatrixType;
+
+
+    /**
+     * Life Cycle
+     */
+    Hexahedra3D20( const PointType& Point1, const PointType& Point2,
+                   const PointType& Point3, const PointType& Point4,
+                   const PointType& Point5, const PointType& Point6,
+                   const PointType& Point7, const PointType& Point8,
+                   const PointType& Point9, const PointType& Point10,
+                   const PointType& Point11, const PointType& Point12,
+                   const PointType& Point13, const PointType& Point14,
+                   const PointType& Point15, const PointType& Point16,
+                   const PointType& Point17, const PointType& Point18,
+                   const PointType& Point19, const PointType& Point20
+                 )
+        : BaseType( PointsArrayType(), &msGeometryData )
+    {
+        this->Points().push_back( typename PointType::Pointer( new PointType( Point1 ) ) );
+        this->Points().push_back( typename PointType::Pointer( new PointType( Point2 ) ) );
+        this->Points().push_back( typename PointType::Pointer( new PointType( Point3 ) ) );
+        this->Points().push_back( typename PointType::Pointer( new PointType( Point4 ) ) );
+        this->Points().push_back( typename PointType::Pointer( new PointType( Point5 ) ) );
+        this->Points().push_back( typename PointType::Pointer( new PointType( Point6 ) ) );
+        this->Points().push_back( typename PointType::Pointer( new PointType( Point7 ) ) );
+        this->Points().push_back( typename PointType::Pointer( new PointType( Point8 ) ) );
+        this->Points().push_back( typename PointType::Pointer( new PointType( Point9 ) ) );
+        this->Points().push_back( typename PointType::Pointer( new PointType( Point10 ) ) );
+        this->Points().push_back( typename PointType::Pointer( new PointType( Point11 ) ) );
+        this->Points().push_back( typename PointType::Pointer( new PointType( Point12 ) ) );
+        this->Points().push_back( typename PointType::Pointer( new PointType( Point13 ) ) );
+        this->Points().push_back( typename PointType::Pointer( new PointType( Point14 ) ) );
+        this->Points().push_back( typename PointType::Pointer( new PointType( Point15 ) ) );
+        this->Points().push_back( typename PointType::Pointer( new PointType( Point16 ) ) );
+        this->Points().push_back( typename PointType::Pointer( new PointType( Point17 ) ) );
+        this->Points().push_back( typename PointType::Pointer( new PointType( Point18 ) ) );
+        this->Points().push_back( typename PointType::Pointer( new PointType( Point19 ) ) );
+        this->Points().push_back( typename PointType::Pointer( new PointType( Point20 ) ) );
+    }
+
+    Hexahedra3D20( typename PointType::Pointer pPoint1,
+                   typename PointType::Pointer pPoint2,
+                   typename PointType::Pointer pPoint3,
+                   typename PointType::Pointer pPoint4,
+                   typename PointType::Pointer pPoint5,
+                   typename PointType::Pointer pPoint6,
+                   typename PointType::Pointer pPoint7,
+                   typename PointType::Pointer pPoint8,
+                   typename PointType::Pointer pPoint9,
+                   typename PointType::Pointer pPoint10,
+                   typename PointType::Pointer pPoint11,
+                   typename PointType::Pointer pPoint12,
+                   typename PointType::Pointer pPoint13,
+                   typename PointType::Pointer pPoint14,
+                   typename PointType::Pointer pPoint15,
+                   typename PointType::Pointer pPoint16,
+                   typename PointType::Pointer pPoint17,
+                   typename PointType::Pointer pPoint18,
+                   typename PointType::Pointer pPoint19,
+                   typename PointType::Pointer pPoint20 )
+        : BaseType( PointsArrayType(), &msGeometryData )
+    {
+        this->Points().push_back( pPoint1 );
+        this->Points().push_back( pPoint2 );
+        this->Points().push_back( pPoint3 );
+        this->Points().push_back( pPoint4 );
+        this->Points().push_back( pPoint5 );
+        this->Points().push_back( pPoint6 );
+        this->Points().push_back( pPoint7 );
+        this->Points().push_back( pPoint8 );
+        this->Points().push_back( pPoint9 );
+        this->Points().push_back( pPoint10 );
+        this->Points().push_back( pPoint11 );
+        this->Points().push_back( pPoint12 );
+        this->Points().push_back( pPoint13 );
+        this->Points().push_back( pPoint14 );
+        this->Points().push_back( pPoint15 );
+        this->Points().push_back( pPoint16 );
+        this->Points().push_back( pPoint17 );
+        this->Points().push_back( pPoint18 );
+        this->Points().push_back( pPoint19 );
+        this->Points().push_back( pPoint20 );
+    }
+
+    Hexahedra3D20( const PointsArrayType& ThisPoints )
+        : BaseType( ThisPoints, &msGeometryData )
+    {
+        KRATOS_ERROR_IF(this->PointsNumber() != 20) << "Invalid points number. Expected 20, given " << this->PointsNumber() << std::endl;
+    }
+
+    /// Constructor with Geometry Id
+    explicit Hexahedra3D20(
+        const IndexType GeometryId,
+        const PointsArrayType& rThisPoints
+    ) : BaseType(GeometryId, rThisPoints, &msGeometryData)
+    {
+        KRATOS_ERROR_IF( this->PointsNumber() != 20 ) << "Invalid points number. Expected 20, given " << this->PointsNumber() << std::endl;
+    }
+
+    /// Constructor with Geometry Name
+    explicit Hexahedra3D20(
+        const std::string& GeometryName,
+        const PointsArrayType& rThisPoints
+    ) : BaseType( GeometryName, rThisPoints, &msGeometryData)
+    {
+        KRATOS_ERROR_IF(this->PointsNumber() != 20) << "Invalid points number. Expected 20, given " << this->PointsNumber() << std::endl;
+    }
+
+    /**
+     * Copy constructor.
+     * Construct this geometry as a copy of given geometry.
+     *
+     * @note This copy constructor don't copy the points and new
+     * geometry shares points with given source geometry. It's
+     * obvious that any change to this new geometry's point affect
+     * source geometry's points too.
+     */
+    Hexahedra3D20( Hexahedra3D20 const& rOther )
+        : BaseType( rOther )
+    {
+    }
+
+    /**
+     * Copy constructor from a geometry with other point type.
+     * Construct this geometry as a copy of given geometry which
+     * has different type of points. The given goemetry's
+     * TOtherPointType* must be implicitly convertible to this
+     * geometry PointType.
+     * @note This copy constructor don't copy the points and new
+     * geometry shares points with given source geometry. It's
+     * obvious that any change to this new geometry's point affect
+     * source geometry's points too.
+     */
+    template<class TOtherPointType> Hexahedra3D20( Hexahedra3D20<TOtherPointType> const& rOther )
+        : BaseType( rOther )
+    {
+    }
+
+    /**
+     * Destructor. Does nothing!!!
+     */
+    ~Hexahedra3D20() override {}
+
+
+    /**
+     * @brief Gets the geometry family.
+     * @details This function returns the family type of the geometry. The geometry family categorizes the geometry into a broader classification, aiding in its identification and processing.
+     * @return GeometryData::KratosGeometryFamily The geometry family.
+     */
+    GeometryData::KratosGeometryFamily GetGeometryFamily() const override
+    {
+        return GeometryData::KratosGeometryFamily::Kratos_Hexahedra;
+    }
+
+    /**
+     * @brief Gets the geometry type.
+     * @details This function returns the specific type of the geometry. The geometry type provides a more detailed classification of the geometry.
+     * @return GeometryData::KratosGeometryType The specific geometry type.
+     */
+    GeometryData::KratosGeometryType GetGeometryType() const override
+    {
+        return GeometryData::KratosGeometryType::Kratos_Hexahedra3D20;
+    }
+
+    /**
+     * @brief Gets the geometry order type.
+     * @details This function returns the order type of the geometry. The order type relates to the polynomial degree of the geometry.
+     * @return GeometryData::KratosGeometryOrderType The geometry order type.
+     */
+    GeometryData::KratosGeometryOrderType GetGeometryOrderType() const override
+    {
+        return GeometryData::KratosGeometryOrderType::Kratos_Quadratic_Order;
+    }
+
+    /**
+     * Operators
+     */
+
+    /**
+     * Assignment operator.
+     *
+     * @note This operator don't copy the points and this
+     * geometry shares points with given source geometry. It's
+     * obvious that any change to this geometry's point affect
+     * source geometry's points too.
+     * @see Clone
+     * @see ClonePoints
+     */
+    Hexahedra3D20& operator=( const Hexahedra3D20& rOther )
+    {
+        BaseType::operator=( rOther );
+        return *this;
+    }
+
+    /**
+     * Assignment operator for geometries with different point type.
+     *
+     * @note This operator don't copy the points and this
+     * geometry shares points with given source geometry. It's
+     * obvious that any change to this geometry's point affect
+     * source geometry's points too.
+     *
+     * @see Clone
+     * @see ClonePoints
+     */
+    template<class TOtherPointType>
+    Hexahedra3D20& operator=( Hexahedra3D20<TOtherPointType> const & rOther )
+    {
+        BaseType::operator=( rOther );
+
+        return *this;
+    }
+
+    ///@}
+    ///@name Operations
+    ///@{
+
+    /**
+     * @brief Creates a new geometry pointer
+     * @param NewGeometryId the ID of the new geometry
+     * @param rThisPoints the nodes of the new geometry
+     * @return Pointer to the new geometry
+     */
+    typename BaseType::Pointer Create(
+        const IndexType NewGeometryId,
+        PointsArrayType const& rThisPoints
+        ) const override
+    {
+        return typename BaseType::Pointer( new Hexahedra3D20( NewGeometryId, rThisPoints ) );
+    }
+
+    /**
+     * @brief Creates a new geometry pointer
+     * @param NewGeometryId the ID of the new geometry
+     * @param rGeometry reference to an existing geometry
+     * @return Pointer to the new geometry
+     */
+    typename BaseType::Pointer Create(
+        const IndexType NewGeometryId,
+        const BaseType& rGeometry
+    ) const override
+    {
+        auto p_geometry = typename BaseType::Pointer( new Hexahedra3D20( NewGeometryId, rGeometry.Points() ) );
+        p_geometry->SetData(rGeometry.GetData());
+        return p_geometry;
+    }
+
+    /**
+     * Informations
+     */
+
+    /**
+     * This method calculates and returns Length or charactereistic
+     * length of this geometry depending on it's dimension. For one
+     * dimensional geometry for example Line it returns length of it
+     * and for the other geometries it gives Characteristic length
+     * otherwise.
+     *
+     * @return double value contains length or Characteristic
+     * length
+     * @see Area()
+     * @see Volume()
+     * @see DomainSize()
+     *
+     * :TODO: might need to be changed to be useful!
+     */
+    double Length() const override
+    {
+        return sqrt( fabs( this->DeterminantOfJacobian( PointType() ) ) );
+    }
+
+    /**
+     * This method calculates and returns area or surface area of
+     * this geometry depending on its dimension. For one dimensional
+     * geometry it returns zero, for two dimensional it gives area
+     * and for three dimensional geometries it gives surface area.
+     *
+     * @return double value contains area or surface area.
+     * @see Length()
+     * @see Volume()
+     * @see DomainSize()
+     *
+     * :TODO: might need to be changed to be useful!
+     */
+    double Area() const override
+    {
+         return Volume();
+
+    }
+
+    /**
+     * @brief This method calculates and returns volume of this geometry.
+     * @details For one and two dimensional geometry it returns zero and for three dimensional it gives volume of geometry.
+     * @return double value contains volume.
+     * @see Length()
+     * @see Area()
+     * @see DomainSize()
+     */
+    double Volume() const override
+    {
+        return IntegrationUtilities::ComputeVolume3DGeometry(*this);
+    }
+
+    /**
+     * This method calculates and returns length, area or volume of
+     * this geometry depending on its dimension. For one dimensional
+     * geometry it returns its length, for two dimensional it gives area
+     * and for three dimensional geometries it gives its volume.
+     *
+     * @return double value contains length, area or volume.
+     * @see Length()
+     * @see Area()
+     * @see Volume()
+     *
+     * :TODO: might need to be changed to be useful!
+     */
+    double DomainSize() const override
+    {
+        return Volume();
+    }
+
+    /**
+     * @brief Returns whether given arbitrary point is inside the Geometry and the respective
+     * local point for the given global point
+     * @param rPoint The point to be checked if is inside o note in global coordinates
+     * @param rResult The local coordinates of the point
+     * @param Tolerance The  tolerance that will be considered to check if the point is inside or not
+     * @return True if the point is inside, false otherwise
+     */
+    bool IsInside(
+        const CoordinatesArrayType& rPoint,
+        CoordinatesArrayType& rResult,
+        const double Tolerance = std::numeric_limits<double>::epsilon()
+        ) const override
+    {
+        this->PointLocalCoordinates( rResult, rPoint );
+
+        if ( std::abs( rResult[0] ) <= (1.0 + Tolerance) )
         {
-            this->Points().push_back(typename PointType::Pointer(new PointType(Point1)));
-            this->Points().push_back(typename PointType::Pointer(new PointType(Point2)));
-            this->Points().push_back(typename PointType::Pointer(new PointType(Point3)));
-            this->Points().push_back(typename PointType::Pointer(new PointType(Point4)));
-            this->Points().push_back(typename PointType::Pointer(new PointType(Point5)));
-            this->Points().push_back(typename PointType::Pointer(new PointType(Point6)));
-            this->Points().push_back(typename PointType::Pointer(new PointType(Point7)));
-            this->Points().push_back(typename PointType::Pointer(new PointType(Point8)));
-            this->Points().push_back(typename PointType::Pointer(new PointType(Point9)));
-            this->Points().push_back(typename PointType::Pointer(new PointType(Point10)));
-            this->Points().push_back(typename PointType::Pointer(new PointType(Point11)));
-            this->Points().push_back(typename PointType::Pointer(new PointType(Point12)));
-            this->Points().push_back(typename PointType::Pointer(new PointType(Point13)));
-            this->Points().push_back(typename PointType::Pointer(new PointType(Point14)));
-            this->Points().push_back(typename PointType::Pointer(new PointType(Point15)));
-            this->Points().push_back(typename PointType::Pointer(new PointType(Point16)));
-            this->Points().push_back(typename PointType::Pointer(new PointType(Point17)));
-            this->Points().push_back(typename PointType::Pointer(new PointType(Point18)));
-            this->Points().push_back(typename PointType::Pointer(new PointType(Point19)));
-            this->Points().push_back(typename PointType::Pointer(new PointType(Point20)));
-        }
-
-        Hexahedra3D20(typename PointType::Pointer pPoint1,
-            typename PointType::Pointer pPoint2,
-            typename PointType::Pointer pPoint3,
-            typename PointType::Pointer pPoint4,
-            typename PointType::Pointer pPoint5,
-            typename PointType::Pointer pPoint6,
-            typename PointType::Pointer pPoint7,
-            typename PointType::Pointer pPoint8,
-            typename PointType::Pointer pPoint9,
-            typename PointType::Pointer pPoint10,
-            typename PointType::Pointer pPoint11,
-            typename PointType::Pointer pPoint12,
-            typename PointType::Pointer pPoint13,
-            typename PointType::Pointer pPoint14,
-            typename PointType::Pointer pPoint15,
-            typename PointType::Pointer pPoint16,
-            typename PointType::Pointer pPoint17,
-            typename PointType::Pointer pPoint18,
-            typename PointType::Pointer pPoint19,
-            typename PointType::Pointer pPoint20)
-            : BaseType(PointsArrayType(), &msGeometryData)
-        {
-            this->Points().push_back(pPoint1);
-            this->Points().push_back(pPoint2);
-            this->Points().push_back(pPoint3);
-            this->Points().push_back(pPoint4);
-            this->Points().push_back(pPoint5);
-            this->Points().push_back(pPoint6);
-            this->Points().push_back(pPoint7);
-            this->Points().push_back(pPoint8);
-            this->Points().push_back(pPoint9);
-            this->Points().push_back(pPoint10);
-            this->Points().push_back(pPoint11);
-            this->Points().push_back(pPoint12);
-            this->Points().push_back(pPoint13);
-            this->Points().push_back(pPoint14);
-            this->Points().push_back(pPoint15);
-            this->Points().push_back(pPoint16);
-            this->Points().push_back(pPoint17);
-            this->Points().push_back(pPoint18);
-            this->Points().push_back(pPoint19);
-            this->Points().push_back(pPoint20);
-        }
-
-        Hexahedra3D20(const PointsArrayType& ThisPoints)
-            : BaseType(ThisPoints, &msGeometryData)
-        {
-            KRATOS_ERROR_IF(this->PointsNumber() != 20) << "Invalid points number. Expected 20, given " << this->PointsNumber() << std::endl;
-        }
-
-        /// Constructor with Geometry Id
-        explicit Hexahedra3D20(
-            const IndexType GeometryId,
-            const PointsArrayType& rThisPoints
-        ) : BaseType(GeometryId, rThisPoints, &msGeometryData)
-        {
-            KRATOS_ERROR_IF(this->PointsNumber() != 20) << "Invalid points number. Expected 20, given " << this->PointsNumber() << std::endl;
-        }
-
-        /// Constructor with Geometry Name
-        explicit Hexahedra3D20(
-            const std::string& GeometryName,
-            const PointsArrayType& rThisPoints
-        ) : BaseType(GeometryName, rThisPoints, &msGeometryData)
-        {
-            KRATOS_ERROR_IF(this->PointsNumber() != 20) << "Invalid points number. Expected 20, given " << this->PointsNumber() << std::endl;
-        }
-
-        /**
-         * Copy constructor.
-         * Construct this geometry as a copy of given geometry.
-         *
-         * @note This copy constructor don't copy the points and new
-         * geometry shares points with given source geometry. It's
-         * obvious that any change to this new geometry's point affect
-         * source geometry's points too.
-         */
-        Hexahedra3D20(Hexahedra3D20 const& rOther)
-            : BaseType(rOther)
-        {
-        }
-
-        /**
-         * Copy constructor from a geometry with other point type.
-         * Construct this geometry as a copy of given geometry which
-         * has different type of points. The given goemetry's
-         * TOtherPointType* must be implicitly convertible to this
-         * geometry PointType.
-         * @note This copy constructor don't copy the points and new
-         * geometry shares points with given source geometry. It's
-         * obvious that any change to this new geometry's point affect
-         * source geometry's points too.
-         */
-        template<class TOtherPointType> Hexahedra3D20(Hexahedra3D20<TOtherPointType> const& rOther)
-            : BaseType(rOther)
-        {
-        }
-
-        /**
-         * Destructor. Does nothing!!!
-         */
-        ~Hexahedra3D20() override {}
-
-
-        /**
-         * @brief Gets the geometry family.
-         * @details This function returns the family type of the geometry. The geometry family categorizes the geometry into a broader classification, aiding in its identification and processing.
-         * @return GeometryData::KratosGeometryFamily The geometry family.
-         */
-        GeometryData::KratosGeometryFamily GetGeometryFamily() const override
-        {
-            return GeometryData::KratosGeometryFamily::Kratos_Hexahedra;
-        }
-
-        /**
-         * @brief Gets the geometry type.
-         * @details This function returns the specific type of the geometry. The geometry type provides a more detailed classification of the geometry.
-         * @return GeometryData::KratosGeometryType The specific geometry type.
-         */
-        GeometryData::KratosGeometryType GetGeometryType() const override
-        {
-            return GeometryData::KratosGeometryType::Kratos_Hexahedra3D20;
-        }
-
-        /**
-         * @brief Gets the geometry order type.
-         * @details This function returns the order type of the geometry. The order type relates to the polynomial degree of the geometry.
-         * @return GeometryData::KratosGeometryOrderType The geometry order type.
-         */
-        GeometryData::KratosGeometryOrderType GetGeometryOrderType() const override
-        {
-            return GeometryData::KratosGeometryOrderType::Kratos_Quadratic_Order;
-        }
-
-        /**
-         * Operators
-         */
-
-         /**
-          * Assignment operator.
-          *
-          * @note This operator don't copy the points and this
-          * geometry shares points with given source geometry. It's
-          * obvious that any change to this geometry's point affect
-          * source geometry's points too.
-          * @see Clone
-          * @see ClonePoints
-          */
-        Hexahedra3D20& operator=(const Hexahedra3D20& rOther)
-        {
-            BaseType::operator=(rOther);
-            return *this;
-        }
-
-        /**
-         * Assignment operator for geometries with different point type.
-         *
-         * @note This operator don't copy the points and this
-         * geometry shares points with given source geometry. It's
-         * obvious that any change to this geometry's point affect
-         * source geometry's points too.
-         *
-         * @see Clone
-         * @see ClonePoints
-         */
-        template<class TOtherPointType>
-        Hexahedra3D20& operator=(Hexahedra3D20<TOtherPointType> const& rOther)
-        {
-            BaseType::operator=(rOther);
-
-            return *this;
-        }
-
-        ///@}
-        ///@name Operations
-        ///@{
-
-        /**
-         * @brief Creates a new geometry pointer
-         * @param NewGeometryId the ID of the new geometry
-         * @param rThisPoints the nodes of the new geometry
-         * @return Pointer to the new geometry
-         */
-        typename BaseType::Pointer Create(
-            const IndexType NewGeometryId,
-            PointsArrayType const& rThisPoints
-        ) const override
-        {
-            return typename BaseType::Pointer(new Hexahedra3D20(NewGeometryId, rThisPoints));
-        }
-
-        /**
-         * @brief Creates a new geometry pointer
-         * @param NewGeometryId the ID of the new geometry
-         * @param rGeometry reference to an existing geometry
-         * @return Pointer to the new geometry
-         */
-        typename BaseType::Pointer Create(
-            const IndexType NewGeometryId,
-            const BaseType& rGeometry
-        ) const override
-        {
-            auto p_geometry = typename BaseType::Pointer(new Hexahedra3D20(NewGeometryId, rGeometry.Points()));
-            p_geometry->SetData(rGeometry.GetData());
-            return p_geometry;
-        }
-
-        /**
-         * Informations
-         */
-
-         /**
-          * This method calculates and returns Length or charactereistic
-          * length of this geometry depending on it's dimension. For one
-          * dimensional geometry for example Line it returns length of it
-          * and for the other geometries it gives Characteristic length
-          * otherwise.
-          *
-          * @return double value contains length or Characteristic
-          * length
-          * @see Area()
-          * @see Volume()
-          * @see DomainSize()
-          *
-          * :TODO: might need to be changed to be useful!
-          */
-        double Length() const override
-        {
-            return sqrt(fabs(this->DeterminantOfJacobian(PointType())));
-        }
-
-        /**
-         * This method calculates and returns area or surface area of
-         * this geometry depending on its dimension. For one dimensional
-         * geometry it returns zero, for two dimensional it gives area
-         * and for three dimensional geometries it gives surface area.
-         *
-         * @return double value contains area or surface area.
-         * @see Length()
-         * @see Volume()
-         * @see DomainSize()
-         *
-         * :TODO: might need to be changed to be useful!
-         */
-        double Area() const override
-        {
-            return Volume();
-
-        }
-
-        /**
-         * @brief This method calculates and returns volume of this geometry.
-         * @details For one and two dimensional geometry it returns zero and for three dimensional it gives volume of geometry.
-         * @return double value contains volume.
-         * @see Length()
-         * @see Area()
-         * @see DomainSize()
-         */
-        double Volume() const override
-        {
-            return IntegrationUtilities::ComputeVolume3DGeometry(*this);
-        }
-
-        /**
-         * This method calculates and returns length, area or volume of
-         * this geometry depending on its dimension. For one dimensional
-         * geometry it returns its length, for two dimensional it gives area
-         * and for three dimensional geometries it gives its volume.
-         *
-         * @return double value contains length, area or volume.
-         * @see Length()
-         * @see Area()
-         * @see Volume()
-         *
-         * :TODO: might need to be changed to be useful!
-         */
-        double DomainSize() const override
-        {
-            return Volume();
-        }
-
-        /**
-         * @brief Returns whether given arbitrary point is inside the Geometry and the respective
-         * local point for the given global point
-         * @param rPoint The point to be checked if is inside o note in global coordinates
-         * @param rResult The local coordinates of the point
-         * @param Tolerance The  tolerance that will be considered to check if the point is inside or not
-         * @return True if the point is inside, false otherwise
-         */
-        bool IsInside(
-            const CoordinatesArrayType& rPoint,
-            CoordinatesArrayType& rResult,
-            const double Tolerance = std::numeric_limits<double>::epsilon()
-        ) const override
-        {
-            this->PointLocalCoordinates(rResult, rPoint);
-
-            if (std::abs(rResult[0]) <= (1.0 + Tolerance))
+            if ( std::abs( rResult[1] ) <= (1.0 + Tolerance) )
             {
-                if (std::abs(rResult[1]) <= (1.0 + Tolerance))
+                if ( std::abs( rResult[2] ) <= (1.0 + Tolerance) )
                 {
-                    if (std::abs(rResult[2]) <= (1.0 + Tolerance))
-                    {
-                        return true;
-                    }
+                    return true;
                 }
             }
-
-            return false;
         }
 
-
-        /**
-         * Jacobian
-         */
-
-         ///@}
-         ///@name Edge
-         ///@{
-
-         /**
-          * @brief This method gives you number of all edges of this geometry.
-          * @details For example, for a hexahedron, this would be 12
-          * @return SizeType contains number of this geometry edges.
-          * @see EdgesNumber()
-          * @see Edges()
-          * @see GenerateEdges()
-          * @see FacesNumber()
-          * @see Faces()
-          * @see GenerateFaces()
-          */
-        SizeType EdgesNumber() const override
-        {
-            return 12;
-        }
-
-        /**
-         * @brief This method gives you all edges of this geometry.
-         * @details This method will gives you all the edges with one dimension less than this geometry.
-         * For example a triangle would return three lines as its edges or a tetrahedral would return four triangle as its edges but won't return its six edge lines by this method.
-         * @return GeometriesArrayType contains this geometry edges.
-         * @see EdgesNumber()
-         * @see Edge()
-         */
-        GeometriesArrayType GenerateEdges() const override
-        {
-            GeometriesArrayType edges = GeometriesArrayType();
-            typedef typename Geometry<TPointType>::Pointer EdgePointerType;
-            //0
-            edges.push_back(EdgePointerType(new EdgeType(
-                this->pGetPoint(0),
-                this->pGetPoint(1),
-                this->pGetPoint(8))));
-            edges.push_back(EdgePointerType(new EdgeType(
-                this->pGetPoint(1),
-                this->pGetPoint(2),
-                this->pGetPoint(9))));
-            edges.push_back(EdgePointerType(new EdgeType(
-                this->pGetPoint(2),
-                this->pGetPoint(3),
-                this->pGetPoint(10))));
-            edges.push_back(EdgePointerType(new EdgeType(
-                this->pGetPoint(3),
-                this->pGetPoint(0),
-                this->pGetPoint(11))));
-
-            //4
-            edges.push_back(EdgePointerType(new EdgeType(
-                this->pGetPoint(4),
-                this->pGetPoint(5),
-                this->pGetPoint(16))));
-            edges.push_back(EdgePointerType(new EdgeType(
-                this->pGetPoint(5),
-                this->pGetPoint(6),
-                this->pGetPoint(17))));
-            edges.push_back(EdgePointerType(new EdgeType(
-                this->pGetPoint(6),
-                this->pGetPoint(7),
-                this->pGetPoint(18))));
-            edges.push_back(EdgePointerType(new EdgeType(
-                this->pGetPoint(7),
-                this->pGetPoint(4),
-                this->pGetPoint(19))));
-
-            //8
-            edges.push_back(EdgePointerType(new EdgeType(
-                this->pGetPoint(0),
-                this->pGetPoint(4),
-                this->pGetPoint(12))));
-            edges.push_back(EdgePointerType(new EdgeType(
-                this->pGetPoint(1),
-                this->pGetPoint(5),
-                this->pGetPoint(13))));
-            edges.push_back(EdgePointerType(new EdgeType(
-                this->pGetPoint(2),
-                this->pGetPoint(6),
-                this->pGetPoint(14))));
-            edges.push_back(EdgePointerType(new EdgeType(
-                this->pGetPoint(3),
-                this->pGetPoint(7),
-                this->pGetPoint(15))));
-            return edges;
-        }
-
-        ///@}
-        ///@name Face
-        ///@{
-
-        /**
-         * @brief Returns the number of faces of the current geometry.
-         * @details This is only implemented for 3D geometries, since 2D geometries only have edges but no faces
-         * @see EdgesNumber
-         * @see Edges
-         * @see Faces
-         */
-        SizeType FacesNumber() const override
-        {
-            return 6;
-        }
-
-        /**
-         * @brief Returns all faces of the current geometry.
-         * @details This is only implemented for 3D geometries, since 2D geometries only have edges but no faces
-         * @return GeometriesArrayType contains this geometry faces.
-         * @see EdgesNumber
-         * @see GenerateEdges
-         * @see FacesNumber
-         */
-        GeometriesArrayType GenerateFaces() const override
-        {
-            GeometriesArrayType faces = GeometriesArrayType();
-            typedef typename Geometry<TPointType>::Pointer FacePointerType;
-
-            faces.push_back(FacePointerType(new FaceType(
-                this->pGetPoint(3),
-                this->pGetPoint(2),
-                this->pGetPoint(1),
-                this->pGetPoint(0),
-                this->pGetPoint(10),
-                this->pGetPoint(9),
-                this->pGetPoint(8),
-                this->pGetPoint(11))));
-            faces.push_back(FacePointerType(new FaceType(
-                this->pGetPoint(0),
-                this->pGetPoint(1),
-                this->pGetPoint(5),
-                this->pGetPoint(4),
-                this->pGetPoint(8),
-                this->pGetPoint(13),
-                this->pGetPoint(16),
-                this->pGetPoint(12))));
-            faces.push_back(FacePointerType(new FaceType(
-                this->pGetPoint(2),
-                this->pGetPoint(6),
-                this->pGetPoint(5),
-                this->pGetPoint(1),
-                this->pGetPoint(14),
-                this->pGetPoint(17),
-                this->pGetPoint(13),
-                this->pGetPoint(9))));
-            faces.push_back(FacePointerType(new FaceType(
-                this->pGetPoint(7),
-                this->pGetPoint(6),
-                this->pGetPoint(2),
-                this->pGetPoint(3),
-                this->pGetPoint(18),
-                this->pGetPoint(14),
-                this->pGetPoint(10),
-                this->pGetPoint(15))));
-            faces.push_back(FacePointerType(new FaceType(
-                this->pGetPoint(7),
-                this->pGetPoint(3),
-                this->pGetPoint(0),
-                this->pGetPoint(4),
-                this->pGetPoint(15),
-                this->pGetPoint(11),
-                this->pGetPoint(12),
-                this->pGetPoint(19))));
-            faces.push_back(FacePointerType(new FaceType(
-                this->pGetPoint(4),
-                this->pGetPoint(5),
-                this->pGetPoint(6),
-                this->pGetPoint(7),
-                this->pGetPoint(16),
-                this->pGetPoint(17),
-                this->pGetPoint(18),
-                this->pGetPoint(19))));
-            return faces;
-        }
-
-        /**
-         * Shape Function
-         */
-
-         /**
-          * Calculates the value of a given shape function at a given point.
-          *
-          * @param ShapeFunctionIndex The number of the desired shape function
-          * @param rPoint the given point in local coordinates at which the
-          * value of the shape function is calculated
-          *
-          * @return the value of the shape function at the given point
-          */
-        double ShapeFunctionValue(IndexType ShapeFunctionIndex, const CoordinatesArrayType& rPoint) const override
-        {
-            switch (ShapeFunctionIndex) {
-            case 0:
-                return -((1.0 - rPoint[0]) * (1.0 - rPoint[1]) * (1.0 - rPoint[2]) *
-                    (2.0 + rPoint[0] + rPoint[1] + rPoint[2])) / 8.0;
-
-            case 1:
-                return -((1.0 + rPoint[0]) * (1.0 - rPoint[1]) * (1.0 - rPoint[2]) *
-                    (2.0 - rPoint[0] + rPoint[1] + rPoint[2])) / 8.0;
-
-            case 2:
-                return -((1.0 + rPoint[0]) * (1.0 + rPoint[1]) * (1.0 - rPoint[2]) *
-                    (2.0 - rPoint[0] - rPoint[1] + rPoint[2])) / 8.0;
-
-            case 3:
-                return -((1.0 - rPoint[0]) * (1.0 + rPoint[1]) * (1.0 - rPoint[2]) *
-                    (2.0 + rPoint[0] - rPoint[1] + rPoint[2])) / 8.0;
-
-            case 4:
-                return -((1.0 - rPoint[0]) * (1.0 - rPoint[1]) *
-                    (2.0 + rPoint[0] + rPoint[1] - rPoint[2]) * (1.0 + rPoint[2])) / 8.0;
-
-            case 5:
-                return -((1.0 + rPoint[0]) * (1.0 - rPoint[1]) *
-                    (2.0 - rPoint[0] + rPoint[1] - rPoint[2]) * (1.0 + rPoint[2])) / 8.0;
-
-            case 6:
-                return -((1.0 + rPoint[0]) * (1.0 + rPoint[1]) *
-                    (2.0 - rPoint[0] - rPoint[1] - rPoint[2]) * (1.0 + rPoint[2])) / 8.0;
-
-            case 7:
-                return -((1.0 - rPoint[0]) * (1.0 + rPoint[1]) *
-                    (2.0 + rPoint[0] - rPoint[1] - rPoint[2]) * (1.0 + rPoint[2])) / 8.0;
-
-            case 8:
-                return ((1.0 - rPoint[0] * rPoint[0]) * (1.0 - rPoint[1]) * (1.0 - rPoint[2])) / 4.0;
-
-            case 9:
-                return ((1.0 + rPoint[0]) * (1.0 - rPoint[1] * rPoint[1]) * (1.0 - rPoint[2])) / 4.0;
-
-            case 10:
-                return ((1.0 - rPoint[0] * rPoint[0]) * (1.0 + rPoint[1]) * (1.0 - rPoint[2])) / 4.0;
-
-            case 11:
-                return ((1.0 - rPoint[0]) * (1.0 - rPoint[1] * rPoint[1]) * (1.0 - rPoint[2])) / 4.0;
-
-            case 12:
-                return ((1.0 - rPoint[0]) * (1.0 - rPoint[1]) * (1.0 - rPoint[2] * rPoint[2])) / 4.0;
-
-            case 13:
-                return ((1.0 + rPoint[0]) * (1.0 - rPoint[1]) * (1.0 - rPoint[2] * rPoint[2])) / 4.0;
-
-            case 14:
-                return ((1.0 + rPoint[0]) * (1.0 + rPoint[1]) * (1.0 - rPoint[2] * rPoint[2])) / 4.0;
-
-            case 15:
-                return ((1.0 - rPoint[0]) * (1.0 + rPoint[1]) * (1.0 - rPoint[2] * rPoint[2])) / 4.0;
-
-            case 16:
-                return ((1.0 - rPoint[0] * rPoint[0]) * (1.0 - rPoint[1]) * (1.0 + rPoint[2])) / 4.0;
-
-            case 17:
-                return ((1.0 + rPoint[0]) * (1.0 - rPoint[1] * rPoint[1]) * (1.0 + rPoint[2])) / 4.0;
-
-            case 18:
-                return ((1.0 - rPoint[0] * rPoint[0]) * (1.0 + rPoint[1]) * (1.0 + rPoint[2])) / 4.0;
-
-            case 19:
-                return ((1.0 - rPoint[0]) * (1.0 - rPoint[1] * rPoint[1]) * (1.0 + rPoint[2])) / 4.0;
-
-            default:
-                KRATOS_ERROR << "Wrong index of shape function!" << *this << std::endl;
-            }
-
-            return 0;
-        }
-
-        /** This method gives all non-zero shape functions values
-        evaluated at the rCoordinates provided
-
-        @return Vector of values of shape functions \f$ F_{i} \f$
-        where i is the shape function index (for NURBS it is the index
-        of the local enumeration in the element).
-
-        @see ShapeFunctionValue
-        @see ShapeFunctionsLocalGradients
-        @see ShapeFunctionLocalGradient
-        */
-        Vector& ShapeFunctionsValues(Vector& rResult, const CoordinatesArrayType& rCoordinates) const override
-        {
-            if (rResult.size() != 20) rResult.resize(20, false);
-
-            rResult[0] = -((1.0 - rCoordinates[0]) * (1.0 - rCoordinates[1]) * (1.0 - rCoordinates[2]) *
-                (2.0 + rCoordinates[0] + rCoordinates[1] + rCoordinates[2])) / 8.0;
-
-<<<<<<< HEAD
-            rResult[1] = -((1.0 + rCoordinates[0]) * (1.0 - rCoordinates[1]) * (1.0 - rCoordinates[2]) *
-                (2.0 - rCoordinates[0] + rCoordinates[1] + rCoordinates[2])) / 8.0;
-=======
+        return false;
+    }
+
+
+    /**
+     * Jacobian
+     */
+
+    ///@}
+    ///@name Edge
+    ///@{
+
+    /**
+     * @brief This method gives you number of all edges of this geometry.
+     * @details For example, for a hexahedron, this would be 12
+     * @return SizeType contains number of this geometry edges.
+     * @see EdgesNumber()
+     * @see Edges()
+     * @see GenerateEdges()
+     * @see FacesNumber()
+     * @see Faces()
+     * @see GenerateFaces()
+     */
+    SizeType EdgesNumber() const override
+    {
+        return 12;
+    }
+
+    /**
+     * @brief This method gives you all edges of this geometry.
+     * @details This method will gives you all the edges with one dimension less than this geometry.
+     * For example a triangle would return three lines as its edges or a tetrahedral would return four triangle as its edges but won't return its six edge lines by this method.
+     * @return GeometriesArrayType contains this geometry edges.
+     * @see EdgesNumber()
+     * @see Edge()
+     */
+    GeometriesArrayType GenerateEdges() const override
+    {
+        GeometriesArrayType edges = GeometriesArrayType();
+        typedef typename Geometry<TPointType>::Pointer EdgePointerType;
+        //0
+        edges.push_back( EdgePointerType( new EdgeType(
+                                              this->pGetPoint( 0 ),
+                                              this->pGetPoint( 1 ),
+                                              this->pGetPoint( 8 ) ) ) );
+        edges.push_back( EdgePointerType( new EdgeType(
+                                              this->pGetPoint( 1 ),
+                                              this->pGetPoint( 2 ),
+                                              this->pGetPoint( 9 ) ) ) );
+        edges.push_back( EdgePointerType( new EdgeType(
+                                              this->pGetPoint( 2 ),
+                                              this->pGetPoint( 3 ),
+                                              this->pGetPoint( 10 ) ) ) );
+        edges.push_back( EdgePointerType( new EdgeType(
+                                              this->pGetPoint( 3 ),
+                                              this->pGetPoint( 0 ),
+                                              this->pGetPoint( 11 ) ) ) );
+
+        //4
+        edges.push_back( EdgePointerType( new EdgeType(
+                                              this->pGetPoint( 4 ),
+                                              this->pGetPoint( 5 ),
+                                              this->pGetPoint( 16 ) ) ) );
+        edges.push_back( EdgePointerType( new EdgeType(
+                                              this->pGetPoint( 5 ),
+                                              this->pGetPoint( 6 ),
+                                              this->pGetPoint( 17 ) ) ) );
+        edges.push_back( EdgePointerType( new EdgeType(
+                                              this->pGetPoint( 6 ),
+                                              this->pGetPoint( 7 ),
+                                              this->pGetPoint( 18 ) ) ) );
+        edges.push_back( EdgePointerType( new EdgeType(
+                                              this->pGetPoint( 7 ),
+                                              this->pGetPoint( 4 ),
+                                              this->pGetPoint( 19 ) ) ) );
+
+        //8
+        edges.push_back( EdgePointerType( new EdgeType(
+                                              this->pGetPoint( 0 ),
+                                              this->pGetPoint( 4 ),
+                                              this->pGetPoint( 12 ) ) ) );
+        edges.push_back( EdgePointerType( new EdgeType(
+                                              this->pGetPoint( 1 ),
+                                              this->pGetPoint( 5 ),
+                                              this->pGetPoint( 13 ) ) ) );
+        edges.push_back( EdgePointerType( new EdgeType(
+                                              this->pGetPoint( 2 ),
+                                              this->pGetPoint( 6 ),
+                                              this->pGetPoint( 14 ) ) ) );
+        edges.push_back( EdgePointerType( new EdgeType(
+                                              this->pGetPoint( 3 ),
+                                              this->pGetPoint( 7 ),
+                                              this->pGetPoint( 15 ) ) ) );
+        return edges;
+    }
+
+    ///@}
+    ///@name Face
+    ///@{
+
+    /**
+     * @brief Returns the number of faces of the current geometry.
+     * @details This is only implemented for 3D geometries, since 2D geometries only have edges but no faces
+     * @see EdgesNumber
+     * @see Edges
+     * @see Faces
+     */
+    SizeType FacesNumber() const override
+    {
+        return 6;
+    }
+
     /**
      * @brief Returns all faces of the current geometry.
      * @details This is only implemented for 3D geometries, since 2D geometries only have edges but no faces
@@ -883,729 +700,937 @@
                                               this->pGetPoint( 19 ) ) ) );
         return faces;
     }
->>>>>>> 21dac14b
-
-            rResult[2] = -((1.0 + rCoordinates[0]) * (1.0 + rCoordinates[1]) * (1.0 - rCoordinates[2]) *
-                (2.0 - rCoordinates[0] - rCoordinates[1] + rCoordinates[2])) / 8.0;
-
-            rResult[3] = -((1.0 - rCoordinates[0]) * (1.0 + rCoordinates[1]) * (1.0 - rCoordinates[2]) *
-                (2.0 + rCoordinates[0] - rCoordinates[1] + rCoordinates[2])) / 8.0;
-
-            rResult[4] = -((1.0 - rCoordinates[0]) * (1.0 - rCoordinates[1]) *
-                (2.0 + rCoordinates[0] + rCoordinates[1] - rCoordinates[2]) * (1.0 + rCoordinates[2])) / 8.0;
-
-            rResult[5] = -((1.0 + rCoordinates[0]) * (1.0 - rCoordinates[1]) *
-                (2.0 - rCoordinates[0] + rCoordinates[1] - rCoordinates[2]) * (1.0 + rCoordinates[2])) / 8.0;
-
-            rResult[6] = -((1.0 + rCoordinates[0]) * (1.0 + rCoordinates[1]) *
-                (2.0 - rCoordinates[0] - rCoordinates[1] - rCoordinates[2]) * (1.0 + rCoordinates[2])) / 8.0;
-
-            rResult[7] = -((1.0 - rCoordinates[0]) * (1.0 + rCoordinates[1]) *
-                (2.0 + rCoordinates[0] - rCoordinates[1] - rCoordinates[2]) * (1.0 + rCoordinates[2])) / 8.0;
-
-            rResult[8] = ((1.0 - rCoordinates[0] * rCoordinates[0]) * (1.0 - rCoordinates[1]) * (1.0 - rCoordinates[2])) / 4.0;
-
-            rResult[9] = ((1.0 + rCoordinates[0]) * (1.0 - rCoordinates[1] * rCoordinates[1]) * (1.0 - rCoordinates[2])) / 4.0;
-
-            rResult[10] = ((1.0 - rCoordinates[0] * rCoordinates[0]) * (1.0 + rCoordinates[1]) * (1.0 - rCoordinates[2])) / 4.0;
-
-            rResult[11] = ((1.0 - rCoordinates[0]) * (1.0 - rCoordinates[1] * rCoordinates[1]) * (1.0 - rCoordinates[2])) / 4.0;
-
-            rResult[12] = ((1.0 - rCoordinates[0]) * (1.0 - rCoordinates[1]) * (1.0 - rCoordinates[2] * rCoordinates[2])) / 4.0;
-
-            rResult[13] = ((1.0 + rCoordinates[0]) * (1.0 - rCoordinates[1]) * (1.0 - rCoordinates[2] * rCoordinates[2])) / 4.0;
-
-            rResult[14] = ((1.0 + rCoordinates[0]) * (1.0 + rCoordinates[1]) * (1.0 - rCoordinates[2] * rCoordinates[2])) / 4.0;
-
-            rResult[15] = ((1.0 - rCoordinates[0]) * (1.0 + rCoordinates[1]) * (1.0 - rCoordinates[2] * rCoordinates[2])) / 4.0;
-
-            rResult[16] = ((1.0 - rCoordinates[0] * rCoordinates[0]) * (1.0 - rCoordinates[1]) * (1.0 + rCoordinates[2])) / 4.0;
-
-            rResult[17] = ((1.0 + rCoordinates[0]) * (1.0 - rCoordinates[1] * rCoordinates[1]) * (1.0 + rCoordinates[2])) / 4.0;
-
-            rResult[18] = ((1.0 - rCoordinates[0] * rCoordinates[0]) * (1.0 + rCoordinates[1]) * (1.0 + rCoordinates[2])) / 4.0;
-
-            rResult[19] = ((1.0 - rCoordinates[0]) * (1.0 - rCoordinates[1] * rCoordinates[1]) * (1.0 + rCoordinates[2])) / 4.0;
-
-            return rResult;
+
+    /**
+     * Shape Function
+     */
+
+    /**
+     * Calculates the value of a given shape function at a given point.
+     *
+     * @param ShapeFunctionIndex The number of the desired shape function
+     * @param rPoint the given point in local coordinates at which the
+     * value of the shape function is calculated
+     *
+     * @return the value of the shape function at the given point
+     * TODO: implemented but not yet tested
+     */
+    double ShapeFunctionValue( IndexType ShapeFunctionIndex,
+                                       const CoordinatesArrayType& rPoint ) const override
+    {
+        switch ( ShapeFunctionIndex )
+        {
+        case 0 :
+            return -(( 1.0 + rPoint[0] )
+                     *( 1.0 - rPoint[1] )*( 2.0
+                                            - rPoint[0] + rPoint[1] - rPoint[2] )*( 1.0 + rPoint[2] ) ) / 8.0;
+        case 1 :
+            return -(( 1.0 + rPoint[0] )
+                     *( 1.0 + rPoint[1] )*( 2.0
+                                            - rPoint[0] - rPoint[1] - rPoint[2] )*( 1.0 + rPoint[2] ) ) / 8.0;
+        case 2 :
+            return -(( 1.0 + rPoint[0] )
+                     *( 1.0 + rPoint[1] )*( 1.0 - rPoint[2] )*( 2.0
+                             - rPoint[0] - rPoint[1] + rPoint[2] ) ) / 8.0;
+        case 3:
+            return -(( 1.0 + rPoint[0] )
+                     *( 1.0 - rPoint[1] )*( 1.0 - rPoint[2] )*( 2.0
+                             - rPoint[0] + rPoint[1] + rPoint[2] ) ) / 8.0;
+        case 4 :
+            return -(( 1.0 - rPoint[0] )
+                     *( 1.0 - rPoint[1] )*( 2.0
+                                            + rPoint[0] + rPoint[1] - rPoint[2] )*( 1.0 + rPoint[2] ) ) / 8.0;
+        case 5 :
+            return -(( 1.0 - rPoint[0] )
+                     *( 1.0 + rPoint[1] )*( 2.0
+                                            + rPoint[0] - rPoint[1] - rPoint[2] )*( 1.0 + rPoint[2] ) ) / 8.0;
+        case 6 :
+            return -(( 1.0 - rPoint[0] )*( 1.0
+                                           + rPoint[1] )*( 1.0 - rPoint[2] )*( 2.0
+                                                   + rPoint[0] - rPoint[1] + rPoint[2] ) ) / 8.0;
+        case 7 :
+            return -(( 1.0 - rPoint[0] )*( 1.0 - rPoint[1] )
+                     *( 1.0 - rPoint[2] )*( 2.0 + rPoint[0]
+                                            + rPoint[1] + rPoint[2] ) ) / 8.0;
+        case 8 :
+            return (( 1.0 + rPoint[0] )
+                    *( 1.0 - rPoint[1]*rPoint[1] )*( 1.0 + rPoint[2] ) ) / 4.0 ;
+        case 9 :
+            return (( 1.0 + rPoint[0] )*( 1.0 + rPoint[1] )
+                    *( 1.0 - rPoint[2]*rPoint[2] ) ) / 4.0 ;
+        case 10 :
+            return (( 1.0 + rPoint[0] )
+                    *( 1.0 - rPoint[1]*rPoint[1] )*( 1.0 - rPoint[2] ) ) / 4.0 ;
+        case 11 :
+            return (( 1.0 + rPoint[0] )*( 1.0 - rPoint[1] )
+                    *( 1.0 - rPoint[2]*rPoint[2] ) ) / 4.0 ;
+        case 12 :
+            return (( 1.0 -rPoint[0]
+                      *rPoint[0] )*( 1.0 - rPoint[1] )*( 1.0 + rPoint[2] ) ) / 4.0 ;
+        case 13 :
+            return (( 1.0 -rPoint[0]
+                      *rPoint[0] )*( 1.0 + rPoint[1] )*( 1.0 + rPoint[2] ) ) / 4.0 ;
+        case 14 :
+            return (( 1.0 -rPoint[0]
+                      *rPoint[0] )*( 1.0 + rPoint[1] )*( 1.0 - rPoint[2] ) ) / 4.0 ;
+        case 15 :
+            return (( 1.0 -rPoint[0]*rPoint[0] )
+                    *( 1.0 - rPoint[1] )*( 1.0 - rPoint[2] ) ) / 4.0;
+        case 16 :
+            return (( 1.0 -rPoint[0] )
+                    *( 1.0 - rPoint[1]*rPoint[1] )*( 1.0 + rPoint[2] ) ) / 4.0 ;
+        case 17 :
+            return (( 1.0 -rPoint[0] )*( 1.0 + rPoint[1] )
+                    *( 1.0 - rPoint[2]*rPoint[2] ) ) / 4.0 ;
+        case 18 :
+            return (( 1.0 -rPoint[0] )
+                    *( 1.0 - rPoint[1]*rPoint[1] )*( 1.0 - rPoint[2] ) ) / 4.0 ;
+        case 19 :
+            return (( 1.0 -rPoint[0] )
+                    *( 1.0 - rPoint[1] )*( 1.0 - rPoint[2]*rPoint[2] ) ) / 4.0 ;
+
+        default:
+            KRATOS_ERROR << "Wrong index of shape function!" << *this  << std::endl;
         }
 
-        /**
-         * Input and output
-         */
-         /**
-          * Turn back information as a string.
-          *
-          * @return String contains information about this geometry.
-          * @see PrintData()
-          * @see PrintInfo()
-          */
-        std::string Info() const override
+        return 0;
+    }
+
+    /** This method gives all non-zero shape functions values
+    evaluated at the rCoordinates provided
+
+    @return Vector of values of shape functions \f$ F_{i} \f$
+    where i is the shape function index (for NURBS it is the index
+    of the local enumeration in the element).
+
+    @see ShapeFunctionValue
+    @see ShapeFunctionsLocalGradients
+    @see ShapeFunctionLocalGradient
+    */
+    Vector& ShapeFunctionsValues (Vector &rResult, const CoordinatesArrayType& rCoordinates) const override
+    {
+      if(rResult.size() != 20) rResult.resize(20,false);
+        rResult[0] = -(( 1.0 + rCoordinates[0] )*( 1.0 - rCoordinates[1] )*( 2.0
+                                            - rCoordinates[0] + rCoordinates[1] - rCoordinates[2] )*( 1.0 + rCoordinates[2] ) ) / 8.0;
+        rResult[1] = -(( 1.0 + rCoordinates[0] )
+                     *( 1.0 + rCoordinates[1] )*( 2.0
+                                            - rCoordinates[0] - rCoordinates[1] - rCoordinates[2] )*( 1.0 + rCoordinates[2] ) ) / 8.0;
+        rResult[2] = -(( 1.0 + rCoordinates[0] )
+                     *( 1.0 + rCoordinates[1] )*( 1.0 - rCoordinates[2] )*( 2.0
+                             - rCoordinates[0] - rCoordinates[1] + rCoordinates[2] ) ) / 8.0;
+        rResult[3] = -(( 1.0 + rCoordinates[0] )
+                     *( 1.0 - rCoordinates[1] )*( 1.0 - rCoordinates[2] )*( 2.0
+                             - rCoordinates[0] + rCoordinates[1] + rCoordinates[2] ) ) / 8.0;
+        rResult[4] = -(( 1.0 - rCoordinates[0] )
+                     *( 1.0 - rCoordinates[1] )*( 2.0
+                                            + rCoordinates[0] + rCoordinates[1] - rCoordinates[2] )*( 1.0 + rCoordinates[2] ) ) / 8.0;
+        rResult[5] = -(( 1.0 - rCoordinates[0] )
+                     *( 1.0 + rCoordinates[1] )*( 2.0
+                                            + rCoordinates[0] - rCoordinates[1] - rCoordinates[2] )*( 1.0 + rCoordinates[2] ) ) / 8.0;
+        rResult[6] = -(( 1.0 - rCoordinates[0] )*( 1.0
+                                           + rCoordinates[1] )*( 1.0 - rCoordinates[2] )*( 2.0
+                                                   + rCoordinates[0] - rCoordinates[1] + rCoordinates[2] ) ) / 8.0;
+        rResult[7] = -(( 1.0 - rCoordinates[0] )*( 1.0 - rCoordinates[1] )
+                     *( 1.0 - rCoordinates[2] )*( 2.0 + rCoordinates[0]
+                                            + rCoordinates[1] + rCoordinates[2] ) ) / 8.0;
+        rResult[8] = (( 1.0 + rCoordinates[0] )
+                    *( 1.0 - rCoordinates[1]*rCoordinates[1] )*( 1.0 + rCoordinates[2] ) ) / 4.0 ;
+        rResult[9] = (( 1.0 + rCoordinates[0] )*( 1.0 + rCoordinates[1] )
+                    *( 1.0 - rCoordinates[2]*rCoordinates[2] ) ) / 4.0 ;
+        rResult[10] = (( 1.0 + rCoordinates[0] )
+                    *( 1.0 - rCoordinates[1]*rCoordinates[1] )*( 1.0 - rCoordinates[2] ) ) / 4.0 ;
+        rResult[11] = (( 1.0 + rCoordinates[0] )*( 1.0 - rCoordinates[1] )
+                    *( 1.0 - rCoordinates[2]*rCoordinates[2] ) ) / 4.0 ;
+        rResult[12] = (( 1.0 -rCoordinates[0]
+                      *rCoordinates[0] )*( 1.0 - rCoordinates[1] )*( 1.0 + rCoordinates[2] ) ) / 4.0 ;
+        rResult[13] = (( 1.0 -rCoordinates[0]
+                      *rCoordinates[0] )*( 1.0 + rCoordinates[1] )*( 1.0 + rCoordinates[2] ) ) / 4.0 ;
+        rResult[14] = (( 1.0 -rCoordinates[0]
+                      *rCoordinates[0] )*( 1.0 + rCoordinates[1] )*( 1.0 - rCoordinates[2] ) ) / 4.0 ;
+        rResult[15] = (( 1.0 -rCoordinates[0]*rCoordinates[0] )
+                    *( 1.0 - rCoordinates[1] )*( 1.0 - rCoordinates[2] ) ) / 4.0;
+        rResult[16] = (( 1.0 -rCoordinates[0] )
+                    *( 1.0 - rCoordinates[1]*rCoordinates[1] )*( 1.0 + rCoordinates[2] ) ) / 4.0 ;
+        rResult[17] = (( 1.0 -rCoordinates[0] )*( 1.0 + rCoordinates[1] )
+                    *( 1.0 - rCoordinates[2]*rCoordinates[2] ) ) / 4.0 ;
+        rResult[18] = (( 1.0 -rCoordinates[0] )
+                    *( 1.0 - rCoordinates[1]*rCoordinates[1] )*( 1.0 - rCoordinates[2] ) ) / 4.0 ;
+        rResult[19] = (( 1.0 -rCoordinates[0] )
+                    *( 1.0 - rCoordinates[1] )*( 1.0 - rCoordinates[2]*rCoordinates[2] ) ) / 4.0 ;
+        return rResult;
+    }
+
+    /**
+     * Input and output
+     */
+    /**
+     * Turn back information as a string.
+     *
+     * @return String contains information about this geometry.
+     * @see PrintData()
+     * @see PrintInfo()
+     */
+    std::string Info() const override
+    {
+        return "3 dimensional hexahedra with 20 nodes and quadratic shape functions in 3D space";
+    }
+
+    /**
+     * Print information about this object.
+     *
+     * @param rOStream Stream to print into it.
+     * @see PrintData()
+     * @see Info()
+     */
+    void PrintInfo( std::ostream& rOStream ) const override
+    {
+        rOStream << "3 dimensional hexahedra with 20 nodes and quadratic shape functions in 3D space";
+    }
+
+    /**
+     * Print geometry's data into given stream.
+     * Prints it's points by the order they stored in the geometry
+     * and then center point of geometry.
+     *
+     * @param rOStream Stream to print into it.
+     * @see PrintInfo()
+     * @see Info()
+     */
+    void PrintData( std::ostream& rOStream ) const override
+    {
+        // Base Geometry class PrintData call
+        BaseType::PrintData( rOStream );
+        std::cout << std::endl;
+
+        // If the geometry has valid points, calculate and output its data
+        if (this->AllPointsAreValid()) {
+            Matrix jacobian;
+            this->Jacobian( jacobian, PointType() );
+            rOStream << "    Jacobian in the origin\t : " << jacobian;
+        }
+    }
+
+    /**
+     * TODO: implemented but not yet tested
+     */
+    /**
+     * Calculates the gradients in terms of local coordinateds
+     * of all shape functions in a given point.
+     *
+     * @param rPoint the current point at which the gradients are calculated
+     * @return the gradients of all shape functions
+     * \f$ \frac{\partial N^i}{\partial \xi_j} \f$
+     */
+    Matrix& ShapeFunctionsLocalGradients( Matrix& result,
+            const CoordinatesArrayType& rPoint ) const override
+    {
+        //setting up result matrix
+        if ( result.size1() != 20 || result.size2() != 3 )
+            result.resize( 20, 3, false );
+
+        result( 0, 0 ) = (( -1.0 + rPoint[1] ) * ( 1.0 - 2.0 * rPoint[0] + rPoint[1] - rPoint[2] ) * ( 1.0
+                          + rPoint[2] ) ) / 8.0;
+
+        result( 0, 1 ) = -(( 1.0 + rPoint[0] ) * ( 1.0 + rPoint[2] ) * ( -1.0 + rPoint[0] - 2.0
+                           * rPoint[1] + rPoint[2] ) ) / 8.0;
+
+        result( 0, 2 ) = -(( 1.0 + rPoint[0] ) * ( -1.0 + rPoint[1] ) * ( -1.0 + rPoint[0] - rPoint[1] + 2.0
+                           * rPoint[2] ) ) / 8.0;
+
+        result( 1, 0 ) = (( 1.0 + rPoint[1] ) * ( 1.0 + rPoint[2] ) * ( -1.0 + 2.0
+                          * rPoint[0] + rPoint[1] + rPoint[2] ) ) / 8.0;
+
+        result( 1, 1 ) = (( 1.0 + rPoint[0] ) * ( 1.0 + rPoint[2] ) * ( -1.0 + rPoint[0] + 2.0
+                          * rPoint[1] + rPoint[2] ) ) / 8.0;
+
+        result( 1, 2 ) = (( 1.0 + rPoint[0] ) * ( 1.0 + rPoint[1] ) * ( -1.0 + rPoint[0] + rPoint[1] + 2.0
+                          * rPoint[2] ) ) / 8.0;
+
+        result( 2, 0 ) = -(( 1.0 + rPoint[1] ) * ( -1.0 + 2.0 * rPoint[0] + rPoint[1] - rPoint[2] ) * ( -1.0
+                           + rPoint[2] ) ) / 8.0;
+
+        result( 2, 1 ) = -(( 1.0 + rPoint[0] ) * ( -1.0 + rPoint[0] + 2.0 * rPoint[1] - rPoint[2] ) * ( -1.0
+                           + rPoint[2] ) ) / 8.0;
+
+        result( 2, 2 ) = -(( 1.0 + rPoint[0] ) * ( 1.0 + rPoint[1] ) * ( -1.0 + rPoint[0] + rPoint[1] - 2.0
+                           * rPoint[2] ) ) / 8.0;
+
+        result( 3, 0 ) = -(( -1.0 + rPoint[1] ) * ( -1.0 + rPoint[2] ) * ( 1.0 - 2.0
+                           * rPoint[0] + rPoint[1] + rPoint[2] ) ) / 8.0;
+
+        result( 3, 1 ) = (( 1.0 + rPoint[0] ) * ( -1.0 + rPoint[0] - 2.0 * rPoint[1] - rPoint[2] ) * ( -1.0
+                          + rPoint[2] ) ) / 8.0;
+
+        result( 3, 2 ) = (( 1.0 + rPoint[0] ) * ( -1.0 + rPoint[1] ) * ( -1.0 + rPoint[0] - rPoint[1] - 2.0
+                          * rPoint[2] ) ) / 8.0;
+
+        result( 4, 0 ) = -(( -1.0 + rPoint[1] ) * ( 1.0 + 2.0 * rPoint[0] + rPoint[1] - rPoint[2] ) * ( 1.0
+                           + rPoint[2] ) ) / 8.0;
+
+        result( 4, 1 ) = -(( -1.0 + rPoint[0] ) * ( 1.0 + rPoint[0] + 2.0 * rPoint[1] - rPoint[2] ) * ( 1.0
+                           + rPoint[2] ) ) / 8.0;
+
+        result( 4, 2 ) = -(( -1.0 + rPoint[0] ) * ( -1.0 + rPoint[1] ) * ( 1.0 + rPoint[0] + rPoint[1] - 2.0
+                           * rPoint[2] ) ) / 8.0;
+
+        result( 5, 0 ) = -(( 1.0 + rPoint[1] ) * ( 1.0 + rPoint[2] ) * ( -1.0 - 2.0
+                           * rPoint[0] + rPoint[1] + rPoint[2] ) ) / 8.0;
+
+        result( 5, 1 ) = (( -1.0 + rPoint[0] ) * ( 1.0 + rPoint[0] - 2.0 * rPoint[1] - rPoint[2] ) * ( 1.0
+                          + rPoint[2] ) ) / 8.0;
+
+        result( 5, 2 ) = (( -1.0 + rPoint[0] ) * ( 1.0 + rPoint[1] ) * ( 1.0 + rPoint[0] - rPoint[1] - 2.0
+                          * rPoint[2] ) ) / 8.0;
+
+        result( 6, 0 ) = (( 1.0 + rPoint[1] ) * ( -1.0 - 2.0 * rPoint[0] + rPoint[1] - rPoint[2] ) * ( -1.0
+                          + rPoint[2] ) ) / 8.0;
+
+        result( 6, 1 ) = -(( -1.0 + rPoint[0] ) * ( -1.0 + rPoint[2] ) * ( 1.0 + rPoint[0] - 2.0
+                           * rPoint[1] + rPoint[2] ) ) / 8.0;
+
+        result( 6, 2 ) = -(( -1.0 + rPoint[0] ) * ( 1.0 + rPoint[1] ) * ( 1.0 + rPoint[0] - rPoint[1] + 2.0
+                           * rPoint[2] ) ) / 8.0;
+
+        result( 7, 0 ) = (( -1.0 + rPoint[1] ) * ( -1.0 + rPoint[2] ) * ( 1.0 + 2.0
+                          * rPoint[0] + rPoint[1] + rPoint[2] ) ) / 8.0;
+
+        result( 7, 1 ) = (( -1.0 + rPoint[0] ) * ( -1.0 + rPoint[2] ) * ( 1.0 + rPoint[0] + 2.0
+                          * rPoint[1] + rPoint[2] ) ) / 8.0;
+
+        result( 7, 2 ) = (( -1.0 + rPoint[0] ) * ( -1.0 + rPoint[1] ) * ( 1.0 + rPoint[0] + rPoint[1] + 2.0
+                          * rPoint[2] ) ) / 8.0;
+
+        result( 8, 0 ) = -(( -1.0 + rPoint[1] * rPoint[1] ) * ( 1.0 + rPoint[2] ) ) / 4.0;
+
+        result( 8, 1 ) = -(( 1.0 + rPoint[0] ) * rPoint[1] * ( 1.0 + rPoint[2] ) ) / 2.0;
+
+        result( 8, 2 ) = -(( 1.0 + rPoint[0] ) * ( -1.0 + rPoint[1] * rPoint[1] ) ) / 4.0;
+
+        result( 9, 0 ) = -(( 1.0 + rPoint[1] ) * ( -1.0 + rPoint[2] * rPoint[2] ) ) / 4.0;
+
+        result( 9, 1 ) = -(( 1.0 + rPoint[0] ) * ( -1.0 + rPoint[2] * rPoint[2] ) ) / 4.0;
+
+        result( 9, 2 ) = -(( 1.0 + rPoint[0] ) * ( 1.0 + rPoint[1] ) * rPoint[2] ) / 2.0;
+
+        result( 10, 0 ) = (( -1.0 + rPoint[1] * rPoint[1] ) * ( -1.0 + rPoint[2] ) ) / 4.0;
+
+        result( 10, 1 ) = (( 1.0 + rPoint[0] ) * rPoint[1] * ( -1.0 + rPoint[2] ) ) / 2.0;
+
+        result( 10, 2 ) = (( 1.0 + rPoint[0] ) * ( -1.0 + rPoint[1] * rPoint[1] ) ) / 4.0;
+
+        result( 11, 0 ) = (( -1.0 + rPoint[1] ) * ( -1.0 + rPoint[2] * rPoint[2] ) ) / 4.0;
+
+        result( 11, 1 ) = (( 1.0 + rPoint[0] ) * ( -1.0 + rPoint[2] * rPoint[2] ) ) / 4.0;
+
+        result( 11, 2 ) = (( 1.0 + rPoint[0] ) * ( -1.0 + rPoint[1] ) * rPoint[2] ) / 2.0;
+
+        result( 12, 0 ) = ( rPoint[0] * ( -1.0 + rPoint[1] ) * ( 1.0 + rPoint[2] ) ) / 2.0;
+
+        result( 12, 1 ) = (( -1.0 + rPoint[0] * rPoint[0] ) * ( 1.0 + rPoint[2] ) ) / 4.0;
+
+        result( 12, 2 ) = (( -1.0 + rPoint[0] * rPoint[0] ) * ( -1.0 + rPoint[1] ) ) / 4.0;
+
+        result( 13, 0 ) = -( rPoint[0] * ( 1.0 + rPoint[1] ) * ( 1.0 + rPoint[2] ) ) / 2.0;
+
+        result( 13, 1 ) = -(( -1.0 + rPoint[0] * rPoint[0] ) * ( 1.0 + rPoint[2] ) ) / 4.0;
+
+        result( 13, 2 ) = -(( -1.0 + rPoint[0] * rPoint[0] ) * ( 1.0 + rPoint[1] ) ) / 4.0;
+
+        result( 14, 0 ) = ( rPoint[0] * ( 1.0 + rPoint[1] ) * ( -1.0 + rPoint[2] ) ) / 2.0;
+
+        result( 14, 1 ) = (( -1.0 + rPoint[0] * rPoint[0] ) * ( -1.0 + rPoint[2] ) ) / 4.0;
+
+        result( 14, 2 ) = (( -1.0 + rPoint[0] * rPoint[0] ) * ( 1.0 + rPoint[1] ) ) / 4.0;
+
+        result( 15, 0 ) = -( rPoint[0] * ( -1.0 + rPoint[1] ) * ( -1.0 + rPoint[2] ) ) / 2.0;
+
+        result( 15, 1 ) = -(( -1.0 + rPoint[0] * rPoint[0] ) * ( -1.0 + rPoint[2] ) ) / 4.0;
+
+        result( 15, 2 ) = -(( -1.0 + rPoint[0] * rPoint[0] ) * ( -1.0 + rPoint[1] ) ) / 4.0;
+
+        result( 16, 0 ) = (( -1.0 + rPoint[1] * rPoint[1] ) * ( 1.0 + rPoint[2] ) ) / 4.0;
+
+        result( 16, 1 ) = (( -1.0 + rPoint[0] ) * rPoint[1] * ( 1.0 + rPoint[2] ) ) / 2.0;
+
+        result( 16, 2 ) = (( -1.0 + rPoint[0] ) * ( -1.0 + rPoint[1] * rPoint[1] ) ) / 4.0;
+
+        result( 17, 0 ) = (( 1.0 + rPoint[1] ) * ( -1.0 + rPoint[2] * rPoint[2] ) ) / 4.0;
+
+        result( 17, 1 ) = (( -1.0 + rPoint[0] ) * ( -1.0 + rPoint[2] * rPoint[2] ) ) / 4.0;
+
+        result( 17, 2 ) = (( -1.0 + rPoint[0] ) * ( 1.0 + rPoint[1] ) * rPoint[2] ) / 2.0;
+
+        result( 18, 0 ) = -(( -1.0 + rPoint[1] * rPoint[1] ) * ( -1.0 + rPoint[2] ) ) / 4.0;
+
+        result( 18, 1 ) = -(( -1.0 + rPoint[0] ) * rPoint[1] * ( -1.0 + rPoint[2] ) ) / 2.0;
+
+        result( 18, 2 ) = -(( -1.0 + rPoint[0] ) * ( -1.0 + rPoint[1] * rPoint[1] ) ) / 4.0;
+
+        result( 19, 0 ) = -(( -1.0 + rPoint[1] ) * ( -1.0 + rPoint[2] * rPoint[2] ) ) / 4.0;
+
+        result( 19, 1 ) = -(( -1.0 + rPoint[0] ) * ( -1.0 + rPoint[2] * rPoint[2] ) ) / 4.0;
+
+        result( 19, 2 ) = -(( -1.0 + rPoint[0] ) * ( -1.0 + rPoint[1] ) * rPoint[2] ) / 2.0;
+
+        return( result );
+    }
+
+
+
+protected:
+
+
+    /**
+    * there are no protected class members
+     */
+
+private:
+
+    /**
+    * Static Member Variables
+     */
+
+    static const GeometryData msGeometryData;
+
+    static const GeometryDimension msGeometryDimension;
+
+    ///@}
+    ///@name Serialization
+    ///@{
+
+    friend class Serializer;
+
+    void save( Serializer& rSerializer ) const override
+    {
+
+        KRATOS_SERIALIZE_SAVE_BASE_CLASS( rSerializer, BaseType );
+    }
+
+    void load( Serializer& rSerializer ) override
+    {
+        KRATOS_SERIALIZE_LOAD_BASE_CLASS( rSerializer, BaseType );
+    }
+
+    Hexahedra3D20(): BaseType( PointsArrayType(), &msGeometryData ) {}
+
+    /**
+     * Private Operations
+     */
+
+
+    /**
+     * TODO: implemented but not yet tested
+     */
+    /**
+     * Calculates the values of all shape function in all integration points.
+     * Integration points are expected to be given in local coordinates
+     *
+     * @param ThisMethod the current integration method
+     * @return the matrix of values of every shape function in each integration point
+     *
+     * KLUDGE: values are hard-coded!
+     */
+    static Matrix CalculateShapeFunctionsIntegrationPointsValues(
+        typename BaseType::IntegrationMethod ThisMethod )
+    {
+        const IntegrationPointsContainerType  all_integration_points =
+            AllIntegrationPoints();
+        const IntegrationPointsArrayType integration_points = all_integration_points[static_cast<int>(ThisMethod)];
+        //number of integration points
+        const int integration_points_number = integration_points.size();
+        //number of nodes in current geometry
+        const int points_number = 20;
+        //setting up return matrix
+        Matrix shape_function_values( integration_points_number, points_number );
+        //loop over all integration points
+
+        for ( int pnt = 0; pnt < integration_points_number; pnt++ )
         {
-            return "3 dimensional hexahedra with 20 nodes and quadratic shape functions in 3D space";
+            shape_function_values(pnt, 0 ) =
+                -(( 1.0 + integration_points[pnt].X() )
+                  * ( 1.0 - integration_points[pnt].Y() ) * ( 2.0
+                          - integration_points[pnt].X() + integration_points[pnt].Y()
+                          - integration_points[pnt].Z() ) * ( 1.0 + integration_points[pnt].Z() ) ) / 8.0;
+            shape_function_values(pnt, 1 ) =
+                -(( 1.0 + integration_points[pnt].X() )
+                  * ( 1.0 + integration_points[pnt].Y() ) * ( 2.0
+                          - integration_points[pnt].X() - integration_points[pnt].Y()
+                          - integration_points[pnt].Z() ) * ( 1.0 + integration_points[pnt].Z() ) ) / 8.0;
+            shape_function_values(pnt, 2 ) =
+                -(( 1.0 + integration_points[pnt].X() )
+                  * ( 1.0 + integration_points[pnt].Y() ) * ( 1.0 - integration_points[pnt].Z() ) * ( 2.0
+                          - integration_points[pnt].X() - integration_points[pnt].Y()
+                          + integration_points[pnt].Z() ) ) / 8.0;
+            shape_function_values(pnt, 3 ) =
+                -(( 1.0 + integration_points[pnt].X() )
+                  * ( 1.0 - integration_points[pnt].Y() ) * ( 1.0 - integration_points[pnt].Z() )
+                  * ( 2.0 - integration_points[pnt].X()
+                      + integration_points[pnt].Y() + integration_points[pnt].Z() ) ) / 8.0;
+            shape_function_values(pnt, 4 ) =
+                -(( 1.0 - integration_points[pnt].X() )
+                  * ( 1.0 - integration_points[pnt].Y() ) * ( 2.0
+                          + integration_points[pnt].X() + integration_points[pnt].Y()
+                          - integration_points[pnt].Z() ) * ( 1.0 + integration_points[pnt].Z() ) ) / 8.0;
+            shape_function_values(pnt, 5 ) =
+                -(( 1.0 - integration_points[pnt].X() )
+                  * ( 1.0 + integration_points[pnt].Y() ) * ( 2.0
+                          + integration_points[pnt].X() - integration_points[pnt].Y()
+                          - integration_points[pnt].Z() ) * ( 1.0 + integration_points[pnt].Z() ) ) / 8.0;
+            shape_function_values(pnt, 6 ) =
+                -(( 1.0 - integration_points[pnt].X() ) * ( 1.0
+                        + integration_points[pnt].Y() ) * ( 1.0 - integration_points[pnt].Z() ) * ( 2.0
+                                + integration_points[pnt].X() - integration_points[pnt].Y()
+                                + integration_points[pnt].Z() ) ) / 8.0;
+            shape_function_values(pnt, 7 ) =
+                -(( 1.0 - integration_points[pnt].X() ) * ( 1.0 - integration_points[pnt].Y() )
+                  * ( 1.0 - integration_points[pnt].Z() ) * ( 2.0 + integration_points[pnt].X()
+                          + integration_points[pnt].Y() + integration_points[pnt].Z() ) ) / 8.0;
+            shape_function_values(pnt, 8 ) =
+                (( 1.0 + integration_points[pnt].X() )
+                 * ( 1.0 - integration_points[pnt].Y() * integration_points[pnt].Y() )
+                 * ( 1.0 + integration_points[pnt].Z() ) ) / 4.0 ;
+            shape_function_values(pnt, 9 ) =
+                (( 1.0 + integration_points[pnt].X() ) * ( 1.0 + integration_points[pnt].Y() )
+                 * ( 1.0 - integration_points[pnt].Z() * integration_points[pnt].Z() ) ) / 4.0 ;
+            shape_function_values(pnt, 10 ) =
+                (( 1.0 + integration_points[pnt].X() )
+                 * ( 1.0 - integration_points[pnt].Y() * integration_points[pnt].Y() )
+                 * ( 1.0 - integration_points[pnt].Z() ) ) / 4.0 ;
+            shape_function_values(pnt, 11 ) =
+                (( 1.0 + integration_points[pnt].X() ) * ( 1.0 - integration_points[pnt].Y() )
+                 * ( 1.0 - integration_points[pnt].Z() * integration_points[pnt].Z() ) ) / 4.0 ;
+            shape_function_values(pnt, 12 ) =
+                (( 1.0 - integration_points[pnt].X()
+                   * integration_points[pnt].X() ) * ( 1.0 - integration_points[pnt].Y() )
+                 * ( 1.0 + integration_points[pnt].Z() ) ) / 4.0 ;
+            shape_function_values(pnt, 13 ) =
+                (( 1.0 - integration_points[pnt].X()
+                   * integration_points[pnt].X() ) * ( 1.0 + integration_points[pnt].Y() )
+                 * ( 1.0 + integration_points[pnt].Z() ) ) / 4.0 ;
+            shape_function_values(pnt, 14 ) =
+                (( 1.0 - integration_points[pnt].X()
+                   * integration_points[pnt].X() ) * ( 1.0 + integration_points[pnt].Y() )
+                 * ( 1.0 - integration_points[pnt].Z() ) ) / 4.0 ;
+            shape_function_values(pnt, 15 ) =
+                (( 1.0 - integration_points[pnt].X() * integration_points[pnt].X() )
+                 * ( 1.0 - integration_points[pnt].Y() ) * ( 1.0 - integration_points[pnt].Z() ) ) / 4.0;
+            shape_function_values(pnt, 16 ) =
+                (( 1.0 - integration_points[pnt].X() )
+                 * ( 1.0 - integration_points[pnt].Y() * integration_points[pnt].Y() )
+                 * ( 1.0 + integration_points[pnt].Z() ) ) / 4.0 ;
+            shape_function_values(pnt, 17 ) =
+                (( 1.0 - integration_points[pnt].X() ) * ( 1.0 + integration_points[pnt].Y() )
+                 * ( 1.0 - integration_points[pnt].Z() * integration_points[pnt].Z() ) ) / 4.0 ;
+            shape_function_values(pnt, 18 ) =
+                (( 1.0 - integration_points[pnt].X() )
+                 * ( 1.0 - integration_points[pnt].Y() * integration_points[pnt].Y() )
+                 * ( 1.0 - integration_points[pnt].Z() ) ) / 4.0 ;
+            shape_function_values(pnt, 19 ) =
+                (( 1.0 - integration_points[pnt].X() )
+                 * ( 1.0 - integration_points[pnt].Y() ) * ( 1.0
+                         - integration_points[pnt].Z() * integration_points[pnt].Z() ) ) / 4.0 ;
         }
 
-        /**
-         * Print information about this object.
-         *
-         * @param rOStream Stream to print into it.
-         * @see PrintData()
-         * @see Info()
-         */
-        void PrintInfo(std::ostream& rOStream) const override
+        return shape_function_values;
+    }
+
+    /**
+     * TODO: implemented but not yet tested
+     */
+    /**
+     * Calculates the local gradients of all shape functions in all integration points.
+     * Integration points are expected to be given in local coordinates
+     *
+     * @param ThisMethod the current integration method
+     * @return the vector of the gradients of all shape functions
+     * in each integration point
+     *
+     * KLUGDE: gradents are hard-coded!
+     */
+    static ShapeFunctionsGradientsType
+    CalculateShapeFunctionsIntegrationPointsLocalGradients(
+        typename BaseType::IntegrationMethod ThisMethod )
+    {
+        const IntegrationPointsContainerType all_integration_points =
+            AllIntegrationPoints();
+        const IntegrationPointsArrayType integration_points = all_integration_points[static_cast<int>(ThisMethod)];
+        //number of integration points
+        const int integration_points_number = integration_points.size();
+        ShapeFunctionsGradientsType d_shape_f_values( integration_points_number );
+        //initialising container
+        //std::fill(d_shape_f_values.begin(), d_shape_f_values.end(), Matrix(8,3));
+        //loop over all integration points
+
+        for ( int pnt = 0; pnt < integration_points_number; pnt++ )
         {
-            rOStream << "3 dimensional hexahedra with 20 nodes and quadratic shape functions in 3D space";
+            Matrix result = ZeroMatrix( 20, 3 );
+
+            result( 0, 0 ) = (( -1.0 + integration_points[pnt].Y() )
+                              * ( 1.0 - 2.0 * integration_points[pnt].X()
+                                  + integration_points[pnt].Y()
+                                  - integration_points[pnt].Z() ) * ( 1.0
+                                          + integration_points[pnt].Z() ) ) / 8.0;
+            result( 0, 1 ) = -(( 1.0 + integration_points[pnt].X() )
+                               * ( 1.0 + integration_points[pnt].Z() ) * ( -1.0
+                                       + integration_points[pnt].X() - 2.0
+                                       * integration_points[pnt].Y()
+                                       + integration_points[pnt].Z() ) ) / 8.0;
+            result( 0, 2 ) = -(( 1.0 + integration_points[pnt].X() )
+                               * ( -1.0 + integration_points[pnt].Y() ) * ( -1.0
+                                       + integration_points[pnt].X()
+                                       - integration_points[pnt].Y() + 2.0
+                                       * integration_points[pnt].Z() ) ) / 8.0;
+
+            result( 1, 0 ) = (( 1.0 + integration_points[pnt].Y() )
+                              * ( 1.0 + integration_points[pnt].Z() )
+                              * ( -1.0 + 2.0 * integration_points[pnt].X()
+                                  + integration_points[pnt].Y()
+                                  + integration_points[pnt].Z() ) ) / 8.0;
+            result( 1, 1 ) = (( 1.0 + integration_points[pnt].X() )
+                              * ( 1.0 + integration_points[pnt].Z() ) * ( -1.0
+                                      + integration_points[pnt].X() + 2.0
+                                      * integration_points[pnt].Y()
+                                      + integration_points[pnt].Z() ) ) / 8.0;
+            result( 1, 2 ) = (( 1.0 + integration_points[pnt].X() )
+                              * ( 1.0 + integration_points[pnt].Y() ) * ( -1.0
+                                      + integration_points[pnt].X()
+                                      + integration_points[pnt].Y() + 2.0
+                                      * integration_points[pnt].Z() ) ) / 8.0;
+
+            result( 2, 0 ) = -(( 1.0 + integration_points[pnt].Y() )
+                               * ( -1.0 + 2.0 * integration_points[pnt].X()
+                                   + integration_points[pnt].Y()
+                                   - integration_points[pnt].Z() ) * ( -1.0 + integration_points[pnt].Z() ) ) / 8.0;
+            result( 2, 1 ) = -(( 1.0 + integration_points[pnt].X() )
+                               * ( -1.0 + integration_points[pnt].X() + 2.0
+                                   * integration_points[pnt].Y()
+                                   - integration_points[pnt].Z() ) * ( -1.0
+                                           + integration_points[pnt].Z() ) ) / 8.0;
+            result( 2, 2 ) = -(( 1.0 + integration_points[pnt].X() )
+                               * ( 1.0 + integration_points[pnt].Y() )
+                               * ( -1.0 + integration_points[pnt].X()
+                                   + integration_points[pnt].Y() - 2.0
+                                   * integration_points[pnt].Z() ) ) / 8.0;
+
+            result( 3, 0 ) = -(( -1.0 + integration_points[pnt].Y() )
+                               * ( -1.0 + integration_points[pnt].Z() ) * ( 1.0 - 2.0 * integration_points[pnt].X()
+                                       + integration_points[pnt].Y()
+                                       + integration_points[pnt].Z() ) ) / 8.0;
+            result( 3, 1 ) = (( 1.0 + integration_points[pnt].X() )
+                              * ( -1.0 + integration_points[pnt].X() - 2.0
+                                  * integration_points[pnt].Y()
+                                  - integration_points[pnt].Z() ) * ( -1.0
+                                          + integration_points[pnt].Z() ) ) / 8.0;
+            result( 3, 2 ) = (( 1.0 + integration_points[pnt].X() )
+                              * ( -1.0 + integration_points[pnt].Y() )
+                              * ( -1.0 + integration_points[pnt].X()
+                                  - integration_points[pnt].Y() - 2.0
+                                  * integration_points[pnt].Z() ) ) / 8.0;
+
+            result( 4, 0 ) = -(( -1.0 + integration_points[pnt].Y() )
+                               * ( 1.0 + 2.0 * integration_points[pnt].X()
+                                   + integration_points[pnt].Y()
+                                   - integration_points[pnt].Z() ) * ( 1.0 + integration_points[pnt].Z() ) ) / 8.0;
+            result( 4, 1 ) = -(( -1.0 + integration_points[pnt].X() )
+                               * ( 1.0 + integration_points[pnt].X() + 2.0
+                                   * integration_points[pnt].Y()
+                                   - integration_points[pnt].Z() ) * ( 1.0
+                                           + integration_points[pnt].Z() ) ) / 8.0;
+            result( 4, 2 ) = -(( -1.0 + integration_points[pnt].X() )
+                               * ( -1.0 + integration_points[pnt].Y() ) * ( 1.0
+                                       + integration_points[pnt].X()
+                                       + integration_points[pnt].Y() - 2.0
+                                       * integration_points[pnt].Z() ) ) / 8.0;
+
+            result( 5, 0 ) = -(( 1.0 + integration_points[pnt].Y() )
+                               * ( 1.0 + integration_points[pnt].Z() ) * ( -1.0 - 2.0
+                                       * integration_points[pnt].X()
+                                       + integration_points[pnt].Y()
+                                       + integration_points[pnt].Z() ) ) / 8.0;
+            result( 5, 1 ) = (( -1.0 + integration_points[pnt].X() )
+                              * ( 1.0 + integration_points[pnt].X() - 2.0
+                                  * integration_points[pnt].Y()
+                                  - integration_points[pnt].Z() ) * ( 1.0
+                                          + integration_points[pnt].Z() ) ) / 8.0;
+            result( 5, 2 ) = (( -1.0 + integration_points[pnt].X() )
+                              * ( 1.0 + integration_points[pnt].Y() ) * ( 1.0
+                                      + integration_points[pnt].X()
+                                      - integration_points[pnt].Y() - 2.0
+                                      * integration_points[pnt].Z() ) ) / 8.0;
+
+            result( 6, 0 ) = (( 1.0 + integration_points[pnt].Y() )
+                              * ( -1.0 - 2.0 * integration_points[pnt].X()
+                                  + integration_points[pnt].Y()
+                                  - integration_points[pnt].Z() ) * ( -1.0
+                                          + integration_points[pnt].Z() ) ) / 8.0;
+            result( 6, 1 ) = -(( -1.0 + integration_points[pnt].X() )
+                               * ( -1.0 + integration_points[pnt].Z() )
+                               * ( 1.0 + integration_points[pnt].X()
+                                   - 2.0 * integration_points[pnt].Y()
+                                   + integration_points[pnt].Z() ) ) / 8.0;
+            result( 6, 2 ) = -(( -1.0 + integration_points[pnt].X() )
+                               * ( 1.0 + integration_points[pnt].Y() ) * ( 1.0
+                                       + integration_points[pnt].X()
+                                       - integration_points[pnt].Y() + 2.0
+                                       * integration_points[pnt].Z() ) ) / 8.0;
+
+            result( 7, 0 ) = (( -1.0 + integration_points[pnt].Y() )
+                              * ( -1.0 + integration_points[pnt].Z() ) * ( 1.0 + 2.0
+                                      * integration_points[pnt].X() + integration_points[pnt].Y()
+                                      + integration_points[pnt].Z() ) ) / 8.0;
+            result( 7, 1 ) = (( -1.0 + integration_points[pnt].X() )
+                              * ( -1.0 + integration_points[pnt].Z() )
+                              * ( 1.0 + integration_points[pnt].X() + 2.0 * integration_points[pnt].Y()
+                                  + integration_points[pnt].Z() ) ) / 8.0;
+            result( 7, 2 ) = (( -1.0 + integration_points[pnt].X() )
+                              * ( -1.0 + integration_points[pnt].Y() ) * ( 1.0 + integration_points[pnt].X()
+                                      + integration_points[pnt].Y() + 2.0
+                                      * integration_points[pnt].Z() ) ) / 8.0;
+
+            result( 8, 0 ) = -(( -1.0 + integration_points[pnt].Y()
+                                  * integration_points[pnt].Y() )
+                                * ( 1.0 + integration_points[pnt].Z() ) ) / 4.0;
+            result( 8, 1 ) = -(( 1.0 + integration_points[pnt].X() )
+                                * integration_points[pnt].Y()
+                                * ( 1.0 + integration_points[pnt].Z() ) ) / 2.0;
+            result( 8, 2 ) = -(( 1.0 + integration_points[pnt].X() )
+                                * ( -1.0 + integration_points[pnt].Y()
+                                    * integration_points[pnt].Y() ) ) / 4.0;
+
+            result( 9, 0 ) = -(( 1.0 + integration_points[pnt].Y() )
+                                * ( -1.0 + integration_points[pnt].Z()
+                                    * integration_points[pnt].Z() ) ) / 4.0;
+            result( 9, 1 ) = -(( 1.0 + integration_points[pnt].X() )
+                                * ( -1.0 + integration_points[pnt].Z()
+                                    * integration_points[pnt].Z() ) ) / 4.0;
+            result( 9, 2 ) = -(( 1.0 + integration_points[pnt].X() )
+                                * ( 1.0 + integration_points[pnt].Y() )
+                                * integration_points[pnt].Z() ) / 2.0;
+
+            result( 10, 0 ) = (( -1.0 + integration_points[pnt].Y()
+                                * integration_points[pnt].Y() )
+                              * ( -1.0 + integration_points[pnt].Z() ) ) / 4.0;
+            result( 10, 1 ) = (( 1.0 + integration_points[pnt].X() )
+                              * integration_points[pnt].Y()
+                              * ( -1.0 + integration_points[pnt].Z() ) ) / 2.0;
+            result( 10, 2 ) = (( 1.0 + integration_points[pnt].X() )
+                              * ( -1.0 + integration_points[pnt].Y()
+                                  * integration_points[pnt].Y() ) ) / 4.0;
+
+            result( 11, 0 ) = (( -1.0 + integration_points[pnt].Y() )
+                               * ( -1.0 + integration_points[pnt].Z()
+                                   * integration_points[pnt].Z() ) ) / 4.0;
+            result( 11, 1 ) = (( 1.0 + integration_points[pnt].X() )
+                               * ( -1.0 + integration_points[pnt].Z()
+                                   * integration_points[pnt].Z() ) ) / 4.0;
+            result( 11, 2 ) = (( 1.0 + integration_points[pnt].X() )
+                               * ( -1.0 + integration_points[pnt].Y() )
+                               * integration_points[pnt].Z() ) / 2.0;
+
+            result( 12, 0 ) = ( integration_points[pnt].X()
+                                * ( -1.0 + integration_points[pnt].Y() )
+                                * ( 1.0 + integration_points[pnt].Z() ) ) / 2.0;
+            result( 12, 1 ) = (( -1.0 + integration_points[pnt].X()
+                                 * integration_points[pnt].X() )
+                               * ( 1.0 + integration_points[pnt].Z() ) ) / 4.0;
+            result( 12, 2 ) = (( -1.0 + integration_points[pnt].X()
+                                 * integration_points[pnt].X() )
+                               * ( -1.0 + integration_points[pnt].Y() ) ) / 4.0;
+
+            result( 13, 0 ) = -( integration_points[pnt].X()
+                                 * ( 1.0 + integration_points[pnt].Y() )
+                                 * ( 1.0 + integration_points[pnt].Z() ) ) / 2.0;
+            result( 13, 1 ) = -(( -1.0 + integration_points[pnt].X()
+                                  * integration_points[pnt].X() )
+                                * ( 1.0 + integration_points[pnt].Z() ) ) / 4.0;
+            result( 13, 2 ) = -(( -1.0 + integration_points[pnt].X()
+                                  * integration_points[pnt].X() )
+                                * ( 1.0 + integration_points[pnt].Y() ) ) / 4.0;
+
+            result( 14, 0 ) = ( integration_points[pnt].X()
+                                * ( 1.0 + integration_points[pnt].Y() )
+                                * ( -1.0 + integration_points[pnt].Z() ) ) / 2.0;
+            result( 14, 1 ) = (( -1.0 + integration_points[pnt].X()
+                                 * integration_points[pnt].X() )
+                               * ( -1.0 + integration_points[pnt].Z() ) ) / 4.0;
+            result( 14, 2 ) = (( -1.0 + integration_points[pnt].X()
+                                 * integration_points[pnt].X() )
+                               * ( 1.0 + integration_points[pnt].Y() ) ) / 4.0;
+
+            result( 15, 0 ) = -( integration_points[pnt].X() * ( -1.0
+                                + integration_points[pnt].Y() ) * ( -1.0
+                                        + integration_points[pnt].Z() ) ) / 2.0;
+            result( 15, 1 ) = -(( -1.0 + integration_points[pnt].X()
+                                 * integration_points[pnt].X() ) * ( -1.0
+                                         + integration_points[pnt].Z() ) ) / 4.0;
+            result( 15, 2 ) = -(( -1.0 + integration_points[pnt].X()
+                                 * integration_points[pnt].X() )
+                               * ( -1.0 + integration_points[pnt].Y() ) ) / 4.0;
+
+            result( 16, 0 ) = (( -1.0 + integration_points[pnt].Y()
+                                 * integration_points[pnt].Y() )
+                               * ( 1.0 + integration_points[pnt].Z() ) ) / 4.0;
+            result( 16, 1 ) = (( -1.0 + integration_points[pnt].X() )
+                               * integration_points[pnt].Y()
+                               * ( 1.0 + integration_points[pnt].Z() ) ) / 2.0;
+            result( 16, 2 ) = (( -1.0 + integration_points[pnt].X() )
+                               * ( -1.0 + integration_points[pnt].Y()
+                                   * integration_points[pnt].Y() ) ) / 4.0;
+
+            result( 17, 0 ) = (( 1.0 + integration_points[pnt].Y() )
+                               * ( -1.0 + integration_points[pnt].Z()
+                                   * integration_points[pnt].Z() ) ) / 4.0;
+            result( 17, 1 ) = (( -1.0 + integration_points[pnt].X() )
+                               * ( -1.0 + integration_points[pnt].Z()
+                                   * integration_points[pnt].Z() ) ) / 4.0;
+            result( 17, 2 ) = (( -1.0 + integration_points[pnt].X() )
+                               * ( 1.0 + integration_points[pnt].Y() )
+                               * integration_points[pnt].Z() ) / 2.0;
+
+            result( 18, 0 ) = -(( -1.0 + integration_points[pnt].Y()
+                                  * integration_points[pnt].Y() )
+                                * ( -1.0 + integration_points[pnt].Z() ) ) / 4.0;
+            result( 18, 1 ) = -(( -1.0 + integration_points[pnt].X() )
+                                * integration_points[pnt].Y()
+                                * ( -1.0 + integration_points[pnt].Z() ) ) / 2.0;
+            result( 18, 2 ) = -(( -1.0 + integration_points[pnt].X() )
+                                * ( -1.0 + integration_points[pnt].Y()
+                                    * integration_points[pnt].Y() ) ) / 4.0;
+
+            result( 19, 0 ) = -(( -1.0 + integration_points[pnt].Y() )
+                                * ( -1.0 + integration_points[pnt].Z()
+                                    * integration_points[pnt].Z() ) ) / 4.0;
+            result( 19, 1 ) = -(( -1.0 + integration_points[pnt].X() )
+                                * ( -1.0 + integration_points[pnt].Z()
+                                    * integration_points[pnt].Z() ) ) / 4.0;
+            result( 19, 2 ) = -(( -1.0 + integration_points[pnt].X() )
+                                * ( -1.0 + integration_points[pnt].Y() )
+                                * integration_points[pnt].Z() ) / 2.0;
+
+            d_shape_f_values[pnt] = result;
         }
 
-        /**
-         * Print geometry's data into given stream.
-         * Prints it's points by the order they stored in the geometry
-         * and then center point of geometry.
-         *
-         * @param rOStream Stream to print into it.
-         * @see PrintInfo()
-         * @see Info()
-         */
-        void PrintData(std::ostream& rOStream) const override
+        return d_shape_f_values;
+    }
+
+    /**
+     * TODO: TO BE VERIFIED
+     */
+    static const IntegrationPointsContainerType AllIntegrationPoints()
+    {
+        IntegrationPointsContainerType integration_points =
         {
-            // Base Geometry class PrintData call
-            BaseType::PrintData(rOStream);
-            std::cout << std::endl;
-
-            // If the geometry has valid points, calculate and output its data
-            if (this->AllPointsAreValid()) {
-                Matrix jacobian;
-                this->Jacobian(jacobian, PointType());
-                rOStream << "    Jacobian in the origin\t : " << jacobian;
+            {
+                Quadrature < HexahedronGaussLegendreIntegrationPoints1,
+                3, IntegrationPoint<3> >::GenerateIntegrationPoints(),
+                Quadrature < HexahedronGaussLegendreIntegrationPoints2,
+                3, IntegrationPoint<3> >::GenerateIntegrationPoints(),
+                Quadrature < HexahedronGaussLegendreIntegrationPoints3,
+                3, IntegrationPoint<3> >::GenerateIntegrationPoints(),
+                Quadrature < HexahedronGaussLegendreIntegrationPoints4,
+                3, IntegrationPoint<3> >::GenerateIntegrationPoints(),
+                Quadrature < HexahedronGaussLegendreIntegrationPoints5,
+                3, IntegrationPoint<3> >::GenerateIntegrationPoints()
             }
-        }
-
-        /**
-         * Calculates the gradients in terms of local coordinates
-         * of all shape functions in a given point.
-         *
-         * @param rPoint the current point at which the gradients are calculated
-         * @return the gradients of all shape functions
-         * \f$ \frac{\partial N^i}{\partial \xi_j} \f$
-         */
-        Matrix& ShapeFunctionsLocalGradients(Matrix& result,
-            const CoordinatesArrayType& rPoint) const override
+        };
+        return integration_points;
+    }
+
+    /**
+     * TODO: TO BE VERIFIED
+     */
+    static const ShapeFunctionsValuesContainerType AllShapeFunctionsValues()
+    {
+        ShapeFunctionsValuesContainerType shape_functions_values =
         {
-            // setting up result matrix
-            if (result.size1() != 20 || result.size2() != 3) result.resize(20, 3, false);
-
-            result(0, 0) =
-                ((-1.0 + rPoint[1]) * (-1.0 + rPoint[2]) * (1.0 + 2.0 * rPoint[0] + rPoint[1] + rPoint[2])) / 8.0;
-
-            result(0, 1) =
-                ((-1.0 + rPoint[0]) * (-1.0 + rPoint[2]) * (1.0 + rPoint[0] + 2.0 * rPoint[1] + rPoint[2])) / 8.0;
-
-            result(0, 2) =
-                ((-1.0 + rPoint[0]) * (-1.0 + rPoint[1]) * (1.0 + rPoint[0] + rPoint[1] + 2.0 * rPoint[2])) / 8.0;
-
-            result(1, 0) =
-                -((-1.0 + rPoint[1]) * (-1.0 + rPoint[2]) * (1.0 - 2.0 * rPoint[0] + rPoint[1] + rPoint[2])) / 8.0;
-
-            result(1, 1) =
-                ((1.0 + rPoint[0]) * (-1.0 + rPoint[0] - 2.0 * rPoint[1] - rPoint[2]) * (-1.0 + rPoint[2])) / 8.0;
-
-            result(1, 2) =
-                ((1.0 + rPoint[0]) * (-1.0 + rPoint[1]) * (-1.0 + rPoint[0] - rPoint[1] - 2.0 * rPoint[2])) / 8.0;
-
-            result(2, 0) =
-                -((1.0 + rPoint[1]) * (-1.0 + 2.0 * rPoint[0] + rPoint[1] - rPoint[2]) * (-1.0 + rPoint[2])) / 8.0;
-
-            result(2, 1) =
-                -((1.0 + rPoint[0]) * (-1.0 + rPoint[0] + 2.0 * rPoint[1] - rPoint[2]) * (-1.0 + rPoint[2])) / 8.0;
-
-            result(2, 2) =
-                -((1.0 + rPoint[0]) * (1.0 + rPoint[1]) * (-1.0 + rPoint[0] + rPoint[1] - 2.0 * rPoint[2])) / 8.0;
-
-            result(3, 0) =
-                ((1.0 + rPoint[1]) * (-1.0 - 2.0 * rPoint[0] + rPoint[1] - rPoint[2]) * (-1.0 + rPoint[2])) / 8.0;
-
-            result(3, 1) =
-                -((-1.0 + rPoint[0]) * (-1.0 + rPoint[2]) * (1.0 + rPoint[0] - 2.0 * rPoint[1] + rPoint[2])) / 8.0;
-
-            result(3, 2) =
-                -((-1.0 + rPoint[0]) * (1.0 + rPoint[1]) * (1.0 + rPoint[0] - rPoint[1] + 2.0 * rPoint[2])) / 8.0;
-
-            result(4, 0) =
-                -((-1.0 + rPoint[1]) * (1.0 + 2.0 * rPoint[0] + rPoint[1] - rPoint[2]) * (1.0 + rPoint[2])) / 8.0;
-
-            result(4, 1) =
-                -((-1.0 + rPoint[0]) * (1.0 + rPoint[0] + 2.0 * rPoint[1] - rPoint[2]) * (1.0 + rPoint[2])) / 8.0;
-
-            result(4, 2) =
-                -((-1.0 + rPoint[0]) * (-1.0 + rPoint[1]) * (1.0 + rPoint[0] + rPoint[1] - 2.0 * rPoint[2])) / 8.0;
-
-            result(5, 0) =
-                ((-1.0 + rPoint[1]) * (1.0 - 2.0 * rPoint[0] + rPoint[1] - rPoint[2]) * (1.0 + rPoint[2])) / 8.0;
-
-            result(5, 1) =
-                -((1.0 + rPoint[0]) * (1.0 + rPoint[2]) * (-1.0 + rPoint[0] - 2.0 * rPoint[1] + rPoint[2])) / 8.0;
-
-            result(5, 2) =
-                -((1.0 + rPoint[0]) * (-1.0 + rPoint[1]) * (-1.0 + rPoint[0] - rPoint[1] + 2.0 * rPoint[2])) / 8.0;
-
-            result(6, 0) =
-                ((1.0 + rPoint[1]) * (1.0 + rPoint[2]) * (-1.0 + 2.0 * rPoint[0] + rPoint[1] + rPoint[2])) / 8.0;
-
-            result(6, 1) =
-                ((1.0 + rPoint[0]) * (1.0 + rPoint[2]) * (-1.0 + rPoint[0] + 2.0 * rPoint[1] + rPoint[2])) / 8.0;
-
-            result(6, 2) =
-                ((1.0 + rPoint[0]) * (1.0 + rPoint[1]) * (-1.0 + rPoint[0] + rPoint[1] + 2.0 * rPoint[2])) / 8.0;
-
-            result(7, 0) =
-                -((1.0 + rPoint[1]) * (1.0 + rPoint[2]) * (-1.0 - 2.0 * rPoint[0] + rPoint[1] + rPoint[2])) / 8.0;
-
-            result(7, 1) =
-                ((-1.0 + rPoint[0]) * (1.0 + rPoint[0] - 2.0 * rPoint[1] - rPoint[2]) * (1.0 + rPoint[2])) / 8.0;
-
-            result(7, 2) =
-                ((-1.0 + rPoint[0]) * (1.0 + rPoint[1]) * (1.0 + rPoint[0] - rPoint[1] - 2.0 * rPoint[2])) / 8.0;
-
-            result(8, 0) = -(rPoint[0] * (-1.0 + rPoint[1]) * (-1.0 + rPoint[2])) / 2.0;
-
-            result(8, 1) = -((-1.0 + rPoint[0] * rPoint[0]) * (-1.0 + rPoint[2])) / 4.0;
-
-            result(8, 2) = -((-1.0 + rPoint[0] * rPoint[0]) * (-1.0 + rPoint[1])) / 4.0;
-
-            result(9, 0) = ((-1.0 + rPoint[1] * rPoint[1]) * (-1.0 + rPoint[2])) / 4.0;
-
-            result(9, 1) = ((1.0 + rPoint[0]) * rPoint[1] * (-1.0 + rPoint[2])) / 2.0;
-
-            result(9, 2) = ((1.0 + rPoint[0]) * (-1.0 + rPoint[1] * rPoint[1])) / 4.0;
-
-            result(10, 0) = (rPoint[0] * (1.0 + rPoint[1]) * (-1.0 + rPoint[2])) / 2.0;
-
-            result(10, 1) = ((-1.0 + rPoint[0] * rPoint[0]) * (-1.0 + rPoint[2])) / 4.0;
-
-            result(10, 2) = ((-1.0 + rPoint[0] * rPoint[0]) * (1.0 + rPoint[1])) / 4.0;
-
-            result(11, 0) = -((-1.0 + rPoint[1] * rPoint[1]) * (-1.0 + rPoint[2])) / 4.0;
-
-            result(11, 1) = -((-1.0 + rPoint[0]) * rPoint[1] * (-1.0 + rPoint[2])) / 2.0;
-
-            result(11, 2) = -((-1.0 + rPoint[0]) * (-1.0 + rPoint[1] * rPoint[1])) / 4.0;
-
-            result(12, 0) = -((-1.0 + rPoint[1]) * (-1.0 + rPoint[2] * rPoint[2])) / 4.0;
-
-            result(12, 1) = -((-1.0 + rPoint[0]) * (-1.0 + rPoint[2] * rPoint[2])) / 4.0;
-
-            result(12, 2) = -((-1.0 + rPoint[0]) * (-1.0 + rPoint[1]) * rPoint[2]) / 2.0;
-
-            result(13, 0) = ((-1.0 + rPoint[1]) * (-1.0 + rPoint[2] * rPoint[2])) / 4.0;
-
-            result(13, 1) = ((1.0 + rPoint[0]) * (-1.0 + rPoint[2] * rPoint[2])) / 4.0;
-
-            result(13, 2) = ((1.0 + rPoint[0]) * (-1.0 + rPoint[1]) * rPoint[2]) / 2.0;
-
-            result(14, 0) = -((1.0 + rPoint[1]) * (-1.0 + rPoint[2] * rPoint[2])) / 4.0;
-
-            result(14, 1) = -((1.0 + rPoint[0]) * (-1.0 + rPoint[2] * rPoint[2])) / 4.0;
-
-            result(14, 2) = -((1.0 + rPoint[0]) * (1.0 + rPoint[1]) * rPoint[2]) / 2.0;
-
-            result(15, 0) = ((1.0 + rPoint[1]) * (-1.0 + rPoint[2] * rPoint[2])) / 4.0;
-
-            result(15, 1) = ((-1.0 + rPoint[0]) * (-1.0 + rPoint[2] * rPoint[2])) / 4.0;
-
-            result(15, 2) = ((-1.0 + rPoint[0]) * (1.0 + rPoint[1]) * rPoint[2]) / 2.0;
-
-            result(16, 0) = (rPoint[0] * (-1.0 + rPoint[1]) * (1.0 + rPoint[2])) / 2.0;
-
-            result(16, 1) = ((-1.0 + rPoint[0] * rPoint[0]) * (1.0 + rPoint[2])) / 4.0;
-
-            result(16, 2) = ((-1.0 + rPoint[0] * rPoint[0]) * (-1.0 + rPoint[1])) / 4.0;
-
-            result(17, 0) = -((-1.0 + rPoint[1] * rPoint[1]) * (1.0 + rPoint[2])) / 4.0;
-
-            result(17, 1) = -((1.0 + rPoint[0]) * rPoint[1] * (1.0 + rPoint[2])) / 2.0;
-
-            result(17, 2) = -((1.0 + rPoint[0]) * (-1.0 + rPoint[1] * rPoint[1])) / 4.0;
-
-            result(18, 0) = -(rPoint[0] * (1.0 + rPoint[1]) * (1.0 + rPoint[2])) / 2.0;
-
-            result(18, 1) = -((-1.0 + rPoint[0] * rPoint[0]) * (1.0 + rPoint[2])) / 4.0;
-
-            result(18, 2) = -((-1.0 + rPoint[0] * rPoint[0]) * (1.0 + rPoint[1])) / 4.0;
-
-            result(19, 0) = ((-1.0 + rPoint[1] * rPoint[1]) * (1.0 + rPoint[2])) / 4.0;
-
-            result(19, 1) = ((-1.0 + rPoint[0]) * rPoint[1] * (1.0 + rPoint[2])) / 2.0;
-
-            result(19, 2) = ((-1.0 + rPoint[0]) * (-1.0 + rPoint[1] * rPoint[1])) / 4.0;
-
-            return (result);
-        }
-
-    protected:
-        /**
-         * there are no protected class members
-         */
-
-    private:
-        /**
-         * Static Member Variables
-         */
-
-        static const GeometryData msGeometryData;
-
-        static const GeometryDimension msGeometryDimension;
-
-        ///@}
-        ///@name Serialization
-        ///@{
-
-        friend class Serializer;
-
-        void save(Serializer& rSerializer) const override
+            {
+                Hexahedra3D20<TPointType>::CalculateShapeFunctionsIntegrationPointsValues(
+                    GeometryData::IntegrationMethod::GI_GAUSS_1 ),
+                Hexahedra3D20<TPointType>::CalculateShapeFunctionsIntegrationPointsValues(
+                    GeometryData::IntegrationMethod::GI_GAUSS_2 ),
+                Hexahedra3D20<TPointType>::CalculateShapeFunctionsIntegrationPointsValues(
+                    GeometryData::IntegrationMethod::GI_GAUSS_3 ),
+                Hexahedra3D20<TPointType>::CalculateShapeFunctionsIntegrationPointsValues(
+                    GeometryData::IntegrationMethod::GI_GAUSS_4 ),
+                Hexahedra3D20<TPointType>::CalculateShapeFunctionsIntegrationPointsValues(
+                    GeometryData::IntegrationMethod::GI_GAUSS_5 )
+            }
+        };
+        return shape_functions_values;
+    }
+
+    /**
+     * TODO: TO BR VERIFIED
+     */
+    static const ShapeFunctionsLocalGradientsContainerType
+    AllShapeFunctionsLocalGradients()
+    {
+        ShapeFunctionsLocalGradientsContainerType shape_functions_local_gradients =
         {
-            KRATOS_SERIALIZE_SAVE_BASE_CLASS(rSerializer, BaseType);
-        }
-
-        void load(Serializer& rSerializer) override
-        {
-            KRATOS_SERIALIZE_LOAD_BASE_CLASS(rSerializer, BaseType);
-        }
-
-        Hexahedra3D20() : BaseType(PointsArrayType(), &msGeometryData) {}
-
-        /**
-         * Private Operations
-         */
-
-         /**
-          * TODO: implemented but not yet tested
-          */
-          /**
-           * Calculates the values of all shape function in all integration points.
-           * Integration points are expected to be given in local coordinates
-           *
-           * @param ThisMethod the current integration method
-           * @return the matrix of values of every shape function in each integration point
-           *
-           * KLUDGE: values are hard-coded!
-           */
-        static Matrix CalculateShapeFunctionsIntegrationPointsValues(typename BaseType::IntegrationMethod ThisMethod)
-        {
-            const IntegrationPointsContainerType all_integration_points = AllIntegrationPoints();
-            const IntegrationPointsArrayType     integration_points =
-                all_integration_points[static_cast<int>(ThisMethod)];
-            // number of integration points
-            const int integration_points_number = integration_points.size();
-            // number of nodes in current geometry
-            const int points_number = 20;
-            // setting up return matrix
-            Matrix shape_function_values(integration_points_number, points_number);
-            // loop over all integration points
-
-            for (int pnt = 0; pnt < integration_points_number; pnt++) {
-                shape_function_values(pnt, 0) =
-                    -((1.0 - integration_points[pnt].X()) * (1.0 - integration_points[pnt].Y()) *
-                        (1.0 - integration_points[pnt].Z()) *
-                        (2.0 + integration_points[pnt].X() + integration_points[pnt].Y() +
-                            integration_points[pnt].Z())) / 8.0;
-                shape_function_values(pnt, 1) =
-                    -((1.0 + integration_points[pnt].X()) * (1.0 - integration_points[pnt].Y()) *
-                        (1.0 - integration_points[pnt].Z()) *
-                        (2.0 - integration_points[pnt].X() + integration_points[pnt].Y() +
-                            integration_points[pnt].Z())) / 8.0;
-
-                shape_function_values(pnt, 2) =
-                    -((1.0 + integration_points[pnt].X()) * (1.0 + integration_points[pnt].Y()) *
-                        (1.0 - integration_points[pnt].Z()) *
-                        (2.0 - integration_points[pnt].X() - integration_points[pnt].Y() +
-                            integration_points[pnt].Z())) / 8.0;
-
-                shape_function_values(pnt, 3) =
-                    -((1.0 - integration_points[pnt].X()) * (1.0 + integration_points[pnt].Y()) *
-                        (1.0 - integration_points[pnt].Z()) *
-                        (2.0 + integration_points[pnt].X() - integration_points[pnt].Y() +
-                            integration_points[pnt].Z())) / 8.0;
-
-                shape_function_values(pnt, 4) =
-                    -((1.0 - integration_points[pnt].X()) * (1.0 - integration_points[pnt].Y()) *
-                        (2.0 + integration_points[pnt].X() + integration_points[pnt].Y() -
-                            integration_points[pnt].Z()) *
-                        (1.0 + integration_points[pnt].Z())) / 8.0;
-
-                shape_function_values(pnt, 5) =
-                    -((1.0 + integration_points[pnt].X()) * (1.0 - integration_points[pnt].Y()) *
-                        (2.0 - integration_points[pnt].X() + integration_points[pnt].Y() -
-                            integration_points[pnt].Z()) *
-                        (1.0 + integration_points[pnt].Z())) / 8.0;
-                shape_function_values(pnt, 6) =
-                    -((1.0 + integration_points[pnt].X()) * (1.0 + integration_points[pnt].Y()) *
-                        (2.0 - integration_points[pnt].X() - integration_points[pnt].Y() -
-                            integration_points[pnt].Z()) *
-                        (1.0 + integration_points[pnt].Z())) / 8.0;
-
-                shape_function_values(pnt, 7) =
-                    -((1.0 - integration_points[pnt].X()) * (1.0 + integration_points[pnt].Y()) *
-                        (2.0 + integration_points[pnt].X() - integration_points[pnt].Y() -
-                            integration_points[pnt].Z()) *
-                        (1.0 + integration_points[pnt].Z())) / 8.0;
-
-                shape_function_values(pnt, 8) =
-                    ((1.0 - integration_points[pnt].X() * integration_points[pnt].X()) *
-                        (1.0 - integration_points[pnt].Y()) * (1.0 - integration_points[pnt].Z())) / 4.0;
-
-                shape_function_values(pnt, 9) =
-                    ((1.0 + integration_points[pnt].X()) *
-                        (1.0 - integration_points[pnt].Y() * integration_points[pnt].Y()) *
-                        (1.0 - integration_points[pnt].Z())) / 4.0;
-
-                shape_function_values(pnt, 10) =
-                    ((1.0 - integration_points[pnt].X() * integration_points[pnt].X()) *
-                        (1.0 + integration_points[pnt].Y()) * (1.0 - integration_points[pnt].Z())) / 4.0;
-
-                shape_function_values(pnt, 11) =
-                    ((1.0 - integration_points[pnt].X()) *
-                        (1.0 - integration_points[pnt].Y() * integration_points[pnt].Y()) *
-                        (1.0 - integration_points[pnt].Z())) / 4.0;
-
-                shape_function_values(pnt, 12) =
-                    ((1.0 - integration_points[pnt].X()) * (1.0 - integration_points[pnt].Y()) *
-                        (1.0 - integration_points[pnt].Z() * integration_points[pnt].Z())) / 4.0;
-
-                shape_function_values(pnt, 13) =
-                    ((1.0 + integration_points[pnt].X()) * (1.0 - integration_points[pnt].Y()) *
-                        (1.0 - integration_points[pnt].Z() * integration_points[pnt].Z())) / 4.0;
-
-                shape_function_values(pnt, 14) =
-                    ((1.0 + integration_points[pnt].X()) * (1.0 + integration_points[pnt].Y()) *
-                        (1.0 - integration_points[pnt].Z() * integration_points[pnt].Z())) / 4.0;
-
-                shape_function_values(pnt, 15) =
-                    ((1.0 - integration_points[pnt].X()) * (1.0 + integration_points[pnt].Y()) *
-                        (1.0 - integration_points[pnt].Z() * integration_points[pnt].Z())) / 4.0;
-
-                shape_function_values(pnt, 16) =
-                    ((1.0 - integration_points[pnt].X() * integration_points[pnt].X()) *
-                        (1.0 - integration_points[pnt].Y()) * (1.0 + integration_points[pnt].Z())) / 4.0;
-
-                shape_function_values(pnt, 17) =
-                    ((1.0 + integration_points[pnt].X()) *
-                        (1.0 - integration_points[pnt].Y() * integration_points[pnt].Y()) *
-                        (1.0 + integration_points[pnt].Z())) / 4.0;
-
-                shape_function_values(pnt, 18) =
-                    ((1.0 - integration_points[pnt].X() * integration_points[pnt].X()) *
-                        (1.0 + integration_points[pnt].Y()) * (1.0 + integration_points[pnt].Z())) / 4.0;
-
-                shape_function_values(pnt, 19) =
-                    ((1.0 - integration_points[pnt].X()) *
-                        (1.0 - integration_points[pnt].Y() * integration_points[pnt].Y()) *
-                        (1.0 + integration_points[pnt].Z())) / 4.0;
+            {
+                Hexahedra3D20<TPointType>::CalculateShapeFunctionsIntegrationPointsLocalGradients(
+                    GeometryData::IntegrationMethod::GI_GAUSS_1 ),
+                Hexahedra3D20<TPointType>::CalculateShapeFunctionsIntegrationPointsLocalGradients(
+                    GeometryData::IntegrationMethod::GI_GAUSS_2 ),
+                Hexahedra3D20<TPointType>::CalculateShapeFunctionsIntegrationPointsLocalGradients(
+                    GeometryData::IntegrationMethod::GI_GAUSS_3 ),
+                Hexahedra3D20<TPointType>::CalculateShapeFunctionsIntegrationPointsLocalGradients(
+                    GeometryData::IntegrationMethod::GI_GAUSS_4 ),
+                Hexahedra3D20<TPointType>::CalculateShapeFunctionsIntegrationPointsLocalGradients(
+                    GeometryData::IntegrationMethod::GI_GAUSS_5 )
             }
-
-            return shape_function_values;
-        }
-
-        /**
-         * Calculates the local gradients of all shape functions in all integration points.
-         * Integration points are expected to be given in local coordinates
-         *
-         * @param ThisMethod the current integration method
-         * @return the vector of the gradients of all shape functions
-         * in each integration point
-         *
-         * KLUGDE: gradents are hard-coded!
-         */
-        static ShapeFunctionsGradientsType CalculateShapeFunctionsIntegrationPointsLocalGradients(typename BaseType::IntegrationMethod ThisMethod)
-        {
-            const IntegrationPointsContainerType all_integration_points = AllIntegrationPoints();
-            const IntegrationPointsArrayType     integration_points =
-                all_integration_points[static_cast<int>(ThisMethod)];
-            // number of integration points
-            const int                   integration_points_number = integration_points.size();
-            ShapeFunctionsGradientsType d_shape_f_values(integration_points_number);
-            // initialising container
-            // std::fill(d_shape_f_values.begin(), d_shape_f_values.end(), Matrix(8,3));
-            // loop over all integration points
-
-            for (int pnt = 0; pnt < integration_points_number; pnt++) {
-                Matrix result = ZeroMatrix(20, 3);
-
-                result(0, 0) = ((-1.0 + integration_points[pnt].Y()) * (-1.0 + integration_points[pnt].Z()) *
-                    (1.0 + 2.0 * integration_points[pnt].X() + integration_points[pnt].Y() +
-                        integration_points[pnt].Z())) / 8.0;
-                result(0, 1) = ((-1.0 + integration_points[pnt].X()) * (-1.0 + integration_points[pnt].Z()) *
-                    (1.0 + integration_points[pnt].X() + 2.0 * integration_points[pnt].Y() +
-                        integration_points[pnt].Z())) / 8.0;
-                result(0, 2) = ((-1.0 + integration_points[pnt].X()) * (-1.0 + integration_points[pnt].Y()) *
-                    (1.0 + integration_points[pnt].X() + integration_points[pnt].Y() +
-                        2.0 * integration_points[pnt].Z())) / 8.0;
-
-                result(1, 0) = -((-1.0 + integration_points[pnt].Y()) * (-1.0 + integration_points[pnt].Z()) *
-                    (1.0 - 2.0 * integration_points[pnt].X() +
-                        integration_points[pnt].Y() + integration_points[pnt].Z())) / 8.0;
-                result(1, 1) = ((1.0 + integration_points[pnt].X()) *
-                    (-1.0 + integration_points[pnt].X() -
-                        2.0 * integration_points[pnt].Y() - integration_points[pnt].Z()) *
-                    (-1.0 + integration_points[pnt].Z())) / 8.0;
-                result(1, 2) = ((1.0 + integration_points[pnt].X()) * (-1.0 + integration_points[pnt].Y()) *
-                    (-1.0 + integration_points[pnt].X() - integration_points[pnt].Y() -
-                        2.0 * integration_points[pnt].Z())) / 8.0;
-
-                result(2, 0) = -((1.0 + integration_points[pnt].Y()) *
-                    (-1.0 + 2.0 * integration_points[pnt].X() +
-                        integration_points[pnt].Y() - integration_points[pnt].Z()) *
-                    (-1.0 + integration_points[pnt].Z())) / 8.0;
-                result(2, 1) = -((1.0 + integration_points[pnt].X()) *
-                    (-1.0 + integration_points[pnt].X() +
-                        2.0 * integration_points[pnt].Y() - integration_points[pnt].Z()) *
-                    (-1.0 + integration_points[pnt].Z())) / 8.0;
-                result(2, 2) = -((1.0 + integration_points[pnt].X()) * (1.0 + integration_points[pnt].Y()) *
-                    (-1.0 + integration_points[pnt].X() + integration_points[pnt].Y() -
-                        2.0 * integration_points[pnt].Z())) / 8.0;
-
-                result(3, 0) = ((1.0 + integration_points[pnt].Y()) *
-                    (-1.0 - 2.0 * integration_points[pnt].X() +
-                        integration_points[pnt].Y() - integration_points[pnt].Z()) *
-                    (-1.0 + integration_points[pnt].Z())) / 8.0;
-                result(3, 1) = -((-1.0 + integration_points[pnt].X()) * (-1.0 + integration_points[pnt].Z()) *
-                    (1.0 + integration_points[pnt].X() -
-                        2.0 * integration_points[pnt].Y() + integration_points[pnt].Z())) / 8.0;
-                result(3, 2) = -((-1.0 + integration_points[pnt].X()) * (1.0 + integration_points[pnt].Y()) *
-                    (1.0 + integration_points[pnt].X() - integration_points[pnt].Y() +
-                        2.0 * integration_points[pnt].Z())) / 8.0;
-
-                result(4, 0) = -((-1.0 + integration_points[pnt].Y()) *
-                    (1.0 + 2.0 * integration_points[pnt].X() +
-                        integration_points[pnt].Y() - integration_points[pnt].Z()) *
-                    (1.0 + integration_points[pnt].Z())) / 8.0;
-                result(4, 1) = -((-1.0 + integration_points[pnt].X()) *
-                    (1.0 + integration_points[pnt].X() +
-                        2.0 * integration_points[pnt].Y() - integration_points[pnt].Z()) *
-                    (1.0 + integration_points[pnt].Z())) / 8.0;
-                result(4, 2) = -((-1.0 + integration_points[pnt].X()) * (-1.0 + integration_points[pnt].Y()) *
-                    (1.0 + integration_points[pnt].X() + integration_points[pnt].Y() -
-                        2.0 * integration_points[pnt].Z())) / 8.0;
-
-                result(5, 0) = ((-1.0 + integration_points[pnt].Y()) *
-                    (1.0 - 2.0 * integration_points[pnt].X() + integration_points[pnt].Y() -
-                        integration_points[pnt].Z()) *
-                    (1.0 + integration_points[pnt].Z())) / 8.0;
-                result(5, 1) = -((1.0 + integration_points[pnt].X()) * (1.0 + integration_points[pnt].Z()) *
-                    (-1.0 + integration_points[pnt].X() -
-                        2.0 * integration_points[pnt].Y() + integration_points[pnt].Z())) / 8.0;
-                result(5, 2) = -((1.0 + integration_points[pnt].X()) * (-1.0 + integration_points[pnt].Y()) *
-                    (-1.0 + integration_points[pnt].X() - integration_points[pnt].Y() +
-                        2.0 * integration_points[pnt].Z())) / 8.0;
-
-                result(6, 0) = ((1.0 + integration_points[pnt].Y()) * (1.0 + integration_points[pnt].Z()) *
-                    (-1.0 + 2.0 * integration_points[pnt].X() +
-                        integration_points[pnt].Y() + integration_points[pnt].Z())) / 8.0;
-                result(6, 1) = ((1.0 + integration_points[pnt].X()) * (1.0 + integration_points[pnt].Z()) *
-                    (-1.0 + integration_points[pnt].X() +
-                        2.0 * integration_points[pnt].Y() + integration_points[pnt].Z())) / 8.0;
-                result(6, 2) = ((1.0 + integration_points[pnt].X()) * (1.0 + integration_points[pnt].Y()) *
-                    (-1.0 + integration_points[pnt].X() + integration_points[pnt].Y() +
-                        2.0 * integration_points[pnt].Z())) / 8.0;
-
-                result(7, 0) = -((1.0 + integration_points[pnt].Y()) * (1.0 + integration_points[pnt].Z()) *
-                    (-1.0 - 2.0 * integration_points[pnt].X() +
-                        integration_points[pnt].Y() + integration_points[pnt].Z())) / 8.0;
-                result(7, 1) = ((-1.0 + integration_points[pnt].X()) *
-                    (1.0 + integration_points[pnt].X() - 2.0 * integration_points[pnt].Y() -
-                        integration_points[pnt].Z()) *
-                    (1.0 + integration_points[pnt].Z())) / 8.0;
-                result(7, 2) = ((-1.0 + integration_points[pnt].X()) * (1.0 + integration_points[pnt].Y()) *
-                    (1.0 + integration_points[pnt].X() - integration_points[pnt].Y() -
-                        2.0 * integration_points[pnt].Z())) / 8.0;
-
-                result(8, 0) = -(integration_points[pnt].X() * (-1.0 + integration_points[pnt].Y()) *
-                    (-1.0 + integration_points[pnt].Z())) / 2.0;
-                result(8, 1) = -((-1.0 + integration_points[pnt].X() * integration_points[pnt].X()) *
-                    (-1.0 + integration_points[pnt].Z())) / 4.0;
-                result(8, 2) = -((-1.0 + integration_points[pnt].X() * integration_points[pnt].X()) *
-                    (-1.0 + integration_points[pnt].Y())) / 4.0;
-
-                result(9, 0) = ((-1.0 + integration_points[pnt].Y() * integration_points[pnt].Y()) *
-                    (-1.0 + integration_points[pnt].Z())) / 4.0;
-                result(9, 1) = ((1.0 + integration_points[pnt].X()) * integration_points[pnt].Y() *
-                    (-1.0 + integration_points[pnt].Z())) / 2.0;
-                result(9, 2) = ((1.0 + integration_points[pnt].X()) *
-                    (-1.0 + integration_points[pnt].Y() * integration_points[pnt].Y())) / 4.0;
-
-                result(10, 0) = (integration_points[pnt].X() * (1.0 + integration_points[pnt].Y()) *
-                    (-1.0 + integration_points[pnt].Z())) / 2.0;
-                result(10, 1) = ((-1.0 + integration_points[pnt].X() * integration_points[pnt].X()) *
-                    (-1.0 + integration_points[pnt].Z())) / 4.0;
-                result(10, 2) = ((-1.0 + integration_points[pnt].X() * integration_points[pnt].X()) *
-                    (1.0 + integration_points[pnt].Y())) / 4.0;
-
-                result(11, 0) = -((-1.0 + integration_points[pnt].Y() * integration_points[pnt].Y()) *
-                    (-1.0 + integration_points[pnt].Z())) / 4.0;
-                result(11, 1) = -((-1.0 + integration_points[pnt].X()) * integration_points[pnt].Y() *
-                    (-1.0 + integration_points[pnt].Z())) / 2.0;
-                result(11, 2) = -((-1.0 + integration_points[pnt].X()) *
-                    (-1.0 + integration_points[pnt].Y() * integration_points[pnt].Y())) / 4.0;
-
-                result(12, 0) = -((-1.0 + integration_points[pnt].Y()) *
-                    (-1.0 + integration_points[pnt].Z() * integration_points[pnt].Z())) / 4.0;
-                result(12, 1) = -((-1.0 + integration_points[pnt].X()) *
-                    (-1.0 + integration_points[pnt].Z() * integration_points[pnt].Z())) / 4.0;
-                result(12, 2) = -((-1.0 + integration_points[pnt].X()) *
-                    (-1.0 + integration_points[pnt].Y()) * integration_points[pnt].Z()) / 2.0;
-
-                result(13, 0) = ((-1.0 + integration_points[pnt].Y()) *
-                    (-1.0 + integration_points[pnt].Z() * integration_points[pnt].Z())) / 4.0;
-                result(13, 1) = ((1.0 + integration_points[pnt].X()) *
-                    (-1.0 + integration_points[pnt].Z() * integration_points[pnt].Z())) / 4.0;
-                result(13, 2) = ((1.0 + integration_points[pnt].X()) *
-                    (-1.0 + integration_points[pnt].Y()) * integration_points[pnt].Z()) / 2.0;
-
-                result(14, 0) = -((1.0 + integration_points[pnt].Y()) *
-                    (-1.0 + integration_points[pnt].Z() * integration_points[pnt].Z())) / 4.0;
-                result(14, 1) = -((1.0 + integration_points[pnt].X()) *
-                    (-1.0 + integration_points[pnt].Z() * integration_points[pnt].Z())) / 4.0;
-                result(14, 2) = -((1.0 + integration_points[pnt].X()) *
-                    (1.0 + integration_points[pnt].Y()) * integration_points[pnt].Z()) / 2.0;
-
-                result(15, 0) = ((1.0 + integration_points[pnt].Y()) *
-                    (-1.0 + integration_points[pnt].Z() * integration_points[pnt].Z())) / 4.0;
-                result(15, 1) = ((-1.0 + integration_points[pnt].X()) *
-                    (-1.0 + integration_points[pnt].Z() * integration_points[pnt].Z())) / 4.0;
-                result(15, 2) = ((-1.0 + integration_points[pnt].X()) *
-                    (1.0 + integration_points[pnt].Y()) * integration_points[pnt].Z()) / 2.0;
-
-                result(16, 0) = (integration_points[pnt].X() * (-1.0 + integration_points[pnt].Y()) *
-                    (1.0 + integration_points[pnt].Z())) / 2.0;
-                result(16, 1) = ((-1.0 + integration_points[pnt].X() * integration_points[pnt].X()) *
-                    (1.0 + integration_points[pnt].Z())) / 4.0;
-                result(16, 2) = ((-1.0 + integration_points[pnt].X() * integration_points[pnt].X()) *
-                    (-1.0 + integration_points[pnt].Y())) / 4.0;
-
-                result(17, 0) = -((-1.0 + integration_points[pnt].Y() * integration_points[pnt].Y()) *
-                    (1.0 + integration_points[pnt].Z())) / 4.0;
-                result(17, 1) = -((1.0 + integration_points[pnt].X()) * integration_points[pnt].Y() *
-                    (1.0 + integration_points[pnt].Z())) / 2.0;
-                result(17, 2) = -((1.0 + integration_points[pnt].X()) *
-                    (-1.0 + integration_points[pnt].Y() * integration_points[pnt].Y())) / 4.0;
-
-                result(18, 0) = -(integration_points[pnt].X() * (1.0 + integration_points[pnt].Y()) *
-                    (1.0 + integration_points[pnt].Z())) / 2.0;
-                result(18, 1) = -((-1.0 + integration_points[pnt].X() * integration_points[pnt].X()) *
-                    (1.0 + integration_points[pnt].Z())) / 4.0;
-                result(18, 2) = -((-1.0 + integration_points[pnt].X() * integration_points[pnt].X()) *
-                    (1.0 + integration_points[pnt].Y())) / 4.0;
-
-
-                result(19, 0) = ((-1.0 + integration_points[pnt].Y() * integration_points[pnt].Y()) *
-                    (1.0 + integration_points[pnt].Z())) / 4.0;
-                result(19, 1) = ((-1.0 + integration_points[pnt].X()) * integration_points[pnt].Y() *
-                    (1.0 + integration_points[pnt].Z())) / 2.0;
-                result(19, 2) = ((-1.0 + integration_points[pnt].X()) *
-                    (-1.0 + integration_points[pnt].Y() * integration_points[pnt].Y())) / 4.0;
-
-
-                d_shape_f_values[pnt] = result;
-            }
-
-            return d_shape_f_values;
-        }
-
-        /**
-         * TODO: TO BE VERIFIED
-         */
-        static const IntegrationPointsContainerType AllIntegrationPoints()
-        {
-            IntegrationPointsContainerType integration_points = {
-                {Quadrature<HexahedronGaussLegendreIntegrationPoints1, 3, IntegrationPoint<3>>::GenerateIntegrationPoints(),
-                 Quadrature<HexahedronGaussLegendreIntegrationPoints2, 3, IntegrationPoint<3>>::GenerateIntegrationPoints(),
-                 Quadrature<HexahedronGaussLegendreIntegrationPoints3, 3, IntegrationPoint<3>>::GenerateIntegrationPoints(),
-                 Quadrature<HexahedronGaussLegendreIntegrationPoints4, 3, IntegrationPoint<3>>::GenerateIntegrationPoints(),
-                 Quadrature<HexahedronGaussLegendreIntegrationPoints5, 3, IntegrationPoint<3>>::GenerateIntegrationPoints()} };
-            return integration_points;
-        }
-
-        /**
-         * TODO: TO BE VERIFIED
-         */
-        static const ShapeFunctionsValuesContainerType AllShapeFunctionsValues()
-        {
-            ShapeFunctionsValuesContainerType shape_functions_values = {
-                {Hexahedra3D20<TPointType>::CalculateShapeFunctionsIntegrationPointsValues(
-                     GeometryData::IntegrationMethod::GI_GAUSS_1),
-                 Hexahedra3D20<TPointType>::CalculateShapeFunctionsIntegrationPointsValues(
-                     GeometryData::IntegrationMethod::GI_GAUSS_2),
-                 Hexahedra3D20<TPointType>::CalculateShapeFunctionsIntegrationPointsValues(
-                     GeometryData::IntegrationMethod::GI_GAUSS_3),
-                 Hexahedra3D20<TPointType>::CalculateShapeFunctionsIntegrationPointsValues(
-                     GeometryData::IntegrationMethod::GI_GAUSS_4),
-                 Hexahedra3D20<TPointType>::CalculateShapeFunctionsIntegrationPointsValues(
-                     GeometryData::IntegrationMethod::GI_GAUSS_5)} };
-            return shape_functions_values;
-        }
-
-        /**
-         * TODO: TO BR VERIFIED
-         */
-        static const ShapeFunctionsLocalGradientsContainerType AllShapeFunctionsLocalGradients()
-        {
-            ShapeFunctionsLocalGradientsContainerType shape_functions_local_gradients = {
-                {Hexahedra3D20<TPointType>::CalculateShapeFunctionsIntegrationPointsLocalGradients(
-                     GeometryData::IntegrationMethod::GI_GAUSS_1),
-                 Hexahedra3D20<TPointType>::CalculateShapeFunctionsIntegrationPointsLocalGradients(
-                     GeometryData::IntegrationMethod::GI_GAUSS_2),
-                 Hexahedra3D20<TPointType>::CalculateShapeFunctionsIntegrationPointsLocalGradients(
-                     GeometryData::IntegrationMethod::GI_GAUSS_3),
-                 Hexahedra3D20<TPointType>::CalculateShapeFunctionsIntegrationPointsLocalGradients(
-                     GeometryData::IntegrationMethod::GI_GAUSS_4),
-                 Hexahedra3D20<TPointType>::CalculateShapeFunctionsIntegrationPointsLocalGradients(
-                     GeometryData::IntegrationMethod::GI_GAUSS_5)} };
-            return shape_functions_local_gradients;
-        }
-
-        /**
-         * Private Friends
-         */
-
-        template <class TOtherPointType>
-        friend class Hexahedra3D20;
-
-        /**
-         * Un accessible methods
-         */
-
-    }; // Class Hexahedra3D20
-
-    /**
-     * Input and output
-     */
-
-     /**
-      * input stream function
-      */
-    template <class TPointType>
-    inline std::istream& operator>>(std::istream& rIStream, Hexahedra3D20<TPointType>& rThis);
-
-    /**
-     * output stream function
-     */
-    template <class TPointType>
-    inline std::ostream& operator<<(std::ostream& rOStream, const Hexahedra3D20<TPointType>& rThis)
-    {
-        rThis.PrintInfo(rOStream);
-        rOStream << std::endl;
-        rThis.PrintData(rOStream);
-
-        return rOStream;
-    }
-
-    template <class TPointType>
-    const GeometryData Hexahedra3D20<TPointType>::msGeometryData(&msGeometryDimension,
-        GeometryData::IntegrationMethod::GI_GAUSS_3,
-        Hexahedra3D20<TPointType>::AllIntegrationPoints(),
-        Hexahedra3D20<TPointType>::AllShapeFunctionsValues(),
-        AllShapeFunctionsLocalGradients());
-
-    template <class TPointType>
-    const GeometryDimension Hexahedra3D20<TPointType>::msGeometryDimension(3, 3);
-
-} // namespace Kratos.+        };
+        return shape_functions_local_gradients;
+    }
+
+
+    /**
+     * Private Friends
+     */
+
+    template<class TOtherPointType> friend class Hexahedra3D20;
+
+
+    /**
+     * Un accessible methods
+     */
+
+};// Class Hexahedra3D20
+
+
+/**
+ * Input and output
+ */
+
+/**
+ * input stream function
+ */
+template<class TPointType> inline std::istream& operator >> (
+    std::istream& rIStream, Hexahedra3D20<TPointType>& rThis );
+
+/**
+         * output stream function
+ */
+template<class TPointType> inline std::ostream& operator << (
+    std::ostream& rOStream, const Hexahedra3D20<TPointType>& rThis )
+{
+    rThis.PrintInfo( rOStream );
+    rOStream << std::endl;
+    rThis.PrintData( rOStream );
+
+    return rOStream;
+}
+
+template<class TPointType> const
+GeometryData Hexahedra3D20<TPointType>::msGeometryData(
+    &msGeometryDimension,
+    GeometryData::IntegrationMethod::GI_GAUSS_3,
+    Hexahedra3D20<TPointType>::AllIntegrationPoints(),
+    Hexahedra3D20<TPointType>::AllShapeFunctionsValues(),
+    AllShapeFunctionsLocalGradients()
+);
+
+template<class TPointType> const
+GeometryDimension Hexahedra3D20<TPointType>::msGeometryDimension(3, 3);
+
+}// namespace Kratos.