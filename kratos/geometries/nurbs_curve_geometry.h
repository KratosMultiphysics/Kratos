//    |  /           |
//    ' /   __| _` | __|  _ \   __|
//    . \  |   (   | |   (   |\__ `
//   _|\_\_|  \__,_|\__|\___/ ____/
//                   Multi-Physics
//
//  License:         BSD License
//                   Kratos default license: kratos/license.txt
//
//  Main authors:    Thomas Oberbichler
//
//  Ported from the ANurbs library (https://github.com/oberbichler/ANurbs)
//

#if !defined(KRATOS_NURBS_CURVE_GEOMETRY_H_INCLUDED )
#define  KRATOS_NURBS_CURVE_GEOMETRY_H_INCLUDED

// Project includes
#include "geometries/geometry.h"

#include "geometries/nurbs_shape_function_utilities/nurbs_curve_shape_functions.h"
#include "geometries/nurbs_shape_function_utilities/nurbs_interval.h"


namespace Kratos {

template <int TWorkingSpaceDimension, class TContainerPointType>
class NurbsCurveGeometry : public Geometry<typename TContainerPointType::value_type>
{
public:
    ///@name Type Definitions
    ///@{

    /// Geometry as base class.
    typedef Geometry<typename TContainerPointType::value_type> BaseType;
    typedef NurbsCurveGeometry<TWorkingSpaceDimension, TContainerPointType> GeometryType;

    typedef typename BaseType::IndexType IndexType;
    typedef typename BaseType::SizeType SizeType;

    /** Array of counted pointers to point. This type used to hold
        geometry's points.*/
    typedef  typename BaseType::PointsArrayType PointsArrayType;

    typedef  typename BaseType::CoordinatesArrayType CoordinatesArrayType;

    /// Counted pointer of NurbsCurveGeometry
    KRATOS_CLASS_POINTER_DEFINITION(NurbsCurveGeometry);

    ///@}
    ///@name Life Cycle
    ///@{

    /// Conctructor for B-Spline curves
    NurbsCurveGeometry(
        const PointsArrayType& rThisPoints,
        const SizeType PolynomialDegree,
        const Vector& rKnots)
        : BaseType(rThisPoints, &msGeometryData)
        , mPolynomialDegree(PolynomialDegree)
        , mKnots(rKnots)
    {
        KRATOS_ERROR_IF(rKnots.size() != NurbsUtilities::GetNumberOfKnots(PolynomialDegree, rThisPoints.size()))
            << "Number of knots and control points do not match!" << std::endl;
    }

    /// Conctructor for NURBS curves
    NurbsCurveGeometry(
        const PointsArrayType& rThisPoints,
        const SizeType PolynomialDegree,
        const Vector& rKnots,
        const Vector& rWeights)
        : BaseType(rThisPoints, &msGeometryData)
        , mPolynomialDegree(PolynomialDegree)
        , mKnots(rKnots)
        , mWeights(rWeights)
    {
        KRATOS_ERROR_IF(rKnots.size() != NurbsUtilities::GetNumberOfKnots(PolynomialDegree, rThisPoints.size()))
            << "Number of knots and control points do not match!" << std::endl;

<<<<<<< HEAD
        if (!rWeights.empty())
            KRATOS_DEBUG_ERROR_IF(rWeights.size() != rThisPoints.size())
                << "Number of control points and weights do not match!" << std::endl;
=======
        KRATOS_ERROR_IF(rWeights.size() != rThisPoints.size())
            << "Number of control points and weights do not match!" << std::endl;
>>>>>>> 7026d691
    }

    explicit NurbsCurveGeometry(const PointsArrayType& ThisPoints)
        : BaseType(ThisPoints, &msGeometryData)
    {
    }

    /// Copy constructor.
    NurbsCurveGeometry(NurbsCurveGeometry<TWorkingSpaceDimension, TContainerPointType>  const& rOther)
        : BaseType(rOther)
        , mPolynomialDegree(rOther.mPolynomialDegree)
        , mKnots(rOther.mKnots)
        , mWeights(rOther.mWeights)
    {
    }

    /// Copy constructor from a geometry with different point type.
    template<class TOtherContainerPointType> NurbsCurveGeometry(
        NurbsCurveGeometry<TWorkingSpaceDimension, TOtherContainerPointType> const& rOther)
        : BaseType(rOther, &msGeometryData)
        , mPolynomialDegree(rOther.mPolynomialDegree)
        , mKnots(rOther.mKnots)
        , mWeights(rOther.mWeights)
    {
    }

    /// Destructor
    ~NurbsCurveGeometry() override = default;

    ///@}
    ///@name Operators
    ///@{

    /**
     * Assignment operator.
     *
     * @note This operator don't copy the points and this
     * geometry shares points with given source geometry. It's
     * obvious that any change to this geometry's point affect
     * source geometry's points too.
     *
     * @see Clone
     * @see ClonePoints
     */
    NurbsCurveGeometry& operator=(const NurbsCurveGeometry& rOther)
    {
        BaseType::operator=(rOther);
        mPolynomialDegree = rOther.mPolynomialDegree;
        mKnots = rOther.mKnots;
        mWeights = rOther.mWeights;
        return *this;
    }

    /**
     * @brief Assignment operator for geometries with different point type.
     *
     * @note This operator don't copy the points and this
     * geometry shares points with given source geometry. It's
     * obvious that any change to this geometry's point affect
     * source geometry's points too.
     *
     * @see Clone
     * @see ClonePoints
     */
    template<class TOtherContainerPointType>
    NurbsCurveGeometry& operator=(
        NurbsCurveGeometry<TWorkingSpaceDimension, TOtherContainerPointType> const & rOther)
    {
        BaseType::operator=(rOther);
        mPolynomialDegree = rOther.mPolynomialDegree;
        mKnots = rOther.mKnots;
        mWeights = rOther.mWeights;
        return *this;
    }

    ///@}
    ///@name Operations
    ///@{

    typename BaseType::Pointer Create(
        PointsArrayType const& ThisPoints) const override
    {
        return Kratos::make_shared<NurbsCurveGeometry>(ThisPoints);
    }

    ///@}
    ///@name Get and Set functions
    ///@{

    /*
    * @brief Polynomial degree of this curve.
    * @return the polynomial degree.
    */
    SizeType PolynomialDegree() const
    {
        return mPolynomialDegree;
    }

    /* 
    * @brief Knot vector is defined to have a multiplicity of p
    *        at the beginning and end (NOT: p + 1).
    * @return knot vector.
    */
    const Vector& Knots() const
    {
        return mKnots;
    }

    /*
    * @brief The number of knots within the knot vector.
    * @return the size of the knot vector.
    */
    SizeType NumberOfKnots() const
    {
        return mKnots.size();
    }

    /*
    * @brief The number of nonzero control points for one point in the curve
    *        is given by p+1.
    * @return the number of nonzero control points.
    */
    SizeType NumberOfNonzeroControlPoints() const
    {
        return PolynomialDegree() + 1;
    }

    /*
    * @brief Checks if shape functions are rational or not.
    * @return true if NURBS,
    *         false if B-Splines only (all weights are considered as 1.0)
    */
    bool IsRational() const
    {
        return mWeights.size() != 0;
    }

    /*
    * @brief Provides weights vector. All values are 1.0 for B-Splines,
    *        for NURBS those can be unequal 1.0.
    *        Has size 0 if B-Spline.
    * @return weights vector.
    */
    const Vector& Weights() const
    {
        return mWeights;
    }

    /* 
    * @brief Provides the natural boundaries of the NURBS/B-Spline curve.
    * @return domain interval.
    */
    NurbsInterval DomainInterval() const
    {
        return NurbsInterval(mKnots[mPolynomialDegree - 1], mKnots[NumberOfKnots() - mPolynomialDegree]);
    }

    /*
    * @brief Provides all knot intervals within one curve.
    * @return vector of domain intervals.
    */
    std::vector<NurbsInterval> KnotSpanIntervals() const
    {
        const IndexType first_span = mPolynomialDegree - 1;
        const IndexType last_span = NumberOfKnots() - mPolynomialDegree - 1;

        const IndexType number_of_spans = last_span - first_span + 1;

        std::vector<NurbsInterval> result(number_of_spans);

        for (IndexType i = 0; i < number_of_spans; i++) {
            const double t0 = mKnots[first_span + i];
            const double t1 = mKnots[first_span + i + 1];

            result[i] = NurbsInterval(t0, t1);
        }

        return result;
    }

    ///@}
    ///@name Operations
    ///@{

    /** 
    * @brief This method maps from dimension space to working space and computes the
    *        number of derivatives at the dimension parameter.
    * From Piegl and Tiller, The NURBS Book, Algorithm A3.2/ A4.2
    * @param rCoordinates The local coordinates in dimension space
    * @param DerivativeOrder Number of computed derivatives
    * @return std::vector<array_1d<double, 3>> with the coordinates in working space
    * @see PointLocalCoordinates
    */
    std::vector<CoordinatesArrayType> GlobalDerivatives(
        const CoordinatesArrayType& rCoordinates,
        const SizeType DerivativeOrder) const
    {
<<<<<<< HEAD
        NurbsCurveShapeFunction shape_function_container(PolynomialDegree(), DerivativeOrder);
        if (IsRational()) {
=======
        NurbsCurveShapeFunction shape_function_container(mPolynomialDegree, std::min(DerivativeOrder, PolynomialDegree()));

        if (this->IsRational()) {
>>>>>>> 7026d691
            shape_function_container.ComputeNurbsShapeFunctionValues(mKnots, mWeights, rCoordinates[0]);
        }
        else {
            shape_function_container.ComputeBSplineShapeFunctionValues(mKnots, rCoordinates[0]);
        }
        std::vector<array_1d<double, 3>> derivatives(DerivativeOrder + 1);
        for (IndexType order = 0; order < shape_function_container.NumberOfShapeFunctionRows(); order++) {
            IndexType index_0 = shape_function_container.GetFirstNonzeroControlPoint();
            derivatives[order] = (*this)[index_0] * shape_function_container(0, order);
            for (IndexType u = 1; u < shape_function_container.NumberOfNonzeroControlPoints(); u++) {
                IndexType index = shape_function_container.GetFirstNonzeroControlPoint() + u;

                derivatives[order] += (*this)[index] * shape_function_container(u, order);
            }
        }

        return derivatives;
    }

    /*
    * @brief This method maps from dimension space to working space.
    * From Piegl and Tiller, The NURBS Book, Algorithm A3.1/ A4.1
    * @param rResult array_1d<double, 3> with the coordinates in working space
    * @param LocalCoordinates The local coordinates in dimension space
    * @return array_1d<double, 3> with the coordinates in working space
    * @see PointLocalCoordinates
    */
    CoordinatesArrayType& GlobalCoordinates(
        CoordinatesArrayType& rResult,
        const CoordinatesArrayType& rLocalCoordinates
    ) const override
    {
        NurbsCurveShapeFunction shape_function_container(mPolynomialDegree, 0);

        if (IsRational()) {
            shape_function_container.ComputeNurbsShapeFunctionValues(mKnots, mWeights, rLocalCoordinates[0]);
        }
        else {
            shape_function_container.ComputeBSplineShapeFunctionValues(mKnots, rLocalCoordinates[0]);
        }

        noalias(rResult) = ZeroVector(3);
        for (IndexType i = 0; i < shape_function_container.NumberOfNonzeroControlPoints(); i++) {
            const IndexType index = shape_function_container.GetFirstNonzeroControlPoint() + i;

            rResult += (*this)[index] * shape_function_container(i, 0);
        }
        return rResult;
    }

    ///@}
    ///@name Shape Function
    ///@{

    /*
    * @brief This function computes the shape functions at a certain point.
    * From Piegl and Tiller, The NURBS Book, Algorithm A3.1/ A4.1
    * @param rResult the given Vector, which will be overwritten by the solution
    * @param rCoordinates the given local coordinates, with the coordinates u and v.
    * @return vector of the shape functions at rCoordinates
    */
    Vector& ShapeFunctionsValues(
        Vector &rResult,
        const CoordinatesArrayType& rCoordinates) const override
    {
        NurbsCurveShapeFunction shape_function_container(mPolynomialDegree, 0);

        if (IsRational()) {
            shape_function_container.ComputeNurbsShapeFunctionValues(mKnots, mWeights, rCoordinates[0]);
        }
        else {
            shape_function_container.ComputeBSplineShapeFunctionValues(mKnots, rCoordinates[0]);
        }

        if (rResult.size() != shape_function_container.NumberOfNonzeroControlPoints())
            rResult.resize(shape_function_container.NumberOfNonzeroControlPoints());

        for (IndexType i = 0; i < shape_function_container.NumberOfNonzeroControlPoints(); i++) {
            rResult[i] = shape_function_container(i, 0);
        }

        return rResult;
    }

    /*
    * @brief This function computes the first derivatives at a certain point.
    * From Piegl and Tiller, The NURBS Book, Algorithm A3.2/ A4.2
    * @param rResult the given Matrix which will be overwritten by the solution
    * @param rCoordinates the given local coordinates, with the coordinates u and v.
    * @return matrix of derivatives at rCoordinates.
    *         (0,i): dN/du, (1,i): dN/dv
    */
    Matrix& ShapeFunctionsLocalGradients(
        Matrix& rResult,
        const CoordinatesArrayType& rCoordinates) const override
    {
        NurbsCurveShapeFunction shape_function_container(mPolynomialDegree, 1);

        if (IsRational()) {
            shape_function_container.ComputeNurbsShapeFunctionValues(mKnots, mWeights, rCoordinates[0]);
        }
        else {
            shape_function_container.ComputeBSplineShapeFunctionValues(mKnots, rCoordinates[0]);
        }

        if (rResult.size1() != 1
            && rResult.size2() != shape_function_container.NumberOfNonzeroControlPoints())
            rResult.resize(1, shape_function_container.NumberOfNonzeroControlPoints());

        for (IndexType i = 0; i < shape_function_container.NumberOfNonzeroControlPoints(); i++) {
            rResult(0, i) = shape_function_container(i, 1);
        }

        return rResult;
    }

    ///@}
    ///@name Information
    ///@{

    /// Turn back information as a string.
    std::string Info() const override
    {
        return TWorkingSpaceDimension + " dimensional nurbs curve.";
    }

    /// Print information about this object.
    void PrintInfo(std::ostream& rOStream) const override
    {
        rOStream << TWorkingSpaceDimension << " dimensional nurbs curve.";
    }

    /// Print object's data.
    void PrintData(std::ostream& rOStream) const override
    {
    }

    ///@}
private:
    ///@name Private Static Member Variables
    ///@{

    static const GeometryData msGeometryData;

    static const GeometryDimension msGeometryDimension;

    ///@}
    ///@name Private Member Variables
    ///@{

    SizeType mPolynomialDegree;
    Vector mKnots;
    Vector mWeights;

    ///@}
    ///@name Private Operations
    ///@{

    ///@}
    ///@name Private Serialization
    ///@{

    friend class Serializer;

    void save(Serializer& rSerializer) const override
    {
        KRATOS_SERIALIZE_SAVE_BASE_CLASS(rSerializer, BaseType);
        rSerializer.save("PolynomialDegree", mPolynomialDegree);
        rSerializer.save("Knots", mKnots);
        rSerializer.save("Weights", mWeights);
    }

    void load(Serializer& rSerializer) override
    {
        KRATOS_SERIALIZE_LOAD_BASE_CLASS(rSerializer, BaseType);
        rSerializer.load("PolynomialDegree", mPolynomialDegree);
        rSerializer.load("Knots", mKnots);
        rSerializer.load("Weights", mWeights);
    }

    NurbsCurveGeometry() : BaseType(PointsArrayType(), &msGeometryData) {};

    ///@}

}; // class NurbsCurveGeometry

template<int TWorkingSpaceDimension, class TContainerPointType>
const GeometryData NurbsCurveGeometry<TWorkingSpaceDimension, TContainerPointType>::msGeometryData(
    &msGeometryDimension,
    GeometryData::GI_GAUSS_1,
    {}, {}, {});

template<int TWorkingSpaceDimension, class TContainerPointType>
const GeometryDimension NurbsCurveGeometry<TWorkingSpaceDimension, TContainerPointType>::msGeometryDimension(
    1, TWorkingSpaceDimension, 1);

} // namespace Kratos

#endif // KRATOS_NURBS_CURVE_GEOMETRY_H_INCLUDED defined<|MERGE_RESOLUTION|>--- conflicted
+++ resolved
@@ -78,14 +78,8 @@
         KRATOS_ERROR_IF(rKnots.size() != NurbsUtilities::GetNumberOfKnots(PolynomialDegree, rThisPoints.size()))
             << "Number of knots and control points do not match!" << std::endl;
 
-<<<<<<< HEAD
-        if (!rWeights.empty())
-            KRATOS_DEBUG_ERROR_IF(rWeights.size() != rThisPoints.size())
-                << "Number of control points and weights do not match!" << std::endl;
-=======
         KRATOS_ERROR_IF(rWeights.size() != rThisPoints.size())
             << "Number of control points and weights do not match!" << std::endl;
->>>>>>> 7026d691
     }
 
     explicit NurbsCurveGeometry(const PointsArrayType& ThisPoints)
@@ -283,14 +277,9 @@
         const CoordinatesArrayType& rCoordinates,
         const SizeType DerivativeOrder) const
     {
-<<<<<<< HEAD
-        NurbsCurveShapeFunction shape_function_container(PolynomialDegree(), DerivativeOrder);
-        if (IsRational()) {
-=======
         NurbsCurveShapeFunction shape_function_container(mPolynomialDegree, std::min(DerivativeOrder, PolynomialDegree()));
 
         if (this->IsRational()) {
->>>>>>> 7026d691
             shape_function_container.ComputeNurbsShapeFunctionValues(mKnots, mWeights, rCoordinates[0]);
         }
         else {
