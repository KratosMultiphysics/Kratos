--- conflicted
+++ resolved
@@ -560,11 +560,6 @@
                 default_method, rIntegrationPoints[i],
                 N, shape_function_derivatives);
             
-<<<<<<< HEAD
-            rResultGeometries(i) = CreateQuadraturePointsUtility<NodeType>::CreateQuadraturePointCurve(
-                data_container, nonzero_control_points,
-                global_space_derivatives[1][0], global_space_derivatives[1][1], this);
-=======
             array_1d<double, 3> local_tangent = ZeroVector(3);
             local_tangent[0] = global_space_derivatives[1][0];
             local_tangent[1] = global_space_derivatives[1][1];
@@ -579,7 +574,6 @@
                 nonzero_control_points,
                 local_tangent,
                 this);
->>>>>>> 148dccb5
         }
     }
 
