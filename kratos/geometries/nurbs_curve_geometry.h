//    |  /           |
//    ' /   __| _` | __|  _ \   __|
//    . \  |   (   | |   (   |\__ `
//   _|\_\_|  \__,_|\__|\___/ ____/
//                   Multi-Physics
//
//  License:         BSD License
//                   Kratos default license: kratos/license.txt
//
//  Main authors:    Thomas Oberbichler
//
//  Ported from the ANurbs library (https://github.com/oberbichler/ANurbs)
//

#if !defined(KRATOS_NURBS_CURVE_GEOMETRY_H_INCLUDED )
#define  KRATOS_NURBS_CURVE_GEOMETRY_H_INCLUDED

// Project includes
#include "geometries/geometry.h"
#include "geometries/nurbs_shape_function_utilities/nurbs_curve_shape_functions.h"
#include "geometries/nurbs_shape_function_utilities/nurbs_interval.h"

namespace Kratos {

template <int TWorkingSpaceDimension, class TContainerPointType>
class NurbsCurveGeometry : public Geometry<typename TContainerPointType::value_type>
{
public:
    ///@name Type Definitions
    ///@{

    /// Geometry as base class.
    typedef Geometry<typename TContainerPointType::value_type> BaseType;
    typedef NurbsCurveGeometry<TWorkingSpaceDimension, TContainerPointType> GeometryType;

    typedef typename BaseType::IndexType IndexType;
    typedef typename BaseType::SizeType SizeType;

    /** Array of counted pointers to point. This type used to hold
        geometry's points.*/
    typedef  typename BaseType::PointsArrayType PointsArrayType;

    typedef  typename BaseType::CoordinatesArrayType CoordinatesArrayType;

    /// Counted pointer of NurbsCurveGeometry
    KRATOS_CLASS_POINTER_DEFINITION(NurbsCurveGeometry);

    ///@}
    ///@name Life Cycle
    ///@{

    /// Conctructor for B-Spline curves
    NurbsCurveGeometry(
        const PointsArrayType& rThisPoints,
        const SizeType PolynomialDegree,
        const Vector& rKnots)
        : BaseType(rThisPoints, &msGeometryData)
        , mPolynomialDegree(PolynomialDegree)
        , mKnots(rKnots)
    {
        CheckAndFitKnotVectors();
    }

    /// Conctructor for NURBS curves
    NurbsCurveGeometry(
        const PointsArrayType& rThisPoints,
        const SizeType PolynomialDegree,
        const Vector& rKnots,
        const Vector& rWeights)
        : BaseType(rThisPoints, &msGeometryData)
        , mPolynomialDegree(PolynomialDegree)
        , mKnots(rKnots)
        , mWeights(rWeights)
    {
        CheckAndFitKnotVectors();

        KRATOS_ERROR_IF(rWeights.size() != rThisPoints.size())
            << "Number of control points and weights do not match!" << std::endl;
    }

    explicit NurbsCurveGeometry(const PointsArrayType& ThisPoints)
        : BaseType(ThisPoints, &msGeometryData)
    {
    }

    /// Copy constructor.
    NurbsCurveGeometry(NurbsCurveGeometry<TWorkingSpaceDimension, TContainerPointType>  const& rOther)
        : BaseType(rOther)
        , mPolynomialDegree(rOther.mPolynomialDegree)
        , mKnots(rOther.mKnots)
        , mWeights(rOther.mWeights)
    {
    }

    /// Copy constructor from a geometry with different point type.
    template<class TOtherContainerPointType> NurbsCurveGeometry(
        NurbsCurveGeometry<TWorkingSpaceDimension, TOtherContainerPointType> const& rOther)
        : BaseType(rOther, &msGeometryData)
        , mPolynomialDegree(rOther.mPolynomialDegree)
        , mKnots(rOther.mKnots)
        , mWeights(rOther.mWeights)
    {
    }

    /// Destructor
    ~NurbsCurveGeometry() override = default;

    ///@}
    ///@name Operators
    ///@{

    /**
     * Assignment operator.
     *
     * @note This operator don't copy the points and this
     * geometry shares points with given source geometry. It's
     * obvious that any change to this geometry's point affect
     * source geometry's points too.
     *
     * @see Clone
     * @see ClonePoints
     */
    NurbsCurveGeometry& operator=(const NurbsCurveGeometry& rOther)
    {
        BaseType::operator=(rOther);
        mPolynomialDegree = rOther.mPolynomialDegree;
        mKnots = rOther.mKnots;
        mWeights = rOther.mWeights;
        return *this;
    }

    /**
     * @brief Assignment operator for geometries with different point type.
     *
     * @note This operator don't copy the points and this
     * geometry shares points with given source geometry. It's
     * obvious that any change to this geometry's point affect
     * source geometry's points too.
     *
     * @see Clone
     * @see ClonePoints
     */
    template<class TOtherContainerPointType>
    NurbsCurveGeometry& operator=(
        NurbsCurveGeometry<TWorkingSpaceDimension, TOtherContainerPointType> const & rOther)
    {
        BaseType::operator=(rOther);
        mPolynomialDegree = rOther.mPolynomialDegree;
        mKnots = rOther.mKnots;
        mWeights = rOther.mWeights;
        return *this;
    }

    ///@}
    ///@name Operations
    ///@{

    typename BaseType::Pointer Create(
        PointsArrayType const& ThisPoints) const override
    {
        return Kratos::make_shared<NurbsCurveGeometry>(ThisPoints);
    }

    ///@}
    ///@name Get and Set functions
    ///@{

    /*
    * @brief Polynomial degree of this curve.
    * @return the polynomial degree.
    */
    SizeType PolynomialDegree() const
    {
        return mPolynomialDegree;
    }

    /* 
    * @brief Knot vector is defined to have a multiplicity of p
    *        at the beginning and end (NOT: p + 1).
    * @return knot vector.
    */
    const Vector& Knots() const
    {
        return mKnots;
    }

    /*
    * @brief The number of knots within the knot vector.
    * @return the size of the knot vector.
    */
    SizeType NumberOfKnots() const
    {
        return mKnots.size();
    }

    /*
    * @brief The number of nonzero control points for one point in the curve
    *        is given by p+1.
    * @return the number of nonzero control points.
    */
    SizeType NumberOfNonzeroControlPoints() const
    {
        return PolynomialDegree() + 1;
    }

    /*
    * @brief Checks if shape functions are rational or not.
    * @return true if NURBS,
    *         false if B-Splines only (all weights are considered as 1.0)
    */
    bool IsRational() const
    {
        return mWeights.size() != 0;
    }

    /*
    * @brief Provides weights vector. All values are 1.0 for B-Splines,
    *        for NURBS those can be unequal 1.0.
    *        Has size 0 if B-Spline.
    * @return weights vector.
    */
    const Vector& Weights() const
    {
        return mWeights;
    }

    /* 
    * @brief Provides the natural boundaries of the NURBS/B-Spline curve.
    * @return domain interval.
    */
    NurbsInterval DomainInterval() const
    {
        return NurbsInterval(mKnots[mPolynomialDegree - 1], mKnots[NumberOfKnots() - mPolynomialDegree]);
    }

    /*
    * @brief Provides all knot intervals within one curve.
    * @return vector of domain intervals.
    */
    std::vector<NurbsInterval> KnotSpanIntervals() const
    {
        const IndexType first_span = mPolynomialDegree - 1;
        const IndexType last_span = NumberOfKnots() - mPolynomialDegree - 1;

        const IndexType number_of_spans = last_span - first_span + 1;

        std::vector<NurbsInterval> result(number_of_spans);

        for (IndexType i = 0; i < number_of_spans; i++) {
            const double t0 = mKnots[first_span + i];
            const double t1 = mKnots[first_span + i + 1];

            result[i] = NurbsInterval(t0, t1);
        }

        return result;
    }

    ///@}
    ///@name Point Access
    ///@{
<<<<<<< HEAD
    /*
     *      -> t
     * 0 * ------ * 1
     */
    void GetPointsAtVertex(
        PointsArrayType& rResultPoints,
        IndexType VertexIndex,
        IndexType SpecificationType = 0) const override
    {
        if (VertexIndex == 0) { // getting first point
            this->GetPointsAt(rResultPoints, { 0,0,0 }, SpecificationType);
        }
        else if (VertexIndex == 1) { // getting last point
            this->GetPointsAt(rResultPoints, { 1,0,0 }, SpecificationType);
        }
        else {
            KRATOS_ERROR << "NurbsCurveGeometry::GetPointsAtVertex: No points available at VertexIndex: " << VertexIndex << std::endl;
        }
    }

    /**
     * @brief provides acces to a set of node lying at a boundary (face, edge, vertex).
     * @param rGeometryArray is set with all boundary nodes.
     * @param rLocalCoordinates 0-> Beginn
     *                          1-> End
     *                         -1-> nodes are all in this dimension
     * @param SpecificationType 0-> nodes on boundary.
     *                          1-> nodes in scond row\ variation
     */
    void GetPointsAt(
        PointsArrayType& rResultPoints,
        const CoordinatesArrayType& rLocalCoordinates,
        IndexType SpecificationType = 0) const
    {
        rResultPoints.clear();

=======

    void GetPointsAt(
        PointsArrayType& rGeometryArray,
        const CoordinatesArrayType& rLocalCoordinates,
        IndexType SpecificationType = 0) const override
    {
>>>>>>> 3cbeeed4
        SizeType number_of_cps = this->size();

        if (SpecificationType == 0)
        {
            IndexType t_start = 0;
            IndexType t_end = number_of_cps;

            if (rLocalCoordinates[0] >= 0)
            {
<<<<<<< HEAD
                t_start = rLocalCoordinates[0] * (number_of_cps - 1);
                t_end = rLocalCoordinates[0] * (number_of_cps - 1) + 1;
=======
                t_start = rT * (number_of_cps - 1);
                t_end = rT * (number_of_cps - 1) + 1;
>>>>>>> 3cbeeed4
            }

            for (IndexType i = t_start; i < t_end; ++i)
            {
<<<<<<< HEAD
                rResultPoints.push_back(this->pGetPoint(i));
=======
                rGeometryArray.push_back(this->pGetPoint(i));
>>>>>>> 3cbeeed4
            }
        }
        if (SpecificationType == 1)
        {
            KRATOS_ERROR_IF(number_of_cps < 3)
                << "GetPointsAt: Not enough control points to get second row of nodes."
                << std::endl;

<<<<<<< HEAD
            if (rLocalCoordinates[0] == 0)
            {
                rResultPoints.push_back(this->pGetPoint(1));
            }
            if (rLocalCoordinates[0] == 1)
            {
                rResultPoints.push_back(this->pGetPoint(number_of_cps - 1));
=======
            IndexType t_start = 1;
            IndexType t_end = number_of_cps - 1;

            if (rLocalCoordinates[0] == 0)
            {
                rGeometryArray.push_back(this->pGetPoint(1));
            }
            if (rLocalCoordinates[0] == 1)
            {
                rGeometryArray.push_back(this->pGetPoint(number_of_cps - 1));
>>>>>>> 3cbeeed4
            }
        }
        KRATOS_ERROR << "SpecificationType " << SpecificationType
            << " not defined." << std::endl;
    }

    ///@}
    ///@name Operation within Global Space
    ///@{

    /*
    * @brief This method maps from dimension space to working space.
    * From Piegl and Tiller, The NURBS Book, Algorithm A3.1/ A4.1
    * @param rResult array_1d<double, 3> with the coordinates in working space
    * @param LocalCoordinates The local coordinates in dimension space
    * @return array_1d<double, 3> with the coordinates in working space
    * @see PointLocalCoordinates
    */
    CoordinatesArrayType& GlobalCoordinates(
        CoordinatesArrayType& rResult,
        const CoordinatesArrayType& rLocalCoordinates
    ) const override
    {
        NurbsCurveShapeFunction shape_function_container(mPolynomialDegree, 0);

        if (IsRational()) {
            shape_function_container.ComputeNurbsShapeFunctionValues(mKnots, mWeights, rLocalCoordinates[0]);
        }
        else {
            shape_function_container.ComputeBSplineShapeFunctionValues(mKnots, rLocalCoordinates[0]);
        }

        noalias(rResult) = ZeroVector(3);
        for (IndexType i = 0; i < shape_function_container.NumberOfNonzeroControlPoints(); i++) {
            const IndexType index = shape_function_container.GetFirstNonzeroControlPoint() + i;

            rResult += (*this)[index] * shape_function_container(i, 0);
        }
        return rResult;
    }

    /** 
    * @brief This method maps from dimension space to working space and computes the
    *        number of derivatives at the dimension parameter.
    * From Piegl and Tiller, The NURBS Book, Algorithm A3.2/ A4.2
    * @param LocalCoordinates The local coordinates in dimension space
    * @param Derivative Number of computed derivatives
    * @return std::vector<array_1d<double, 3>> with the coordinates in working space
    * @see PointLocalCoordinates
    */
    void GlobalSpaceDerivatives(
        std::vector<CoordinatesArrayType>& rGlobalSpaceDerivatives,
        const CoordinatesArrayType& rLocalCoordinates,
        const SizeType DerivativeOrder) const override
    {
        NurbsCurveShapeFunction shape_function_container(mPolynomialDegree, DerivativeOrder);

        if (this->IsRational()) {
            shape_function_container.ComputeNurbsShapeFunctionValues(mKnots, mWeights, rLocalCoordinates[0]);
        }
        else {
            shape_function_container.ComputeBSplineShapeFunctionValues(mKnots, rLocalCoordinates[0]);
        }

        if (rGlobalSpaceDerivatives.size() != DerivativeOrder + 1) {
            rGlobalSpaceDerivatives.resize(DerivativeOrder + 1);
        }


        for (IndexType order = 0; order < shape_function_container.NumberOfShapeFunctionRows(); order++) {
            IndexType index_0 = shape_function_container.GetFirstNonzeroControlPoint();
            rGlobalSpaceDerivatives[order] = (*this)[index_0] * shape_function_container(0, order);
            for (IndexType u = 1; u < shape_function_container.NumberOfNonzeroControlPoints(); u++) {
                IndexType index = shape_function_container.GetFirstNonzeroControlPoint() + u;

                rGlobalSpaceDerivatives[order] += (*this)[index] * shape_function_container(u, order);
            }
        }
    }

    ///@}
    ///@name Shape Function
    ///@{

    /*
    * @brief This function computes the shape functions at a certain point.
    * From Piegl and Tiller, The NURBS Book, Algorithm A3.1/ A4.1
    * @param rResult the given Vector, which will be overwritten by the solution
    * @param rCoordinates the given local coordinates, with the coordinates u and v.
    * @return vector of the shape functions at rCoordinates
    */
    Vector& ShapeFunctionsValues(
        Vector &rResult,
        const CoordinatesArrayType& rCoordinates) const override
    {
        NurbsCurveShapeFunction shape_function_container(mPolynomialDegree, 0);

        if (IsRational()) {
            shape_function_container.ComputeNurbsShapeFunctionValues(mKnots, mWeights, rCoordinates[0]);
        }
        else {
            shape_function_container.ComputeBSplineShapeFunctionValues(mKnots, rCoordinates[0]);
        }

        if (rResult.size() != shape_function_container.NumberOfNonzeroControlPoints())
            rResult.resize(shape_function_container.NumberOfNonzeroControlPoints());

        for (IndexType i = 0; i < shape_function_container.NumberOfNonzeroControlPoints(); i++) {
            rResult[i] = shape_function_container(i, 0);
        }

        return rResult;
    }

    /*
    * @brief This function computes the first derivatives at a certain point.
    * From Piegl and Tiller, The NURBS Book, Algorithm A3.2/ A4.2
    * @param rResult the given Matrix which will be overwritten by the solution
    * @param rCoordinates the given local coordinates, with the coordinates u and v.
    * @return matrix of derivatives at rCoordinates.
    *         (0,i): dN/du, (1,i): dN/dv
    */
    Matrix& ShapeFunctionsLocalGradients(
        Matrix& rResult,
        const CoordinatesArrayType& rCoordinates) const override
    {
        NurbsCurveShapeFunction shape_function_container(mPolynomialDegree, 1);

        if (IsRational()) {
            shape_function_container.ComputeNurbsShapeFunctionValues(mKnots, mWeights, rCoordinates[0]);
        }
        else {
            shape_function_container.ComputeBSplineShapeFunctionValues(mKnots, rCoordinates[0]);
        }

        if (rResult.size1() != 1
            && rResult.size2() != shape_function_container.NumberOfNonzeroControlPoints())
            rResult.resize(1, shape_function_container.NumberOfNonzeroControlPoints());

        for (IndexType i = 0; i < shape_function_container.NumberOfNonzeroControlPoints(); i++) {
            rResult(0, i) = shape_function_container(i, 1);
        }

        return rResult;
    }

    ///@}
    ///@name Information
    ///@{

    /// Turn back information as a string.
    std::string Info() const override
    {
        return std::to_string(TWorkingSpaceDimension) + " dimensional nurbs curve.";
    }

    /// Print information about this object.
    void PrintInfo(std::ostream& rOStream) const override
    {
        rOStream << TWorkingSpaceDimension << " dimensional nurbs curve.";
    }

    /// Print object's data.
    void PrintData(std::ostream& rOStream) const override
    {
    }

    ///@}
private:
    ///@name Private Static Member Variables
    ///@{

    static const GeometryData msGeometryData;

    static const GeometryDimension msGeometryDimension;

    ///@}
    ///@name Private Member Variables
    ///@{

    SizeType mPolynomialDegree;
    Vector mKnots;
    Vector mWeights;

    ///@}
    ///@name Private Operations
    ///@{


    /*
    * @brief Checks if the knot vector is coinciding with the number of
    *        control points and the polynomial degree. If the knot vector
    *        has a multiplicity of p+1 in the beginning, it is reduced to p.
    */
    void CheckAndFitKnotVectors()
    {
        SizeType num_control_points = this->size();

        if (mKnots.size() != NurbsUtilities::GetNumberOfKnots(mPolynomialDegree, num_control_points)) {
            if (mKnots.size() == NurbsUtilities::GetNumberOfKnots(mPolynomialDegree, num_control_points - 2)) {
                Vector Knots = ZeroVector(mKnots.size() - 2);
                for (SizeType i = 0; i < mKnots.size() - 2; ++i) {
                    Knots[i] = mKnots[i + 1];
                }
                mKnots = Knots;
            } else {
                KRATOS_ERROR
                    << "Number of controls points, polynomial degree and number of knots do not match! "
                    << " P: " << mPolynomialDegree << ", number of control points: " << num_control_points
                    << std::endl;
            }
        }
    }

    ///@}
    ///@name Private Serialization
    ///@{

    friend class Serializer;

    void save(Serializer& rSerializer) const override
    {
        KRATOS_SERIALIZE_SAVE_BASE_CLASS(rSerializer, BaseType);
        rSerializer.save("PolynomialDegree", mPolynomialDegree);
        rSerializer.save("Knots", mKnots);
        rSerializer.save("Weights", mWeights);
    }

    void load(Serializer& rSerializer) override
    {
        KRATOS_SERIALIZE_LOAD_BASE_CLASS(rSerializer, BaseType);
        rSerializer.load("PolynomialDegree", mPolynomialDegree);
        rSerializer.load("Knots", mKnots);
        rSerializer.load("Weights", mWeights);
    }

    NurbsCurveGeometry() : BaseType(PointsArrayType(), &msGeometryData) {};

    ///@}

}; // class NurbsCurveGeometry

template<int TWorkingSpaceDimension, class TContainerPointType>
const GeometryData NurbsCurveGeometry<TWorkingSpaceDimension, TContainerPointType>::msGeometryData(
    &msGeometryDimension,
    GeometryData::GI_GAUSS_1,
    {}, {}, {});

template<int TWorkingSpaceDimension, class TContainerPointType>
const GeometryDimension NurbsCurveGeometry<TWorkingSpaceDimension, TContainerPointType>::msGeometryDimension(
    1, TWorkingSpaceDimension, 1);

} // namespace Kratos

#endif // KRATOS_NURBS_CURVE_GEOMETRY_H_INCLUDED defined<|MERGE_RESOLUTION|>--- conflicted
+++ resolved
@@ -259,7 +259,6 @@
     ///@}
     ///@name Point Access
     ///@{
-<<<<<<< HEAD
     /*
      *      -> t
      * 0 * ------ * 1
@@ -296,14 +295,6 @@
     {
         rResultPoints.clear();
 
-=======
-
-    void GetPointsAt(
-        PointsArrayType& rGeometryArray,
-        const CoordinatesArrayType& rLocalCoordinates,
-        IndexType SpecificationType = 0) const override
-    {
->>>>>>> 3cbeeed4
         SizeType number_of_cps = this->size();
 
         if (SpecificationType == 0)
@@ -313,22 +304,13 @@
 
             if (rLocalCoordinates[0] >= 0)
             {
-<<<<<<< HEAD
                 t_start = rLocalCoordinates[0] * (number_of_cps - 1);
                 t_end = rLocalCoordinates[0] * (number_of_cps - 1) + 1;
-=======
-                t_start = rT * (number_of_cps - 1);
-                t_end = rT * (number_of_cps - 1) + 1;
->>>>>>> 3cbeeed4
             }
 
             for (IndexType i = t_start; i < t_end; ++i)
             {
-<<<<<<< HEAD
                 rResultPoints.push_back(this->pGetPoint(i));
-=======
-                rGeometryArray.push_back(this->pGetPoint(i));
->>>>>>> 3cbeeed4
             }
         }
         if (SpecificationType == 1)
@@ -337,7 +319,6 @@
                 << "GetPointsAt: Not enough control points to get second row of nodes."
                 << std::endl;
 
-<<<<<<< HEAD
             if (rLocalCoordinates[0] == 0)
             {
                 rResultPoints.push_back(this->pGetPoint(1));
@@ -345,18 +326,6 @@
             if (rLocalCoordinates[0] == 1)
             {
                 rResultPoints.push_back(this->pGetPoint(number_of_cps - 1));
-=======
-            IndexType t_start = 1;
-            IndexType t_end = number_of_cps - 1;
-
-            if (rLocalCoordinates[0] == 0)
-            {
-                rGeometryArray.push_back(this->pGetPoint(1));
-            }
-            if (rLocalCoordinates[0] == 1)
-            {
-                rGeometryArray.push_back(this->pGetPoint(number_of_cps - 1));
->>>>>>> 3cbeeed4
             }
         }
         KRATOS_ERROR << "SpecificationType " << SpecificationType
