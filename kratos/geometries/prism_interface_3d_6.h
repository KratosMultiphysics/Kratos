--- conflicted
+++ resolved
@@ -1164,51 +1164,6 @@
     }
 
     /**
-<<<<<<< HEAD
-     * Calculates the local gradients for all integration points for
-     * given integration method
-     */
-    virtual ShapeFunctionsGradientsType ShapeFunctionsLocalGradients(
-        IntegrationMethod ThisMethod )
-    {
-        ShapeFunctionsGradientsType localGradients
-        = CalculateShapeFunctionsIntegrationPointsLocalGradients( ThisMethod );
-        const int integration_points_number
-        = msGeometryData.IntegrationPointsNumber( ThisMethod );
-        ShapeFunctionsGradientsType Result( integration_points_number );
-
-        for ( int pnt = 0; pnt < integration_points_number; pnt++ )
-        {
-            Result[pnt] = localGradients[pnt];
-        }
-
-        return Result;
-    }
-
-    /**
-     * Calculates the local gradients for all integration points for the
-     * default integration method
-     */
-    virtual ShapeFunctionsGradientsType ShapeFunctionsLocalGradients()
-    {
-        IntegrationMethod ThisMethod = msGeometryData.DefaultIntegrationMethod();
-        ShapeFunctionsGradientsType localGradients
-        = CalculateShapeFunctionsIntegrationPointsLocalGradients( ThisMethod );
-        const int integration_points_number
-        = msGeometryData.IntegrationPointsNumber( ThisMethod );
-        ShapeFunctionsGradientsType Result( integration_points_number );
-
-        for ( int pnt = 0; pnt < integration_points_number; pnt++ )
-        {
-            Result[pnt] = localGradients[pnt];
-        }
-
-        return Result;
-    }
-
-    /**
-=======
->>>>>>> 46de072d
      * Calculates the gradients in terms of local coordinates
      * of all shape functions in a given point.
      *
@@ -1251,51 +1206,6 @@
     }
 
 
-<<<<<<< HEAD
-
-    /**
-     * returns the shape function gradients in an arbitrary point,
-     * given in local coordinates
-     *
-     * @param rResult the matrix of gradients,
-     * will be overwritten with the gradients for all
-     * shape functions in given point
-     * @param rPoint the given point the gradients are calculated in
-     */
-    virtual Matrix& ShapeFunctionsGradients( Matrix& rResult, PointType& rPoint ) const 
-    {
-        rResult.resize( 6, 3, false );
-        noalias( rResult ) = ZeroMatrix( 6, 3 );
-
-        rResult( 0, 0 ) = -1.0 + rPoint.Z();
-        rResult( 0, 1 ) = -1.0 + rPoint.Z();
-        rResult( 0, 2 ) =  -1.0 + rPoint.X() + rPoint.Y();
-
-        rResult( 1, 0 ) =  1.0 - rPoint.Z();
-        rResult( 1, 1 ) =  0.0;
-        rResult( 1, 2 ) =  -rPoint.X();
-
-        rResult( 2, 0 ) =  0.0;
-        rResult( 2, 1 ) =  1.0 - rPoint.Z();
-        rResult( 2, 2 ) =  -rPoint.Y();
-
-        rResult( 3, 0 ) = -rPoint.Z();
-        rResult( 3, 1 ) = -rPoint.Z();
-        rResult( 3, 2 ) =  1.0 - rPoint.X() - rPoint.Y();
-
-        rResult( 4, 0 ) =  rPoint.Z();
-        rResult( 4, 1 ) =  0.0;
-        rResult( 4, 2 ) =  rPoint.X();
-
-        rResult( 5, 0 ) =  0.0;
-        rResult( 5, 1 ) =  rPoint.Z();
-        rResult( 5, 2 ) =  rPoint.Y();
-
-        return rResult;
-    }
-
-=======
->>>>>>> 46de072d
     /**
      * returns the second order derivatives of all shape functions
      * in given arbitrary pointers
