//    |  /           |
//    ' /   __| _` | __|  _ \   __|
//    . \  |   (   | |   (   |\__ `
//   _|\_\_|  \__,_|\__|\___/ ____/
//                   Multi-Physics
//
//  License:         BSD License
//                   Kratos default license: kratos/license.txt
//
//  Main authors:    Thomas Oberbichler
//
//  Ported from the ANurbs library (https://github.com/oberbichler/ANurbs)
//

#if !defined(KRATOS_NURBS_SURFACE_GEOMETRY_H_INCLUDED )
#define  KRATOS_NURBS_SURFACE_GEOMETRY_H_INCLUDED

// System includes

// External includes

// Project includes
#include "geometries/geometry.h"

#include "geometries/nurbs_shape_function_utilities/nurbs_surface_shape_functions.h"
#include "geometries/nurbs_shape_function_utilities/nurbs_interval.h"
#include "geometries/nurbs_shape_function_utilities/nurbs_utilities.h"

#include "utilities/nurbs_utilities/projection_nurbs_geometry_utilities.h"
#include "utilities/quadrature_points_utility.h"

#include "integration/integration_point_utilities.h"

namespace Kratos {

template <int TWorkingSpaceDimension, class TContainerPointType>
class NurbsSurfaceGeometry : public Geometry<typename TContainerPointType::value_type>
{
public:
    ///@name Type Definitions
    ///@{

    typedef typename TContainerPointType::value_type NodeType;

    typedef Geometry<NodeType> BaseType;

    typedef typename BaseType::IndexType IndexType;
    typedef typename BaseType::SizeType SizeType;

    typedef typename BaseType::CoordinatesArrayType CoordinatesArrayType;
    typedef typename BaseType::PointsArrayType PointsArrayType;
    typedef typename BaseType::GeometriesArrayType GeometriesArrayType;
    typedef typename BaseType::IntegrationPointsArrayType IntegrationPointsArrayType;

    // using base class functionalities.
    using BaseType::CreateQuadraturePointGeometries;
    using BaseType::pGetPoint;
    using BaseType::GetPoint;

    /// Counted pointer of NurbsSurfaceGeometry
    KRATOS_CLASS_POINTER_DEFINITION(NurbsSurfaceGeometry);

    ///@}
    ///@name Life Cycle
    ///@{

    /// Conctructor for B-Spline surfaces
    NurbsSurfaceGeometry(
        const PointsArrayType& rThisPoints,
        const SizeType PolynomialDegreeU,
        const SizeType PolynomialDegreeV,
        const Vector& rKnotsU,
        const Vector& rKnotsV)
        : BaseType(rThisPoints, &msGeometryData)
        , mPolynomialDegreeU(PolynomialDegreeU)
        , mPolynomialDegreeV(PolynomialDegreeV)
        , mKnotsU(rKnotsU)
        , mKnotsV(rKnotsV)
    {
        CheckAndFitKnotVectors();
        CheckIsRationalOnlyOnce();
    }

    /// Conctructor for NURBS surfaces
    NurbsSurfaceGeometry(
        const PointsArrayType& rThisPoints,
        const SizeType PolynomialDegreeU,
        const SizeType PolynomialDegreeV,
        const Vector& rKnotsU,
        const Vector& rKnotsV,
        const Vector& rWeights)
        : BaseType(rThisPoints, &msGeometryData)
        , mPolynomialDegreeU(PolynomialDegreeU)
        , mPolynomialDegreeV(PolynomialDegreeV)
        , mKnotsU(rKnotsU)
        , mKnotsV(rKnotsV)
        , mWeights(rWeights)
    {
        CheckAndFitKnotVectors();

        KRATOS_ERROR_IF(rWeights.size() != rThisPoints.size())
            << "Number of control points and weights do not match!" << std::endl;
<<<<<<< HEAD
        
=======

>>>>>>> 368a0295
        CheckIsRationalOnlyOnce();
    }

    explicit NurbsSurfaceGeometry(const PointsArrayType& ThisPoints)
        : BaseType(ThisPoints, &msGeometryData)
    {
    }

    /// Copy constructor.
    NurbsSurfaceGeometry(NurbsSurfaceGeometry<TWorkingSpaceDimension, TContainerPointType> const& rOther)
        : BaseType(rOther)
        , mPolynomialDegreeU(rOther.mPolynomialDegreeU)
        , mPolynomialDegreeV(rOther.mPolynomialDegreeV)
        , mKnotsU(rOther.mKnotsU)
        , mKnotsV(rOther.mKnotsV)
        , mWeights(rOther.mWeights)
        , mpGeometryParent(rOther.mpGeometryParent)
    {
        CheckIsRationalOnlyOnce();
    }

    /// Copy constructor from a geometry with different point type.
    template<class TOtherContainerPointType> NurbsSurfaceGeometry(
        NurbsSurfaceGeometry<TWorkingSpaceDimension, TOtherContainerPointType> const& rOther)
        : BaseType(rOther, &msGeometryData)
        , mPolynomialDegreeU(rOther.mPolynomialDegreeU)
        , mPolynomialDegreeV(rOther.mPolynomialDegreeV)
        , mKnotsU(rOther.mKnotsU)
        , mKnotsV(rOther.mKnotsV)
        , mWeights(rOther.mWeights)
        , mpGeometryParent(rOther.mpGeometryParent)
    {
    }

    /// Destructor.
    ~NurbsSurfaceGeometry() override = default;

    ///@}
    ///@name Operators
    ///@{

    /// Assignment operator.
    NurbsSurfaceGeometry& operator=(const NurbsSurfaceGeometry& rOther)
    {
        BaseType::operator=(rOther);
        mPolynomialDegreeU = rOther.mPolynomialDegreeU;
        mPolynomialDegreeV = rOther.mPolynomialDegreeV;
        mKnotsU = rOther.mKnotsU;
        mKnotsV = rOther.mKnotsV;
        mWeights = rOther.mWeights;
        mpGeometryParent = rOther.mpGeometryParent;
        return *this;
    }

    /// @brief Assignment operator for geometries with different point type.
    template<class TOtherContainerPointType>
    NurbsSurfaceGeometry& operator=(
        NurbsSurfaceGeometry<TWorkingSpaceDimension, TOtherContainerPointType> const & rOther)
    {
        BaseType::operator=(rOther);
        mPolynomialDegreeU = rOther.mPolynomialDegreeU;
        mPolynomialDegreeV = rOther.mPolynomialDegreeV;
        mKnotsU = rOther.mKnotsU;
        mKnotsV = rOther.mKnotsV;
        mWeights = rOther.mWeights;
        mpGeometryParent = rOther.mpGeometryParent;
        return *this;
    }

    ///@}
    ///@name Operations
    ///@{

    typename BaseType::Pointer Create(
        PointsArrayType const& ThisPoints) const override
    {
        return Kratos::make_shared<NurbsSurfaceGeometry>(ThisPoints);
    }

    ///@}
    ///@name Parent
    ///@{

    BaseType& GetGeometryParent(IndexType Index) const override
    {
        return *mpGeometryParent;
    }

    void SetGeometryParent(BaseType* pGeometryParent) override
    {
        mpGeometryParent = pGeometryParent;
    }

    ///@}
    ///@name Geometrical Information
    ///@{

    /// Returns number of points per direction.
    SizeType PointsNumberInDirection(IndexType LocalDirectionIndex) const override
    {
        if (LocalDirectionIndex == 0) {
            return this->NumberOfControlPointsU();
        }
        else if (LocalDirectionIndex == 1) {
            return this->NumberOfControlPointsV();
        }
        KRATOS_ERROR << "Possible direction index in NurbsSurfaceGeometry reaches from 0-1. Given direction index: "
            << LocalDirectionIndex << std::endl;
    }

    ///@}
    ///@name Mathematical Informations
    ///@{

    /// Return polynomial degree of the surface in direction 0 or 1
    SizeType PolynomialDegree(IndexType LocalDirectionIndex) const override
    {
        KRATOS_DEBUG_ERROR_IF(LocalDirectionIndex > 1)
            << "Trying to access polynomial degree in direction " << LocalDirectionIndex
            << " from NurbsSurfaceGeometry #" << this->Id() << ". Nurbs surfaces have only two directions."
            << std::endl;

        if (LocalDirectionIndex == 0) {
            return mPolynomialDegreeU;
        }
        else {
            return mPolynomialDegreeV;
        }
    }

    ///@}
    ///@name Dynamic access to internals
    ///@{

    /// Calculate with array_1d<double, 3>
    void Calculate(
        const Variable<array_1d<double, 3>>& rVariable,
        array_1d<double, 3>& rOutput) const override
    {
        if (rVariable == CHARACTERISTIC_GEOMETRY_LENGTH)
        {
            const CoordinatesArrayType local_coordinates = rOutput;
            CalculateEstimatedKnotLengthness(rOutput, local_coordinates);
        }
    }

    ///@}
    ///@name Get and Set functions
    ///@{

    void SetInternals(
        const PointsArrayType& rThisPoints,
        const SizeType PolynomialDegreeU,
        const SizeType PolynomialDegreeV,
        const Vector& rKnotsU,
        const Vector& rKnotsV,
        const Vector& rWeights)
    {
        this->Points() = rThisPoints;
        mPolynomialDegreeU = PolynomialDegreeU;
        mPolynomialDegreeV = PolynomialDegreeV;
        mKnotsU = rKnotsU;
        mKnotsV = rKnotsV;
        mWeights = rWeights;

        CheckAndFitKnotVectors();

        KRATOS_ERROR_IF(rWeights.size() != rThisPoints.size())
            << "Number of control points and weights do not match!" << std::endl;
    }

    /// @return returns the polynomial degree 'p' in u direction.
    SizeType PolynomialDegreeU() const
    {
        return mPolynomialDegreeU;
    }

    /// @return returns the polynomial degree 'p' in u direction.
    SizeType PolynomialDegreeV() const
    {
        return mPolynomialDegreeV;
    }

    /* Get Knot vector in u-direction. This vector is defined to have
    a multiplicity of p at the beginning and end (NOT: p + 1).
    @return knot vector. */
    const Vector& KnotsU() const
    {
        return mKnotsU;
    }

    /* Get Knot vector in v-direction. This vector is defined to have
    a multiplicity of p at the beginning and end (NOT: p + 1).
    @return knot vector. */
    const Vector& KnotsV() const
    {
        return mKnotsV;
    }

    /// @return Gives the size of the knot vector in u-direction.
    SizeType NumberOfKnotsU() const
    {
        return mKnotsU.size();
    }

    /// @return Gives the size of the knot vector in v-direction.
    SizeType NumberOfKnotsV() const
    {
        return mKnotsV.size();
    }

    /* Checks if shape functions are rational or not.
     * @mRational is true if NURBS, false if B-Splines only (all weights are considered as 1) */
    void CheckIsRationalOnlyOnce()
    {
        if (mWeights.size() == 0)
            mIsRational = false;
        else {
            mIsRational = false;
            for (IndexType i = 0; i < mWeights.size(); ++i) {
                if (std::abs(mWeights[i] - 1.0) > 1e-8) {
                    mIsRational = true;
                    break;
                }
            }
        }
    }

    /* Checks if shape functions are rational or not.
     * @return true if NURBS, false if B-Splines only (all weights are considered as 1) */
    void CheckIsRationalOnlyOnce()
    {
        mIsRational = false;
        if (mWeights.size() == 0)
            mIsRational = false;
        else {
            for (IndexType i = 0; i < mWeights.size(); ++i) {
                if (std::abs(mWeights[i] - 1.0) > 1e-10) {
                    mIsRational = true;
                    break;
                }
            }
        }
    }

    /* Checks if shape functions are rational or not.
     * @return true if NURBS, false if B-Splines only (all weights are considered as 1) */
    bool IsRational() const
    {
        if (mWeights.size() == 0)
            return false;
        else {
            for (IndexType i = 0; i < mWeights.size(); ++i) {
                if (std::abs(mWeights[i] - 1.0) > 1e-8) {
                    return true;
                }
            }
            return false;
        }
    }

    /* Get Weights vector. All values are 1.0 for B-Splines, for NURBS those can be unequal 1.0.
     * @return weights vector.
     */
    const Vector& Weights() const
    {
        return mWeights;
    }

    SizeType NumberOfControlPointsU() const
    {
        return NumberOfKnotsU() - PolynomialDegreeU() + 1;
    }

    SizeType NumberOfControlPointsV() const
    {
        return NumberOfKnotsV() - PolynomialDegreeV() + 1;
    }

    /// Returns the number of spans in DirectionIndex=0:U and DirectionIndex=1:V (which are larger than 0).
    SizeType NumberOfKnotSpans(IndexType DirectionIndex) const
    {
        SizeType knot_span_counter = 0;
        if (DirectionIndex == 0) {
            for (IndexType i = 0; i < mKnotsU.size() - 1; i++) {
                if (std::abs(mKnotsU[i] - mKnotsU[i + 1]) > 1e-6) {
                    knot_span_counter++;
                }
            }
        }
        else if (DirectionIndex == 1) {
            for (IndexType i = 0; i < mKnotsV.size() - 1; i++) {
                if (std::abs(mKnotsV[i] - mKnotsV[i + 1]) > 1e-6) {
                    knot_span_counter++;
                }
            }
        } else {
            KRATOS_ERROR << "NurbsSurfaceGeometry::NumberOfKnotSpans: Direction index: "
                << DirectionIndex << " not available. Options are: 0 and 1." << std::endl;
        }
        return knot_span_counter;
    }

    /* @brief Provides all knot spans within direction u.
     * @param return vector of span intervals.
     * @param index of direction: 0: U; 1: V.
     */
    void SpansLocalSpace(std::vector<double>& rSpans, IndexType DirectionIndex) const override
    {
        rSpans.resize(this->NumberOfKnotSpans(DirectionIndex) + 1);

        if (DirectionIndex == 0) {
            rSpans[0] = mKnotsU[0];

            IndexType counter = 1;
            for (IndexType i = 0; i < mKnotsU.size() - 1; i++) {
                if (std::abs(mKnotsU[i] - mKnotsU[i + 1]) > 1e-6) {
                    rSpans[counter] = mKnotsU[i + 1];
                    counter++;
                }
            }
        }
        else if (DirectionIndex == 1) {
            rSpans[0] = mKnotsV[0];

            IndexType counter = 1;
            for (IndexType i = 0; i < mKnotsV.size() - 1; i++) {
                if (std::abs(mKnotsV[i] - mKnotsV[i + 1]) > 1e-6) {
                    rSpans[counter] = mKnotsV[i + 1];
                    counter++;
                }
            }
        } else {
            KRATOS_ERROR << "NurbsSurfaceGeometry::Spans: Direction index: "
                << DirectionIndex << " not available. Options are: 0 and 1." << std::endl;
        }
    }

    /* Provides the natural boundaries of the NURBS/B-Spline surface.
     * @return domain interval.
     */
    NurbsInterval DomainIntervalU() const
    {
        return NurbsInterval(
            mKnotsU[mPolynomialDegreeU - 1],
            mKnotsU[NumberOfKnotsU() - mPolynomialDegreeU]);
    }

    /* Provides the natural boundaries of the NURBS/B-Spline surface.
     * @return domain interval.
     */
    NurbsInterval DomainIntervalV() const
    {
        return NurbsInterval(
            mKnotsV[mPolynomialDegreeV - 1],
            mKnotsV[NumberOfKnotsV() - mPolynomialDegreeV]);
    }

    /* Provides all knot span intervals of the surface in u-direction.
     * @return vector of knot span intervals.
     */
    std::vector<NurbsInterval> KnotSpanIntervalsU() const
    {
        const SizeType first_span = mPolynomialDegreeU - 1;
        const SizeType last_span = NumberOfKnotsU() - mPolynomialDegreeU - 1;

        const SizeType number_of_spans = last_span - first_span + 1;

        std::vector<NurbsInterval> result(number_of_spans);

        for (IndexType i = 0; i < number_of_spans; i++) {
            const double t0 = mKnotsU[first_span + i];
            const double t1 = mKnotsU[first_span + i + 1];

            result[i] = NurbsInterval(t0, t1);
        }

        return result;
    }

    /* Provides all knot span intervals of the surface in u-direction.
     * @return vector of knot span intervals.
     */
    std::vector<NurbsInterval> KnotSpanIntervalsV() const
    {
        const SizeType first_span = mPolynomialDegreeV - 1;
        const SizeType last_span = NumberOfKnotsV() - mPolynomialDegreeV - 1;

        const SizeType number_of_spans = last_span - first_span + 1;

        std::vector<NurbsInterval> result(number_of_spans);

        for (IndexType i = 0; i < number_of_spans; i++) {
            const double t0 = mKnotsV[first_span + i];
            const double t1 = mKnotsV[first_span + i + 1];

            result[i] = NurbsInterval(t0, t1);
        }

        return result;
    }

    void CalculateEstimatedKnotLengthness(
        CoordinatesArrayType& rKnotLengthness,
        const CoordinatesArrayType& rLocalCoordinates) const
    {
        const IndexType SpanU = NurbsUtilities::GetLowerSpan(PolynomialDegreeU(), KnotsU(), rLocalCoordinates[0]);
        const IndexType SpanV = NurbsUtilities::GetLowerSpan(PolynomialDegreeV(), KnotsV(), rLocalCoordinates[1]);

        CoordinatesArrayType p1, p2, p3, p4;
        CoordinatesArrayType gp1, gp2, gp3, gp4;
        p1[0] = mKnotsU[SpanU];
        p1[1] = mKnotsV[SpanV];
        p1[2] = 0;

        p2[0] = mKnotsU[SpanU + 1];
        p2[1] = mKnotsV[SpanV];
        p2[2] = 0;

        p3[0] = mKnotsU[SpanU + 1];
        p3[1] = mKnotsV[SpanV + 1];
        p3[2] = 0;

        p4[0] = mKnotsU[SpanU];
        p4[1] = mKnotsV[SpanV + 1];
        p4[2] = 0;

        GlobalCoordinates(gp1, p1);
        GlobalCoordinates(gp2, p2);
        GlobalCoordinates(gp3, p3);
        GlobalCoordinates(gp4, p4);

        rKnotLengthness[0] = (norm_2(gp1 - gp2) + norm_2(gp3 - gp4)) / 2;
        rKnotLengthness[1] = (norm_2(gp1 - gp4) + norm_2(gp2 - gp3)) / 2;
        rKnotLengthness[2] = 0;
    }

    ///@}
    ///@name Integration Info
    ///@{

    /// Provides the default integration dependent on the polynomial degree of the underlying surface.
    IntegrationInfo GetDefaultIntegrationInfo() const override
    {
        return IntegrationInfo(
            { PolynomialDegreeU() + 1, PolynomialDegreeV() + 1 },
            { IntegrationInfo::QuadratureMethod::GAUSS, IntegrationInfo::QuadratureMethod::GAUSS });
    }

    ///@}
    ///@name Integration Points
    ///@{

    /* Creates integration points according to the polynomial degrees.
     * @param return integration points.
     */
    void CreateIntegrationPoints(
        IntegrationPointsArrayType& rIntegrationPoints,
        IntegrationInfo& rIntegrationInfo) const override
    {
        const SizeType points_in_u = PolynomialDegreeU() + 1;
        const SizeType points_in_v = PolynomialDegreeV() + 1;

        CreateIntegrationPoints(
            rIntegrationPoints, points_in_u, points_in_v);
    }

    /* Creates integration points according to the input parameter.
     * @param return integration points.
     * @param points in u direction per span.
     * @param points in v direction per span.
     */
    void CreateIntegrationPoints(
        IntegrationPointsArrayType& rIntegrationPoints,
        SizeType NumPointsPerSpanU,
        SizeType NumPointsPerSpanV) const
    {
        auto knot_span_intervals_u = KnotSpanIntervalsU();
        auto knot_span_intervals_v = KnotSpanIntervalsV();

        const SizeType number_of_integration_points =
            knot_span_intervals_u.size() * knot_span_intervals_v.size()
            * NumPointsPerSpanU * NumPointsPerSpanV;

        if (rIntegrationPoints.size() != number_of_integration_points) {
            rIntegrationPoints.resize(number_of_integration_points);
        }

        typename IntegrationPointsArrayType::iterator integration_point_iterator = rIntegrationPoints.begin();

        for (IndexType i = 0; i < knot_span_intervals_u.size(); ++i) {
            for (IndexType j = 0; j < knot_span_intervals_v.size(); ++j) {
                IntegrationPointUtilities::IntegrationPoints2D(
                    integration_point_iterator,
                    NumPointsPerSpanU, NumPointsPerSpanV,
                    knot_span_intervals_u[i].GetT0(), knot_span_intervals_u[i].GetT1(),
                    knot_span_intervals_v[j].GetT0(), knot_span_intervals_v[j].GetT1());
            }
        }
    }

    ///@}
    ///@name Operations
    ///@{

    /* @brief creates a list of quadrature point geometries
     *        from a list of integration points.
     *
     * @param rResultGeometries list of quadrature point geometries.
     * @param rIntegrationPoints list of provided integration points.
     * @param NumberOfShapeFunctionDerivatives the number of evaluated
     *        derivatives of shape functions at the quadrature point geometries.
     *
     * @see quadrature_point_geometry.h
     */
    void CreateQuadraturePointGeometries(
        GeometriesArrayType& rResultGeometries,
        IndexType NumberOfShapeFunctionDerivatives,
        const IntegrationPointsArrayType& rIntegrationPoints,
        IntegrationInfo& rIntegrationInfo) override
    {
        // shape function container.
        NurbsSurfaceShapeFunction shape_function_container(
            mPolynomialDegreeU, mPolynomialDegreeV, NumberOfShapeFunctionDerivatives);

        // Resize containers.
        if (rResultGeometries.size() != rIntegrationPoints.size())
            rResultGeometries.resize(rIntegrationPoints.size());

        auto default_method = this->GetDefaultIntegrationMethod();
        SizeType num_nonzero_cps = shape_function_container.NumberOfNonzeroControlPoints();

        Matrix N(1, num_nonzero_cps);
        DenseVector<Matrix> shape_function_derivatives(NumberOfShapeFunctionDerivatives - 1);
        for (IndexType i = 0; i < NumberOfShapeFunctionDerivatives - 1; i++) {
            shape_function_derivatives[i].resize(num_nonzero_cps, i + 2);
        }

        for (IndexType i = 0; i < rIntegrationPoints.size(); ++i)
        {
            if (mIsRational) {
                shape_function_container.ComputeNurbsShapeFunctionValues(
                    mKnotsU, mKnotsV, mWeights, rIntegrationPoints[i][0], rIntegrationPoints[i][1]);
            }
            else {
                shape_function_container.ComputeBSplineShapeFunctionValues(
                    mKnotsU, mKnotsV, rIntegrationPoints[i][0], rIntegrationPoints[i][1]);
            }

            /// Get List of Control Points
            PointsArrayType nonzero_control_points(num_nonzero_cps);
            auto cp_indices = shape_function_container.ControlPointIndices(
                NumberOfControlPointsU(), NumberOfControlPointsV());
            for (IndexType j = 0; j < num_nonzero_cps; j++) {
                nonzero_control_points(j) = pGetPoint(cp_indices[j]);
            }
            /// Get Shape Functions N
            for (IndexType j = 0; j < num_nonzero_cps; j++) {
                N(0, j) = shape_function_container(j, 0);
            }

            /// Get Shape Function Derivatives DN_De, ...
            if (NumberOfShapeFunctionDerivatives > 0) {
                IndexType shape_derivative_index = 1;
                for (IndexType n = 0; n < NumberOfShapeFunctionDerivatives - 1; n++) {
                    for (IndexType k = 0; k < n + 2; k++) {
                        for (IndexType j = 0; j < num_nonzero_cps; j++) {
                            shape_function_derivatives[n](j, k) = shape_function_container(j, shape_derivative_index + k);
                        }
                    }
                    shape_derivative_index += n + 2;
                }
            }

            GeometryShapeFunctionContainer<GeometryData::IntegrationMethod> data_container(
                default_method, rIntegrationPoints[i],
                N, shape_function_derivatives);

            rResultGeometries(i) = CreateQuadraturePointsUtility<NodeType>::CreateQuadraturePoint(
                this->WorkingSpaceDimension(), 2, data_container, nonzero_control_points, this);
        }
    }

    ///@}
    ///@name Operations
    ///@{

    /**
    * @brief Projects a certain point on the geometry, or finds
    *        the closest point, depending on the provided
    *        initial guess. The external point does not necessary
    *        lay on the geometry.
    *        It shall deal as the interface to the mathematical
    *        projection function e.g. the Newton-Raphson.
    *        Thus, the breaking criteria does not necessarily mean
    *        that it found a point on the surface, if it is really
    *        the closest if or not. It shows only if the breaking
    *        criteria, defined by the tolerance is reached.
    *
    *        This function requires an initial guess, provided by
    *        rProjectedPointLocalCoordinates.
    *        This function can be a very costly operation.
    *
    * @param rPointGlobalCoordinates the point to which the
    *        projection has to be found.
    * @param rProjectedPointLocalCoordinates the location of the
    *        projection in local coordinates.
    *        The variable is as initial guess!
    * @param Tolerance accepted of orthogonal error to projection.
    * @return It is chosen to take an int as output parameter to
    *         keep more possibilities within the interface.
    *         0 -> failed
    *         1 -> converged
    */
    int ProjectionPointGlobalToLocalSpace(
        const CoordinatesArrayType& rPointGlobalCoordinates,
        CoordinatesArrayType& rProjectedPointLocalCoordinates,
        const double Tolerance = std::numeric_limits<double>::epsilon()
    ) const override
    {
        CoordinatesArrayType point_global_coordinates;

        return ProjectionNurbsGeometryUtilities::NewtonRaphsonSurface(
            rProjectedPointLocalCoordinates,
            rPointGlobalCoordinates,
            point_global_coordinates,
            *this,
            20, Tolerance);
    }

    /** This method maps from dimension space to working space.
    * @param rResult array_1d<double, 3> with the coordinates in working space
    * @param LocalCoordinates The local coordinates in dimension space,
                              here only the first 2 entries are taken into account.
    * @return array_1d<double, 3> with the coordinates in working space
    * @see PointLocalCoordinates
    */
    CoordinatesArrayType& GlobalCoordinates(
        CoordinatesArrayType& rResult,
        const CoordinatesArrayType& rLocalCoordinates
    ) const override
    {
        NurbsSurfaceShapeFunction shape_function_container(mPolynomialDegreeU, mPolynomialDegreeV, 0);

        if (mIsRational) {
            shape_function_container.ComputeNurbsShapeFunctionValues(
                mKnotsU, mKnotsV, mWeights, rLocalCoordinates[0], rLocalCoordinates[1]);
        }
        else {
            shape_function_container.ComputeBSplineShapeFunctionValues(
                mKnotsU, mKnotsV, rLocalCoordinates[0], rLocalCoordinates[1]);
        }

        noalias(rResult) = ZeroVector(3);
        for (IndexType u = 0; u <= PolynomialDegreeU(); u++) {
            for (IndexType v = 0; v <= PolynomialDegreeV(); v++) {
                IndexType cp_index_u = shape_function_container.GetFirstNonzeroControlPointU() + u;
                IndexType cp_index_v = shape_function_container.GetFirstNonzeroControlPointV() + v;

                const IndexType index = NurbsUtilities::GetVectorIndexFromMatrixIndices(
                    NumberOfControlPointsU(), NumberOfControlPointsV(), cp_index_u, cp_index_v);

                rResult += (*this)[index] * shape_function_container(u, v, 0);
            }
        }

        return rResult;
    }

    /** This method maps from local space to working space and computes the
    *   number of derivatives at the local space parameter in the dimension of the object.
    * @param LocalCoordinates The local coordinates in dimension space
    * @param Derivative Number of computed derivatives
    * @return std::vector<array_1d<double, 3>> with the coordinates in working space
    * @see PointLocalCoordinates
    */
    void GlobalSpaceDerivatives(
        std::vector<CoordinatesArrayType>& rGlobalSpaceDerivatives,
        const CoordinatesArrayType& rLocalCoordinates,
        const SizeType DerivativeOrder) const override
    {
        NurbsSurfaceShapeFunction shape_function_container(mPolynomialDegreeU, mPolynomialDegreeV, DerivativeOrder);

        if (mIsRational) {
            shape_function_container.ComputeNurbsShapeFunctionValues(
                mKnotsU, mKnotsV, mWeights, rLocalCoordinates[0], rLocalCoordinates[1]);
        }
        else {
            shape_function_container.ComputeBSplineShapeFunctionValues(
                mKnotsU, mKnotsV, rLocalCoordinates[0], rLocalCoordinates[1]);
        }

        if (rGlobalSpaceDerivatives.size() != shape_function_container.NumberOfShapeFunctionRows()) {
            rGlobalSpaceDerivatives.resize(shape_function_container.NumberOfShapeFunctionRows());
        }

        for (IndexType shape_function_row_i = 0;
            shape_function_row_i < shape_function_container.NumberOfShapeFunctionRows();
            shape_function_row_i++) {
            for (IndexType u = 0; u <= PolynomialDegreeU(); u++) {
                for (IndexType v = 0; v <= PolynomialDegreeV(); v++) {
                    IndexType cp_index_u = shape_function_container.GetFirstNonzeroControlPointU() + u;
                    IndexType cp_index_v = shape_function_container.GetFirstNonzeroControlPointV() + v;

                    const IndexType index = NurbsUtilities::GetVectorIndexFromMatrixIndices(
                        NumberOfControlPointsU(), NumberOfControlPointsV(), cp_index_u, cp_index_v);

                    if (u == 0 && v==0)
                        rGlobalSpaceDerivatives[shape_function_row_i] =
                        (*this)[index] * shape_function_container(u, v, shape_function_row_i);
                    else
                        rGlobalSpaceDerivatives[shape_function_row_i] +=
                        (*this)[index] * shape_function_container(u, v, shape_function_row_i);
                }
            }
        }
    }

    ///@}
    ///@name Shape Function
    ///@{

    Vector& ShapeFunctionsValues(
        Vector &rResult,
        const CoordinatesArrayType& rCoordinates) const override
    {
        NurbsSurfaceShapeFunction shape_function_container(mPolynomialDegreeU, mPolynomialDegreeV, 0);

        if (mIsRational) {
            shape_function_container.ComputeNurbsShapeFunctionValues(mKnotsU, mKnotsV, mWeights, rCoordinates[0], rCoordinates[1]);
        }
        else {
            shape_function_container.ComputeBSplineShapeFunctionValues(mKnotsU, mKnotsV, rCoordinates[0], rCoordinates[1]);
        }

        if (rResult.size() != shape_function_container.NumberOfNonzeroControlPoints())
            rResult.resize(shape_function_container.NumberOfNonzeroControlPoints());

        for (IndexType i = 0; i < shape_function_container.NumberOfNonzeroControlPoints(); i++) {
            rResult[i] = shape_function_container(i, 0);
        }

        return rResult;
    }

    Matrix& ShapeFunctionsLocalGradients(
        Matrix& rResult,
        const CoordinatesArrayType& rCoordinates) const override
    {
        NurbsSurfaceShapeFunction shape_function_container(mPolynomialDegreeU, mPolynomialDegreeV, 0);

        if (mIsRational) {
            shape_function_container.ComputeNurbsShapeFunctionValues(mKnotsU, mKnotsV, mWeights, rCoordinates[0], rCoordinates[1]);
        }
        else {
            shape_function_container.ComputeBSplineShapeFunctionValues(mKnotsU, mKnotsV, rCoordinates[0], rCoordinates[1]);
        }

        if (rResult.size1() != 2
            && rResult.size2() != shape_function_container.NumberOfNonzeroControlPoints())
            rResult.resize(2, shape_function_container.NumberOfNonzeroControlPoints());

        for (IndexType i = 0; i < shape_function_container.NumberOfNonzeroControlPoints(); i++) {
            rResult(0, i) = shape_function_container(i, 1);
            rResult(1, i) = shape_function_container(i, 2);
        }

        return rResult;
    }

    ///@}
    ///@name Geometry Family
    ///@{

    /**
     * @brief Gets the geometry family.
     * @details This function returns the family type of the geometry. The geometry family categorizes the geometry into a broader classification, aiding in its identification and processing.
     * @return GeometryData::KratosGeometryFamily The geometry family.
     */
    GeometryData::KratosGeometryFamily GetGeometryFamily() const override
    {
        return GeometryData::KratosGeometryFamily::Kratos_Nurbs;
    }

    /**
     * @brief Gets the geometry type.
     * @details This function returns the specific type of the geometry. The geometry type provides a more detailed classification of the geometry.
     * @return GeometryData::KratosGeometryType The specific geometry type.
     */
    GeometryData::KratosGeometryType GetGeometryType() const override
    {
        return GeometryData::KratosGeometryType::Kratos_Nurbs_Surface;
    }

    ///@}
    ///@name Information
    ///@{
    std::string Info() const override
    {
        return std::to_string(TWorkingSpaceDimension) + " dimensional nurbs surface.";
    }

    void PrintInfo(std::ostream& rOStream) const override
    {
        rOStream << TWorkingSpaceDimension << " dimensional nurbs surface.";
    }

    void PrintData(std::ostream& rOStream) const override
    {
    }
    ///@}

    bool mIsRational;

private:
    ///@name Private Static Member Variables
    ///@{

    static const GeometryData msGeometryData;

    static const GeometryDimension msGeometryDimension;

    ///@}
    ///@name Private Member Variables
    ///@{

    SizeType mPolynomialDegreeU;
    SizeType mPolynomialDegreeV;
    Vector mKnotsU;
    Vector mKnotsV;
    Vector mWeights;
    bool mIsRational;

    /// A NurbsSurface may refer to the BrepSurface as geometry parent.
    BaseType* mpGeometryParent = nullptr;

    ///@}
    ///@name Private Operations
    ///@{

    /*
    * @brief Checks if the knot vector is coinciding with the number of
    *        control points and the polynomial degree. If the knot vectors
    *        have a multiplicity of p+1 in the beginning, it is reduced to p.
    */
    void CheckAndFitKnotVectors()
    {
        SizeType num_control_points = this->size();

        if (num_control_points !=
            (NurbsUtilities::GetNumberOfControlPoints(mPolynomialDegreeU, mKnotsU.size())
                * NurbsUtilities::GetNumberOfControlPoints(mPolynomialDegreeV, mKnotsV.size()))) {
            if (num_control_points ==
                (NurbsUtilities::GetNumberOfControlPoints(mPolynomialDegreeU, mKnotsU.size() - 2)
                    * NurbsUtilities::GetNumberOfControlPoints(mPolynomialDegreeV, mKnotsV.size() - 2))) {
                Vector KnotsU = ZeroVector(mKnotsU.size() - 2);
                for (SizeType i = 0; i < mKnotsU.size() - 2; ++i) {
                    KnotsU[i] = mKnotsU[i + 1];
                }
                mKnotsU = KnotsU;

                Vector KnotsV = ZeroVector(mKnotsV.size() - 2);
                for (SizeType i = 0; i < mKnotsV.size() - 2; ++i) {
                    KnotsV[i] = mKnotsV[i + 1];
                }
                mKnotsV = KnotsV;
            } else {
                KRATOS_ERROR
                    << "Number of controls points and polynomial degrees and number of knots do not match! " << std::endl
                    << " P: " << mPolynomialDegreeU << ", Q: " << mPolynomialDegreeV
                    << ", number of knots u: " << mKnotsU.size() << ", number of knots v: " << mKnotsV.size()
                    << ", number of control points: " << num_control_points << std::endl
                    << "Following condition must be achieved: ControlPoints.size() = (KnotsU.size() - P + 1) * (KnotsV.size() - Q + 1)"
                    << std::endl;
            }
        }
    }

    ///@}
    ///@name Private Serialization
    ///@{

    friend class Serializer;

    void save(Serializer& rSerializer) const override
    {
        KRATOS_SERIALIZE_SAVE_BASE_CLASS(rSerializer, BaseType);
        rSerializer.save("PolynomialDegreeU", mPolynomialDegreeU);
        rSerializer.save("PolynomialDegreeV", mPolynomialDegreeV);
        rSerializer.save("KnotsU", mKnotsU);
        rSerializer.save("KnotsV", mKnotsV);
        rSerializer.save("Weights", mWeights);
        rSerializer.save("pGeometryParent", mpGeometryParent);
    }

    void load(Serializer& rSerializer) override
    {
        KRATOS_SERIALIZE_LOAD_BASE_CLASS(rSerializer, BaseType);
        rSerializer.load("PolynomialDegreeU", mPolynomialDegreeU);
        rSerializer.load("PolynomialDegreeV", mPolynomialDegreeV);
        rSerializer.load("KnotsU", mKnotsU);
        rSerializer.load("KnotsV", mKnotsV);
        rSerializer.load("Weights", mWeights);
        rSerializer.load("pGeometryParent", mpGeometryParent);
    }

    NurbsSurfaceGeometry() : BaseType(PointsArrayType(), &msGeometryData) {};

    ///@}

}; // class NurbsSurfaceGeometry

template<int TWorkingSpaceDimension, class TPointType>
const GeometryData NurbsSurfaceGeometry<TWorkingSpaceDimension, TPointType>::msGeometryData(
    &msGeometryDimension,
    GeometryData::IntegrationMethod::GI_GAUSS_1,
    {}, {}, {});

template<int TWorkingSpaceDimension, class TPointType>
const GeometryDimension NurbsSurfaceGeometry<TWorkingSpaceDimension, TPointType>::msGeometryDimension(TWorkingSpaceDimension, 2);

} // namespace Kratos

#endif // KRATOS_NURBS_SURFACE_GEOMETRY_H_INCLUDED defined<|MERGE_RESOLUTION|>--- conflicted
+++ resolved
@@ -100,11 +100,6 @@
 
         KRATOS_ERROR_IF(rWeights.size() != rThisPoints.size())
             << "Number of control points and weights do not match!" << std::endl;
-<<<<<<< HEAD
-        
-=======
-
->>>>>>> 368a0295
         CheckIsRationalOnlyOnce();
     }
 
