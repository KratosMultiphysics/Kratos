//    |  /           |
//    ' /   __| _` | __|  _ \   __|
//    . \  |   (   | |   (   |\__ `
//   _|\_\_|  \__,_|\__|\___/ ____/
//                   Multi-Physics
//
//  License:         BSD License
//                   Kratos default license: kratos/license.txt
//
//  Main authors:    Thomas Oberbichler
//
//  Ported from the ANurbs library (https://github.com/oberbichler/ANurbs)
//

#if !defined(KRATOS_NURBS_SURFACE_GEOMETRY_H_INCLUDED )
#define  KRATOS_NURBS_SURFACE_GEOMETRY_H_INCLUDED

// System includes

// External includes

// Project includes
#include "geometries/geometry.h"
#include "utilities/quadrature_points_utility.h"

#include "geometries/nurbs_shape_function_utilities/nurbs_surface_shape_functions.h"
#include "geometries/nurbs_shape_function_utilities/nurbs_interval.h"
#include "geometries/nurbs_shape_function_utilities/nurbs_utilities.h"

#include "integration/integration_point_utilities.h"

namespace Kratos {

template <int TWorkingSpaceDimension, class TContainerPointType>
class NurbsSurfaceGeometry : public Geometry<typename TContainerPointType::value_type>
{
public:
    ///@name Type Definitions
    ///@{

    typedef typename TContainerPointType::value_type NodeType;

    /// Geometry as base class.
    typedef typename TContainerPointType::value_type NodeType;
    typedef Geometry<typename TContainerPointType::value_type> BaseType;
    typedef NurbsSurfaceGeometry<TWorkingSpaceDimension, TContainerPointType> GeometryType;

    typedef typename BaseType::IndexType IndexType;
    typedef typename BaseType::SizeType SizeType;

<<<<<<< HEAD
    typedef typename BaseType::CoordinatesArrayType CoordinatesArrayType;
    typedef typename BaseType::PointsArrayType PointsArrayType;
    typedef typename BaseType::GeometriesArrayType GeometriesArrayType;
    typedef typename BaseType::IntegrationPointsArrayType IntegrationPointsArrayType;

    using BaseType::CreateQuadraturePointGeometries;
=======
    typedef typename BaseType::PointsArrayType PointsArrayType;
    typedef typename BaseType::CoordinatesArrayType CoordinatesArrayType;

    using BaseType::GetPoint;
    using BaseType::pGetPoint;
>>>>>>> 325c6256

    /// Counted pointer of NurbsSurfaceGeometry
    KRATOS_CLASS_POINTER_DEFINITION(NurbsSurfaceGeometry);
    ///@}
    ///@name Life Cycle
    ///@{

    /// Conctructor for B-Spline surfaces
    NurbsSurfaceGeometry(
        const PointsArrayType& rThisPoints,
        const SizeType PolynomialDegreeU,
        const SizeType PolynomialDegreeV,
        const Vector& rKnotsU,
        const Vector& rKnotsV)
        : BaseType(rThisPoints, &msGeometryData)
        , mPolynomialDegreeU(PolynomialDegreeU)
        , mPolynomialDegreeV(PolynomialDegreeV)
        , mKnotsU(rKnotsU)
        , mKnotsV(rKnotsV)
    {
        CheckAndFitKnotVectors();
    }

    /// Conctructor for NURBS surfaces
    NurbsSurfaceGeometry(
        const PointsArrayType& rThisPoints,
        const SizeType PolynomialDegreeU,
        const SizeType PolynomialDegreeV,
        const Vector& rKnotsU,
        const Vector& rKnotsV,
        const Vector& rWeights)
        : BaseType(rThisPoints, &msGeometryData)
        , mPolynomialDegreeU(PolynomialDegreeU)
        , mPolynomialDegreeV(PolynomialDegreeV)
        , mKnotsU(rKnotsU)
        , mKnotsV(rKnotsV)
        , mWeights(rWeights)
    {
        CheckAndFitKnotVectors();

        KRATOS_ERROR_IF(rWeights.size() != rThisPoints.size())
            << "Number of control points and weights do not match!" << std::endl;
    }

    explicit NurbsSurfaceGeometry(const PointsArrayType& ThisPoints)
        : BaseType(ThisPoints, &msGeometryData)
    {
    }

    /// Copy constructor.
    NurbsSurfaceGeometry(NurbsSurfaceGeometry<TWorkingSpaceDimension, TContainerPointType> const& rOther)
        : BaseType(rOther)
        , mPolynomialDegreeU(rOther.mPolynomialDegreeU)
        , mPolynomialDegreeV(rOther.mPolynomialDegreeV)
        , mKnotsU(rOther.mKnotsU)
        , mKnotsV(rOther.mKnotsV)
        , mWeights(rOther.mWeights)
    {
    }

    /// Copy constructor from a geometry with different point type.
    template<class TOtherContainerPointType> NurbsSurfaceGeometry(
        NurbsSurfaceGeometry<TWorkingSpaceDimension, TOtherContainerPointType> const& rOther)
        : BaseType(rOther, &msGeometryData)
        , mPolynomialDegreeU(rOther.mPolynomialDegreeU)
        , mPolynomialDegreeV(rOther.mPolynomialDegreeV)
        , mKnotsU(rOther.mKnotsU)
        , mKnotsV(rOther.mKnotsV)
        , mWeights(rOther.mWeights)
    {
    }

    /// Destructor.
    ~NurbsSurfaceGeometry() override = default;

    ///@}
    ///@name Operators
    ///@{

    /**
     * Assignment operator.
     *
     * @note This operator don't copy the points and this
     * geometry shares points with given source geometry. It's
     * obvious that any change to this geometry's point affect
     * source geometry's points too.
     *
     * @see Clone
     * @see ClonePoints
     */
    NurbsSurfaceGeometry& operator=(const NurbsSurfaceGeometry& rOther)
    {
        BaseType::operator=(rOther);
        mPolynomialDegreeU = rOther.mPolynomialDegreeU;
        mPolynomialDegreeV = rOther.mPolynomialDegreeV;
        mKnotsU = rOther.mKnotsU;
        mKnotsV = rOther.mKnotsV;
        mWeights = rOther.mWeights;
        return *this;
    }

    /**
     * @brief Assignment operator for geometries with different point type.
     *
     * @note This operator don't copy the points and this
     * geometry shares points with given source geometry. It's
     * obvious that any change to this geometry's point affect
     * source geometry's points too.
     *
     * @see Clone
     * @see ClonePoints
     */
    template<class TOtherContainerPointType>
    NurbsSurfaceGeometry& operator=(
        NurbsSurfaceGeometry<TWorkingSpaceDimension, TOtherContainerPointType> const & rOther)
    {
        BaseType::operator=(rOther);
        mPolynomialDegreeU = rOther.mPolynomialDegreeU;
        mPolynomialDegreeV = rOther.mPolynomialDegreeV;
        mKnotsU = rOther.mKnotsU;
        mKnotsV = rOther.mKnotsV;
        mWeights = rOther.mWeights;
        return *this;
    }

    ///@}
    ///@name Operations
    ///@{

    typename BaseType::Pointer Create(
        PointsArrayType const& ThisPoints) const override
    {
        return Kratos::make_shared<NurbsSurfaceGeometry>(ThisPoints);
    }

    ///@}
    ///@name Get and Set functions
    ///@{

    /* @return returns the polynomial degree 'p' in u direction. */
    SizeType PolynomialDegreeU() const
    {
        return mPolynomialDegreeU;
    }

    /* @return returns the polynomial degree 'p' in u direction. */
    SizeType PolynomialDegreeV() const
    {
        return mPolynomialDegreeV;
    }

    /* Get Knot vector in u-direction. This vector is defined to have
    a multiplicity of p at the beginning and end (NOT: p + 1).
    @return knot vector. */
    const Vector& KnotsU() const
    {
        return mKnotsU;
    }

    /* Get Knot vector in v-direction. This vector is defined to have
    a multiplicity of p at the beginning and end (NOT: p + 1).
    @return knot vector. */
    const Vector& KnotsV() const
    {
        return mKnotsV;
    }

    /* @return Gives the size of the knot vector in u-direction.
    */
    SizeType NumberOfKnotsU() const
    {
        return mKnotsU.size();
    }

    /* @return Gives the size of the knot vector in v-direction.
    */
    SizeType NumberOfKnotsV() const
    {
        return mKnotsV.size();
    }

    /* Checks if shape functions are rational or not.
    @return true if NURBS, false if B-Splines only (all weights are considered as 1) */
    bool IsRational() const
    {
        return mWeights.size() != 0;
    }

    /* Get Weights vector. All values are 1.0 for B-Splines, for NURBS those can be unequal 1.0.
    @return weights vector.
    */
    const Vector& Weights() const
    {
        return mWeights;
    }

    SizeType NumberOfControlPointsU() const
    {
        return NumberOfKnotsU() - PolynomialDegreeU() + 1;
    }

    SizeType NumberOfControlPointsV() const
    {
        return NumberOfKnotsV() - PolynomialDegreeV() + 1;
    }

    /* Provides the natural boundaries of the NURBS/B-Spline surface.
    @return domain interval.
    */
    NurbsInterval DomainIntervalU() const
    {
        return NurbsInterval(
            mKnotsU[mPolynomialDegreeU - 1],
            mKnotsU[NumberOfKnotsU() - mPolynomialDegreeU]);
    }

    /* Provides the natural boundaries of the NURBS/B-Spline surface.
    @return domain interval.
    */
    NurbsInterval DomainIntervalV() const
    {
        return NurbsInterval(
            mKnotsV[mPolynomialDegreeV - 1],
            mKnotsV[NumberOfKnotsV() - mPolynomialDegreeV]);
    }

    /* Provides all knot span intervals of the surface in u-direction.
    @return vector of knot span intervals.
    */
    std::vector<NurbsInterval> KnotSpanIntervalsU() const
    {
        const SizeType first_span = mPolynomialDegreeU - 1;
        const SizeType last_span = NumberOfKnotsU() - mPolynomialDegreeU - 1;

        const SizeType number_of_spans = last_span - first_span + 1;

        std::vector<NurbsInterval> result(number_of_spans);

        for (IndexType i = 0; i < number_of_spans; i++) {
            const double t0 = mKnotsU[first_span + i];
            const double t1 = mKnotsU[first_span + i + 1];

            result[i] = NurbsInterval(t0, t1);
        }

        return result;
    }

    /* Provides all knot span intervals of the surface in u-direction.
    @return vector of knot span intervals.
    */
    std::vector<NurbsInterval> KnotSpanIntervalsV() const
    {
        const SizeType first_span = mPolynomialDegreeV - 1;
        const SizeType last_span = NumberOfKnotsV() - mPolynomialDegreeV - 1;

        const SizeType number_of_spans = last_span - first_span + 1;

        std::vector<NurbsInterval> result(number_of_spans);

        for (IndexType i = 0; i < number_of_spans; i++) {
            const double t0 = mKnotsV[first_span + i];
            const double t1 = mKnotsV[first_span + i + 1];

            result[i] = NurbsInterval(t0, t1);
        }

        return result;
    }

    /**
    * @brief This method creates a list of quadrature point geometries
    *        from a list of integration points.
    *
    * @param rResultGeometries list of quadrature point geometries.
    * @param rIntegrationPoints list of integration points.
    * @param NumberOfShapeFunctionDerivatives the number provided
    *        derivatives of shape functions in the system.
    *
    * @see quadrature_point_geometry.h
    */
    void CreateQuadraturePointGeometries(
        GeometriesArrayType& rResultGeometries,
        IndexType NumberOfShapeFunctionDerivatives,
        const IntegrationPointsArrayType& rIntegrationPoints) override
    {
        // shape function container.
        NurbsSurfaceShapeFunction shape_function_container(
            mPolynomialDegreeU, mPolynomialDegreeV, NumberOfShapeFunctionDerivatives);

        // Resize containers.
        if (rResultGeometries.size() != rIntegrationPoints.size())
            rResultGeometries.resize(rIntegrationPoints.size());

        auto default_method = this->GetDefaultIntegrationMethod();
        SizeType num_nonzero_cps = shape_function_container.NumberOfNonzeroControlPoints();

        Matrix N(1, num_nonzero_cps);
        DenseVector<Matrix> shape_function_derivatives(NumberOfShapeFunctionDerivatives - 1);
        for (IndexType i = 0; i < NumberOfShapeFunctionDerivatives - 1; i++) {
            shape_function_derivatives[i].resize(num_nonzero_cps, i + 2);
        }

        for (IndexType i = 0; i < rIntegrationPoints.size(); ++i)
        {
            if (IsRational()) {
                shape_function_container.ComputeNurbsShapeFunctionValues(
                    mKnotsU, mKnotsV, mWeights, rIntegrationPoints[i][0], rIntegrationPoints[i][1]);
            }
            else {
                shape_function_container.ComputeBSplineShapeFunctionValues(
                    mKnotsU, mKnotsV, rIntegrationPoints[i][0], rIntegrationPoints[i][1]);
            }

            /// Get List of Control Points
            PointsArrayType nonzero_control_points(num_nonzero_cps);
            auto cp_indices = shape_function_container.ControlPointIndices(
                NumberOfControlPointsU(), NumberOfControlPointsV());
            for (IndexType j = 0; j < num_nonzero_cps; j++) {
                nonzero_control_points(j) = pGetPoint(cp_indices[j]);
            }
            /// Get Shape Functions N
            if (NumberOfShapeFunctionDerivatives >= 0) {
                for (IndexType j = 0; j < num_nonzero_cps; j++) {
                    N(0, j) = shape_function_container(cp_indices[j], 0);
                }
            }

            /// Get Shape Function Derivatives DN_De, ...
            if (NumberOfShapeFunctionDerivatives > 0) {
                IndexType shape_derivative_index = 1;
                for (IndexType n = 0; n < NumberOfShapeFunctionDerivatives - 1; n++) {
                    for (IndexType k = 0; k < n + 2; k++) {
                        for (IndexType j = 0; j < num_nonzero_cps; j++) {
                            shape_function_derivatives[n](j, k) = shape_function_container(cp_indices[j], shape_derivative_index + k);
                        }
                    }
                    shape_derivative_index += n + 2;
                }
            }

            GeometryShapeFunctionContainer<GeometryData::IntegrationMethod> data_container(
                default_method, rIntegrationPoints[i],
                N, shape_function_derivatives);

            rResultGeometries(i) = CreateQuadraturePointsUtility<NodeType>::CreateQuadraturePoint(
                this->WorkingSpaceDimension(), 2, data_container, nonzero_control_points);
        }
    }

    ///@}
    ///@name Integration Points
    ///@{

    /*
    * Creates integration points according to its the polynomial degrees.
    * @return integration points.
    */
    void CreateIntegrationPoints(
        IntegrationPointsArrayType& rIntegrationPoints) const override
    {
        const SizeType points_in_u = PolynomialDegreeU() + 1;
        const SizeType points_in_v = PolynomialDegreeV() + 1;

        CreateIntegrationPoints(
            rIntegrationPoints, points_in_u, points_in_v);
    }

    void CreateIntegrationPoints(
        IntegrationPointsArrayType& rIntegrationPoints,
        SizeType IntegrationPointsPerKnotU, SizeType IntegrationPointsPerKnotV) const
    {
        auto knot_span_intervals_u = KnotSpanIntervalsU();
        auto knot_span_intervals_v = KnotSpanIntervalsV();

        const SizeType number_of_integration_points =
            knot_span_intervals_u.size() * knot_span_intervals_v.size()
            * IntegrationPointsPerKnotU * IntegrationPointsPerKnotV;

        if (rIntegrationPoints.size() != number_of_integration_points)
            rIntegrationPoints.resize(number_of_integration_points);

        IntegrationPointsArrayType integration_points_knot_span(
            IntegrationPointsPerKnotU * IntegrationPointsPerKnotV);

        IndexType counter = 0;

        for (IndexType i = 0; i < knot_span_intervals_u.size(); ++i)
        {
            for (IndexType j = 0; j < knot_span_intervals_v.size(); ++j)
            {
                IntegrationPointUtilities::IntegrationPoints2D(
                    integration_points_knot_span,
                    IntegrationPointsPerKnotU, IntegrationPointsPerKnotV,
                    knot_span_intervals_u[i].GetT0(), knot_span_intervals_u[i].GetT1(),
                    knot_span_intervals_v[j].GetT0(), knot_span_intervals_v[j].GetT1());

                for (IndexType k = 0; k < integration_points_knot_span.size(); ++k)
                {
                    rIntegrationPoints[counter] = integration_points_knot_span[k];
                    counter++;
                }
            }
        }
    }

    ///@}
    ///@name Point Access
    ///@{

    NodeType GetPoint(IndexType IndexU, IndexType IndexV)
    {
        return this->GetPoint(static_cast<int>(
            NurbsUtilities::GetVectorIndexFromMatrixIndices(
            NumberOfControlPointsU(), NumberOfControlPointsV(),
            IndexU, IndexV)));
    }

    const NodeType GetPoint(IndexType IndexU, IndexType IndexV) const
    {
        return this->GetPoint(static_cast<int>(
            NurbsUtilities::GetVectorIndexFromMatrixIndices(
            NumberOfControlPointsU(), NumberOfControlPointsV(),
            IndexU, IndexV)));
    }

    typename NodeType::Pointer pGetPoint(IndexType IndexU, IndexType IndexV)
    {
        return this->pGetPoint(static_cast<int>(
            NurbsUtilities::GetVectorIndexFromMatrixIndices(
            NumberOfControlPointsU(), NumberOfControlPointsV(),
            IndexU, IndexV)));
    }

    const typename NodeType::Pointer pGetPoint(IndexType IndexU, IndexType IndexV) const
    {
        return this->pGetPoint(static_cast<int>(
            NurbsUtilities::GetVectorIndexFromMatrixIndices(
            NumberOfControlPointsU(), NumberOfControlPointsV(),
            IndexU, IndexV)));
    }

    /**     2
     *  *--------*
     *  | ^v     |
     *3 | |      | 1
     *  | .->u   |
     *  *--------*
     *      0
     */
    virtual void GetPointsAtEdge(
        PointsArrayType& rResultPoints,
        IndexType EdgeIndex,
        IndexType SpecificationType = 0) const override
    {
        if (EdgeIndex == 0) { // getting first point
            array_1d<double, 3> local_coords = ZeroVector(3);
            local_coords[0] = -1;
            this->GetPointsAt(rResultPoints, local_coords, SpecificationType);
        }
        else if (EdgeIndex == 1) { // getting last point
            array_1d<double, 3> local_coords = ZeroVector(3);
            local_coords[0] = 1;
            local_coords[1] = -1;
            this->GetPointsAt(rResultPoints, local_coords, SpecificationType);
        }
        else if (EdgeIndex == 2) { // getting last point
            array_1d<double, 3> local_coords = ZeroVector(3);
            local_coords[0] = -1;
            local_coords[1] = 1;
            this->GetPointsAt(rResultPoints, local_coords, SpecificationType);
        }
        else if (EdgeIndex == 3) { // getting last point
            array_1d<double, 3> local_coords = ZeroVector(3);
            local_coords[1] = -1;
            this->GetPointsAt(rResultPoints, local_coords, SpecificationType);
        }
        else {
            KRATOS_ERROR << "NurbsSurfaceGeometry::GetPointsAtEdge: No points available at EdgeIndex: " << EdgeIndex << std::endl;
        }
    }

    /**
     * 3*--------*2
     *  | ^v     |
     *  | |      |
     *  | .->u   |
     * 0*--------*1
     */
    void GetPointsAtVertex(
        PointsArrayType& rResultPoints,
        IndexType VertexIndex,
        IndexType SpecificationType = 0) const override
    {
        if (VertexIndex == 0) { // getting first point
            array_1d<double, 3> local_coords = ZeroVector(3);
            this->GetPointsAt(rResultPoints, local_coords, SpecificationType);
        }
        else if (VertexIndex == 1) { // getting last point
            array_1d<double, 3> local_coords = ZeroVector(3);
            local_coords[0] = 1;
            this->GetPointsAt(rResultPoints, local_coords, SpecificationType);
        }
        else if (VertexIndex == 2) { // getting last point
            array_1d<double, 3> local_coords = ZeroVector(3);
            local_coords[0] = 1;
            local_coords[1] = 1;
            this->GetPointsAt(rResultPoints, local_coords, SpecificationType);
        }
        else if (VertexIndex == 3) { // getting last point
            array_1d<double, 3> local_coords = ZeroVector(3);
            local_coords[1] = 1;
            this->GetPointsAt(rResultPoints, local_coords, SpecificationType);
        }
        else {
            KRATOS_ERROR << "NurbsSurfaceGeometry::GetPointsAtVertex: No points available at VertexIndex: " << VertexIndex << std::endl;
        }
    }
    /**
     * @brief provides acces to a set of node lying at a boundary (face, edge, vertex).
     * @param rGeometryArray is set with all boundary nodes.
     * @param rLocalCoordinates 0-> Beginn
     *                          1-> End
     *                         -1-> nodes are all in this dimension
     * @param SpecificationType 0-> nodes on boundary.
     *                          1-> nodes in scond row\ variation
     */
    void GetPointsAt(
        PointsArrayType& rResultPoints,
        const CoordinatesArrayType& rLocalCoordinates,
        IndexType SpecificationType = 0) const
    {
        rResultPoints.clear();

        SizeType number_of_cps_u = NumberOfControlPointsU();
        SizeType number_of_cps_v = NumberOfControlPointsV();

        IndexType u_start = 0;
        IndexType u_end = number_of_cps_u;
        IndexType v_start = 0;
        IndexType v_end = number_of_cps_v;

        if (SpecificationType == 0)
        {
            if (rLocalCoordinates[0] >= 0) {
                u_start = rLocalCoordinates[0] * (number_of_cps_u - 1);
                u_end = rLocalCoordinates[0] * (number_of_cps_u - 1) + 1;
            }
            if (rLocalCoordinates[1] >= 0) {
                v_start = rLocalCoordinates[1] * (number_of_cps_v - 1);
                v_end = rLocalCoordinates[1] * (number_of_cps_v - 1) + 1;
            }

            for (IndexType i = u_start; i < u_end; ++i) {
                for (IndexType j = v_start; j < v_end; ++j) {
                    rResultPoints.push_back(this->pGetPoint(i, j));
                }
            }
        }
        else if (SpecificationType == 1)
        {
            if (rLocalCoordinates[0] == 0) {
                u_start = 1;
                u_end = 2;
            }
            if (rLocalCoordinates[0] == 1) {
                u_start = number_of_cps_u - 2;
                u_end = number_of_cps_u - 1;
            }
            if (rLocalCoordinates[1] == 0) {
                v_start = 1;
                v_end = 2;
            }
            if (rLocalCoordinates[1] == 1) {
                v_start = number_of_cps_v - 2;
                v_end = number_of_cps_v - 1;
            }

            for (IndexType i = u_start; i < u_end; ++i) {
                for (IndexType j = v_start; j < v_end; ++j) {
                    rResultPoints.push_back(this->pGetPoint(i, j));
                }
            }
        }
        else {
            KRATOS_ERROR << "SpecificationType " << SpecificationType
                << " not defined." << std::endl;
        }
    }

    ///@}
    ///@name Operations
    ///@{

    /** This method maps from dimension space to working space.
    * @param rResult array_1d<double, 3> with the coordinates in working space
    * @param LocalCoordinates The local coordinates in dimension space,
                              here only the first 2 entries are taken into account.
    * @return array_1d<double, 3> with the coordinates in working space
    * @see PointLocalCoordinates
    */
    CoordinatesArrayType& GlobalCoordinates(
        CoordinatesArrayType& rResult,
        const CoordinatesArrayType& rLocalCoordinates
    ) const override
    {
        NurbsSurfaceShapeFunction shape_function_container(mPolynomialDegreeU, mPolynomialDegreeV, 0);

        if (IsRational()) {
            shape_function_container.ComputeNurbsShapeFunctionValues(
                mKnotsU, mKnotsV, mWeights, rLocalCoordinates[0], rLocalCoordinates[1]);
        }
        else {
            shape_function_container.ComputeBSplineShapeFunctionValues(
                mKnotsU, mKnotsV, rLocalCoordinates[0], rLocalCoordinates[1]);
        }

        noalias(rResult) = ZeroVector(3);
        for (IndexType u = 0; u <= PolynomialDegreeU(); u++) {
            for (IndexType v = 0; v <= PolynomialDegreeV(); v++) {
                IndexType cp_index_u = shape_function_container.GetFirstNonzeroControlPointU() + u;
                IndexType cp_index_v = shape_function_container.GetFirstNonzeroControlPointV() + v;

                const IndexType index = NurbsUtilities::GetVectorIndexFromMatrixIndices(
                    NumberOfControlPointsU(), NumberOfControlPointsV(), cp_index_u, cp_index_v);

                rResult += (*this)[index] * shape_function_container(u, v, 0);
            }
        }

        return rResult;
    }

    /** This method maps from local space to working space and computes the
    *   number of derivatives at the local space parameter in the dimension of the object.
    * @param LocalCoordinates The local coordinates in dimension space
    * @param Derivative Number of computed derivatives
    * @return std::vector<array_1d<double, 3>> with the coordinates in working space
    * @see PointLocalCoordinates
    */
    void GlobalSpaceDerivatives(
        std::vector<CoordinatesArrayType>& rGlobalSpaceDerivatives,
        const CoordinatesArrayType& rLocalCoordinates,
        const SizeType DerivativeOrder) const override
    {
        NurbsSurfaceShapeFunction shape_function_container(mPolynomialDegreeU, mPolynomialDegreeV, DerivativeOrder);

        if (IsRational()) {
            shape_function_container.ComputeNurbsShapeFunctionValues(
                mKnotsU, mKnotsV, mWeights, rLocalCoordinates[0], rLocalCoordinates[1]);
        }
        else {
            shape_function_container.ComputeBSplineShapeFunctionValues(
                mKnotsU, mKnotsV, rLocalCoordinates[0], rLocalCoordinates[1]);
        }

        if (rGlobalSpaceDerivatives.size() != shape_function_container.NumberOfShapeFunctionRows()) {
            rGlobalSpaceDerivatives.resize(shape_function_container.NumberOfShapeFunctionRows());
        }

        for (IndexType shape_function_row_i = 0;
            shape_function_row_i < shape_function_container.NumberOfShapeFunctionRows();
            shape_function_row_i++) {
            for (IndexType u = 0; u <= PolynomialDegreeU(); u++) {
                for (IndexType v = 0; v <= PolynomialDegreeV(); v++) {
                    IndexType cp_index_u = shape_function_container.GetFirstNonzeroControlPointU() + u;
                    IndexType cp_index_v = shape_function_container.GetFirstNonzeroControlPointV() + v;

                    const IndexType index = NurbsUtilities::GetVectorIndexFromMatrixIndices(
                        NumberOfControlPointsU(), NumberOfControlPointsV(), cp_index_u, cp_index_v);

                    if (u == 0 && v==0)
                        rGlobalSpaceDerivatives[shape_function_row_i] =
                        (*this)[index] * shape_function_container(u, v, shape_function_row_i);
                    else
                        rGlobalSpaceDerivatives[shape_function_row_i] +=
                        (*this)[index] * shape_function_container(u, v, shape_function_row_i);
                }
            }
        }
    }

    ///@}
    ///@name Shape Function
    ///@{

    Vector& ShapeFunctionsValues(
        Vector &rResult,
        const CoordinatesArrayType& rCoordinates) const override
    {
        NurbsSurfaceShapeFunction shape_function_container(mPolynomialDegreeU, mPolynomialDegreeV, 0);

        if (IsRational()) {
            shape_function_container.ComputeNurbsShapeFunctionValues(mKnotsU, mKnotsV, mWeights, rCoordinates[0], rCoordinates[1]);
        }
        else {
            shape_function_container.ComputeBSplineShapeFunctionValues(mKnotsU, mKnotsV, rCoordinates[0], rCoordinates[1]);
        }

        if (rResult.size() != shape_function_container.NumberOfNonzeroControlPoints())
            rResult.resize(shape_function_container.NumberOfNonzeroControlPoints());

        for (IndexType i = 0; i < shape_function_container.NumberOfNonzeroControlPoints(); i++) {
            rResult[i] = shape_function_container(i, 0);
        }

        return rResult;
    }

    Matrix& ShapeFunctionsLocalGradients(
        Matrix& rResult,
        const CoordinatesArrayType& rCoordinates) const override
    {
        NurbsSurfaceShapeFunction shape_function_container(mPolynomialDegreeU, mPolynomialDegreeV, 0);

        if (IsRational()) {
            shape_function_container.ComputeNurbsShapeFunctionValues(mKnotsU, mKnotsV, mWeights, rCoordinates[0], rCoordinates[1]);
        }
        else {
            shape_function_container.ComputeBSplineShapeFunctionValues(mKnotsU, mKnotsV, rCoordinates[0], rCoordinates[1]);
        }

        if (rResult.size1() != 2
            && rResult.size2() != shape_function_container.NumberOfNonzeroControlPoints())
            rResult.resize(2, shape_function_container.NumberOfNonzeroControlPoints());

        for (IndexType i = 0; i < shape_function_container.NumberOfNonzeroControlPoints(); i++) {
            rResult(0, i) = shape_function_container(i, 1);
            rResult(1, i) = shape_function_container(i, 2);
        }

        return rResult;
    }

    ///@}
    ///@name Information
    ///@{
    std::string Info() const override
    {
        return std::to_string(TWorkingSpaceDimension) + " dimensional nurbs surface.";
    }

    void PrintInfo(std::ostream& rOStream) const override
    {
        rOStream << TWorkingSpaceDimension << " dimensional nurbs surface.";
    }

    void PrintData(std::ostream& rOStream) const override
    {
    }
    ///@}

private:
    ///@name Private Static Member Variables
    ///@{

    static const GeometryData msGeometryData;

    static const GeometryDimension msGeometryDimension;

    ///@}
    ///@name Private Member Variables
    ///@{

    SizeType mPolynomialDegreeU;
    SizeType mPolynomialDegreeV;
    Vector mKnotsU;
    Vector mKnotsV;
    Vector mWeights;

    ///@}
    ///@name Private Operations
    ///@{

    /*
    * @brief Checks if the knot vector is coinciding with the number of
    *        control points and the polynomial degree. If the knot vectors
    *        have a multiplicity of p+1 in the beginning, it is reduced to p.
    */
    void CheckAndFitKnotVectors()
    {
        SizeType num_control_points = this->size();

        if (num_control_points !=
            (NurbsUtilities::GetNumberOfControlPoints(mPolynomialDegreeU, mKnotsU.size())
                * NurbsUtilities::GetNumberOfControlPoints(mPolynomialDegreeV, mKnotsV.size()))) {
            if (num_control_points ==
                (NurbsUtilities::GetNumberOfControlPoints(mPolynomialDegreeU, mKnotsU.size() - 2)
                    * NurbsUtilities::GetNumberOfControlPoints(mPolynomialDegreeV, mKnotsV.size() - 2))) {
                Vector KnotsU = ZeroVector(mKnotsU.size() - 2);
                for (SizeType i = 0; i < mKnotsU.size() - 2; ++i) {
                    KnotsU[i] = mKnotsU[i + 1];
                }
                mKnotsU = KnotsU;

                Vector KnotsV = ZeroVector(mKnotsV.size() - 2);
                for (SizeType i = 0; i < mKnotsV.size() - 2; ++i) {
                    KnotsV[i] = mKnotsV[i + 1];
                }
                mKnotsV = KnotsV;
            } else {
                KRATOS_ERROR
                    << "Number of controls points and polynomial degrees and number of knots do not match! "
                    << " P: " << mPolynomialDegreeU << ", Q: " << mPolynomialDegreeV
                    << ", number of control points: " << num_control_points << std::endl;
            }
        }
    }

    ///@}
    ///@name Private Serialization
    ///@{

    friend class Serializer;

    void save(Serializer& rSerializer) const override
    {
        KRATOS_SERIALIZE_SAVE_BASE_CLASS(rSerializer, BaseType);
        rSerializer.save("PolynomialDegreeU", mPolynomialDegreeU);
        rSerializer.save("PolynomialDegreeV", mPolynomialDegreeV);
        rSerializer.save("KnotsU", mKnotsU);
        rSerializer.save("KnotsV", mKnotsV);
        rSerializer.save("Weights", mWeights);
    }

    void load(Serializer& rSerializer) override
    {
        KRATOS_SERIALIZE_LOAD_BASE_CLASS(rSerializer, BaseType);
        rSerializer.load("PolynomialDegreeU", mPolynomialDegreeU);
        rSerializer.load("PolynomialDegreeV", mPolynomialDegreeV);
        rSerializer.load("KnotsU", mKnotsU);
        rSerializer.load("KnotsV", mKnotsV);
        rSerializer.load("Weights", mWeights);
    }

    NurbsSurfaceGeometry() : BaseType(PointsArrayType(), &msGeometryData) {};

    ///@}

}; // class NurbsSurfaceGeometry

template<int TWorkingSpaceDimension, class TPointType>
const GeometryData NurbsSurfaceGeometry<TWorkingSpaceDimension, TPointType>::msGeometryData(
    &msGeometryDimension,
    GeometryData::GI_GAUSS_1,
    {}, {}, {});

template<int TWorkingSpaceDimension, class TPointType>
const GeometryDimension NurbsSurfaceGeometry<TWorkingSpaceDimension, TPointType>::msGeometryDimension(
    2, TWorkingSpaceDimension, 2);

} // namespace Kratos

#endif // KRATOS_NURBS_SURFACE_GEOMETRY_H_INCLUDED defined<|MERGE_RESOLUTION|>--- conflicted
+++ resolved
@@ -48,20 +48,14 @@
     typedef typename BaseType::IndexType IndexType;
     typedef typename BaseType::SizeType SizeType;
 
-<<<<<<< HEAD
     typedef typename BaseType::CoordinatesArrayType CoordinatesArrayType;
     typedef typename BaseType::PointsArrayType PointsArrayType;
     typedef typename BaseType::GeometriesArrayType GeometriesArrayType;
     typedef typename BaseType::IntegrationPointsArrayType IntegrationPointsArrayType;
 
     using BaseType::CreateQuadraturePointGeometries;
-=======
-    typedef typename BaseType::PointsArrayType PointsArrayType;
-    typedef typename BaseType::CoordinatesArrayType CoordinatesArrayType;
-
     using BaseType::GetPoint;
     using BaseType::pGetPoint;
->>>>>>> 325c6256
 
     /// Counted pointer of NurbsSurfaceGeometry
     KRATOS_CLASS_POINTER_DEFINITION(NurbsSurfaceGeometry);
