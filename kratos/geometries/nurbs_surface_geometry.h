--- conflicted
+++ resolved
@@ -192,23 +192,6 @@
     }
 
     ///@}
-<<<<<<< HEAD
-    ///@name Information
-    ///@{
-
-    /// Returns number of points per direction.
-    SizeType PointsNumberInDirection(IndexType DirectionIndex) const override
-    {
-        if (DirectionIndex == 0) {
-            return this->NumberOfControlPointsU();
-        }
-        else if (DirectionIndex == 1) {
-            return this->NumberOfControlPointsV();
-        }
-        KRATOS_DEBUG_ERROR_IF(DirectionIndex > 2) << "Possible direction index in NurbsSurfaceGeometry reaches from 0-2. Given direction index: "
-            << DirectionIndex << std::endl;
-        return 1;
-=======
     ///@name Geometrical Information
     ///@{
 
@@ -243,7 +226,6 @@
         else {
             return mPolynomialDegreeV;
         }
->>>>>>> faf06680
     }
 
     ///@}
