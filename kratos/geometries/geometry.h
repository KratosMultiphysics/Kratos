--- conflicted
+++ resolved
@@ -34,13 +34,6 @@
 
 namespace Kratos
 {
-<<<<<<< HEAD
-    ///@name Kratos Globals
-    ///@{
-    ///@}
-    ///@name Type Definitions
-    ///@{
-=======
 ///@name Kratos Globals
 ///@{
 ///@}
@@ -223,12 +216,9 @@
     typedef typename PointsArrayType::ptr_const_iterator ptr_const_iterator;
     typedef typename PointsArrayType::difference_type difference_type;
 
->>>>>>> 6f91aeb6
-    ///@}
-    ///@name  Enum's
-    ///@{
-<<<<<<< HEAD
-=======
+    ///@}
+    ///@name Life Cycle
+    ///@{
 
     Geometry() : mpGeometryData(&GeometryDataInstance())
     {
@@ -345,12 +335,9 @@
         return GeometryData::Kratos_generic_type;
     }
 
->>>>>>> 6f91aeb6
-    ///@}
-    ///@name  Functions
-    ///@{
-<<<<<<< HEAD
-=======
+    ///@}
+    ///@name Operators
+    ///@{
 
     /** Assignment operator.
 
@@ -538,187 +525,10 @@
         return mPoints.empty();
     }
 
->>>>>>> 6f91aeb6
-    ///@}
-    ///@name Kratos Classes
-    ///@{
-
-<<<<<<< HEAD
-    ///Geometry base class.
-    /** As a base class Geometry has all the common
-    * interface of Kratos' geometries. Also it contains array of
-    * pointers to its points, reference to shape functions values in
-    * all integrations points and also local gradients of shape
-    * functions evaluated in all integrations points.
-    *
-    * Geometry is a template class with just one template parameter:
-    * - TPointType which reperesent the type of the point this geometry
-    * type contain and build on.
-    *
-    * @see Point
-    * @see Node
-    * @see Formulation
-    * @see GeometryAndFormulationElement
-    */
-    template<class TPointType>
-    class Geometry
-    {
-    public:
-        ///@}
-        ///@name Type Definitions
-        ///@{
-
-        /// This Geometry type.
-        typedef Geometry<TPointType> GeometryType;
-
-        /// Pointer definition of Geometry
-        KRATOS_CLASS_POINTER_DEFINITION(Geometry);
-
-        /** Different criteria to evaluate the quality of a geometry.
-        * Different criteria to evaluate the quality of a geometry.
-        */
-        enum class QualityCriteria {
-            INRADIUS_TO_CIRCUMRADIUS,
-            AREA_TO_LENGTH,
-            SHORTEST_ALTITUDE_TO_LENGTH,
-            INRADIUS_TO_LONGEST_EDGE,
-            SHORTEST_TO_LONGEST_EDGE,
-            REGULARITY,
-            VOLUME_TO_SURFACE_AREA,
-            VOLUME_TO_EDGE_LENGTH,
-            VOLUME_TO_AVERAGE_EDGE_LENGTH,
-            VOLUME_TO_RMS_EDGE_LENGTH,
-            MIN_DIHEDRAL_ANGLE,
-            MAX_DIHEDRAL_ANGLE,
-            MIN_SOLID_ANGLE
-        };
-
-        /**
-        * @brief This defines the different methods to compute the lumping methods
-        * @details The three methods available are:
-        *      - The row sum method
-        *      - Diagonal scaling
-        *      - Evaluation of M using a quadrature involving only the nodal points and thus automatically yielding a diagonal matrix for standard element shape function
-        */
-        enum class LumpingMethods {
-            ROW_SUM,
-            DIAGONAL_SCALING,
-            QUADRATURE_ON_NODES
-        };
-
-        /** The bounding box */
-        /*typedef BoundingBox<TPointType, GeometryType>  BoundingBoxType; */
-
-        /** Array of counted pointers to point. This type used to hold
-        geometry's points.
-        */
-        typedef PointerVector<TPointType> PointsArrayType;
-
-        /** Integration methods implemented in geometry.
-        */
-        typedef GeometryData::IntegrationMethod IntegrationMethod;
-
-        /** A Vector of counted pointers to Geometries. Used for
-        returning edges of the geometry.
-        */
-        typedef PointerVector<GeometryType> GeometriesArrayType;
-
-        /** Redefinition of geometry template parameter TPointType as this geometry point type.
-        */
-        typedef TPointType PointType;
-
-        /** Type used for indexing in geometry class.std::size_t used for indexing
-        point or integration point access methods and also all other
-        methods which need point or integration point index.
-        */
-        typedef std::size_t IndexType;
-
-
-        /** This typed used to return size or dimension in
-        geometry. Dimension, WorkingDimension, PointsNumber and
-        ... return this type as their results.
-        */
-        typedef std::size_t SizeType;
-
-        typedef typename PointType::CoordinatesArrayType CoordinatesArrayType;
-
-
-        /** This type used for representing an integration point in
-        geometry. This integration point is a point with an
-        additional weight component.
-        */
-        typedef IntegrationPoint<3> IntegrationPointType;
-
-        /** A Vector of IntegrationPointType which used to hold
-        integration points related to an integration
-        method. IntegrationPoints functions used this type to return
-        their results.
-        */
-        typedef typename GeometryData::IntegrationPointsArrayType IntegrationPointsArrayType;
-
-        /** A Vector of IntegrationPointsArrayType which used to hold
-        integration points related to different integration method
-        implemented in geometry.
-        */
-        typedef std::array<IntegrationPointsArrayType, GeometryData::NumberOfIntegrationMethods> IntegrationPointsContainerType;
-
-        /** A third order tensor used as shape functions' values
-        continer.
-        */
-        typedef std::array<Matrix, GeometryData::NumberOfIntegrationMethods> ShapeFunctionsValuesContainerType;
-
-        /** A fourth order tensor used as shape functions' local
-        gradients container in geometry.
-        */
-        typedef GeometryData::ShapeFunctionsLocalGradientsContainerType ShapeFunctionsLocalGradientsContainerType;
-
-        /** A third order tensor to hold jacobian matrices evaluated at
-        integration points. Jacobian and InverseOfJacobian functions
-        return this type as their result.
-        */
-        typedef DenseVector<Matrix > JacobiansType;
-
-        /** A third order tensor to hold shape functions'  gradients.
-        ShapefunctionsGradients function return this
-        type as its result.
-        */
-        typedef GeometryData::ShapeFunctionsGradientsType ShapeFunctionsGradientsType;
-
-        /** A third order tensor to hold shape functions' local second derivatives.
-        ShapefunctionsLocalGradients function return this
-        type as its result.
-        */
-        typedef GeometryData::ShapeFunctionsSecondDerivativesType ShapeFunctionsSecondDerivativesType;
-
-        /** A fourth order tensor to hold shape functions' local third order derivatives
-        */
-        typedef GeometryData::ShapeFunctionsThirdDerivativesType ShapeFunctionsThirdDerivativesType;
-
-        /** Type of the normal vector used for normal to edges in geomety.
-        */
-        typedef DenseVector<double> NormalType;
-
-        /// data type stores in this container.
-        typedef typename PointType::Pointer PointPointerType;
-        typedef const PointPointerType ConstPointPointerType;
-        typedef TPointType& PointReferenceType;
-        typedef const TPointType& ConstPointReferenceType;
-        typedef std::vector<PointPointerType> PointPointerContainerType;
-
-        typedef typename PointsArrayType::iterator iterator;
-        typedef typename PointsArrayType::const_iterator const_iterator;
-
-        typedef typename PointsArrayType::iterator ptr_iterator;
-        typedef typename PointsArrayType::const_iterator ptr_const_iterator;
-        typedef typename PointsArrayType::difference_type difference_type;
-
-        ///@}
-        ///@name Life Cycle
-        ///@{
-
-        Geometry() : mpGeometryData(&GeometryDataInstance())
-        {
-=======
+    ///@}
+    ///@name Operations
+    ///@{
+
     virtual Pointer Create( PointsArrayType const& ThisPoints ) const
     {
         return Pointer( new Geometry( ThisPoints, mpGeometryData ) );
@@ -855,106 +665,303 @@
                     rResult[i] += std::pow(rN[i], 2) * integration_weight;
                 }
             }
->>>>>>> 6f91aeb6
-
+
+            // Computing diagonal scaling coefficient
+            double total_value = 0.0;
+            for ( IndexType i = 0; i < number_of_nodes; ++i ) {
+                total_value += rResult[i];
+            }
+            for ( IndexType i = 0; i < number_of_nodes; ++i ) {
+                rResult[i] /= total_value;
+            }
+        } else if (LumpingMethod == LumpingMethods::QUADRATURE_ON_NODES) {
+            // Divide by the domain size
+            const double domain_size = DomainSize();
+
+            // Getting local coordinates
+            Matrix local_coordinates(number_of_nodes, local_space_dimension);
+            PointsLocalCoordinates(local_coordinates);
+            Point local_point(ZeroVector(3));
+            array_1d<double, 3>& r_local_coordinates = local_point.Coordinates();
+
+            // Iterate over integration points
+            const GeometryType::IntegrationPointsArrayType& r_integrations_points = this->IntegrationPoints( GeometryData::GI_GAUSS_1 ); // First order
+            const double weight = r_integrations_points[0].Weight()/static_cast<double>(number_of_nodes);
+            for ( IndexType point_number = 0; point_number < number_of_nodes; ++point_number ) {
+                for ( IndexType dim = 0; dim < local_space_dimension; ++dim ) {
+                    r_local_coordinates[dim] = local_coordinates(point_number, dim);
+                }
+                const double detJ = DeterminantOfJacobian(local_point);
+                rResult[point_number] = weight * detJ/domain_size;
+            }
         }
 
-        /** Complete argument constructor. This constructor gives a
-        complete set of arguments to pass all the initial value of
-        all the member variables of geometry class. Also it has
-        default value for integration variables to make it usefull
-        in the case of constructing new geometry without mapping and
-        integrating properties.
-        @param ThisPoints Vector of pointers to points which this
-        geometry constructing on them. Points must have dimension
-        equal or greater than working space dimension though there
-        is no control on it.
-        @param ThisDefaultMethod Default integration method. Its
-        default value is gaussian integration with orden one which
-        make no deference while in this condition there is no shape
-        function database exist and integrating is not possible
-        including by default method.
-        @param ThisIntegrationPoints All the integration points in
-        all methods. This is a Vector of IntegrationPointsArrayType
-        and It must have at least four component correspounding to
-        four integration method defined now. If there is some
-        geometry which don't have all this method implemented
-        related points Vector must exist but with zero size. For
-        example if a geometry don't have gaussian orden one
-        ThisIntegrationPoints[GI_GAUSS_1] must be an empty
-        IntegrationPointsArrayType.
-        @param ThisShapeFunctionsValues Values of all the shape
-        functions evaluated in all integrations points of all
-        integration methods. It's a three dimensional array \f$
-        F_{ijk} \f$ where i = GI_GAUSS_1,..., GI_GAUSS_4 and j is
-        the integration point index and k is the shape function
-        index. In the other word component \f$ f_{ijk} \f$ is the
-        value of the shape function related to node k evaluated in
-        integration point j of i integration method point set. Again
-        if there is some integration method unsupported an empty
-        Matrix must assigned to related place. For example if a
-        geometry don't have gaussian orden four
-        ThisShapeFunctionsValues[GI_GAUSS_4] must be an empty
-        Matrix.
-        @param ThisShapeFunctionsLocalGradients Values of local
-        gradients respected to all local coordinates of all the
-        shape functions evaluated in all integrations points of all
-        integration methods. It's a four dimensional array \f$
-        F_{ijkh} \f$ where i = GI_GAUSS_1,..., GI_GAUSS_4 and j is
-        the integration point index and k is the shape function
-        index and h is local coordinate index. In the other word
-        component \f$ f_{ijkh} \f$ is the value of h'th component of
-        local gradient of the shape function related to node k
-        evaluated in integration point j of i integration method
-        point set. Again if there is some integration method
-        unsupported an empty ShapeFunctionsGradientsType must
-        assigned to related place. For example if a geometry don't
-        have gaussian orden two ThisShapeFunctionsValues[GI_GAUSS_2]
-        must be an empty ShapeFunctionsGradientsType.
-        */
-        Geometry(const PointsArrayType &ThisPoints,
-            GeometryData const *pThisGeometryData = &GeometryDataInstance())
-            : mpGeometryData(pThisGeometryData),
-            mPoints(ThisPoints)
+        return rResult;
+    }
+
+    ///@}
+    ///@name Informations
+    ///@{
+
+    /** Dimension of the geometry for example a triangle2d is a 2
+    dimensional shape
+
+    @return SizeType, dimension of this geometry.
+    @see WorkingSpaceDimension()
+    @see LocalSpaceDimension()
+    */
+    inline SizeType Dimension() const
+    {
+        return mpGeometryData->Dimension();
+    }
+
+    /** Working space dimension. for example a triangle is a 2
+    dimensional shape but can be used in 3 dimensional space.
+
+    @return SizeType, working space dimension of this geometry.
+    @see Dimension()
+    @see LocalSpaceDimension()
+    */
+    inline SizeType WorkingSpaceDimension() const
+    {
+        return mpGeometryData->WorkingSpaceDimension();
+    }
+
+    /** Local space dimension. for example a triangle is a 2
+    dimensional shape but can have 3 dimensional area
+    coordinates l1, l2, l3.
+
+    @return SizeType, local space dimension of this geometry.
+    @see Dimension()
+    @see WorkingSpaceDimension()
+    */
+    inline SizeType LocalSpaceDimension() const
+    {
+        return mpGeometryData->LocalSpaceDimension();
+    }
+
+    /** Returns number of the points which this geometry has.
+     *
+     * @return SizeType, number of the points in this geometry.
+     */
+    SizeType PointsNumber() const {
+      return this->size();
+    }
+
+    /** This method calculate and return Length or charactereistic
+     * length of this geometry depending to it's dimension. For one
+     * dimensional geometry for example Line it returns length of it
+     * and for the other geometries it gives Characteristic length
+     * otherwise.
+     *
+     * @return double value contains length or Characteristic
+     * length
+     *
+     * @see Area()
+     * @see Volume()
+     * @see DomainSize()
+     */
+    virtual double Length() const {
+      KRATOS_ERROR << "Calling base class 'Length' method instead of derived class one. Please check the definition of derived class. " << *this << std::endl;
+      return 0.0;
+    }
+
+    /** This method calculate and return area or surface area of
+     * this geometry depending to it's dimension. For one dimensional
+     * geometry it returns length, for two dimensional it gives area
+     * and for three dimensional geometries it gives surface area.
+     *
+     * @return double value contains area or surface
+     * area.
+     *
+     * @see Length()
+     * @see Volume()
+     * @see DomainSize()
+     */
+    virtual double Area() const {
+      KRATOS_ERROR << "Calling base class 'Area' method instead of derived class one. Please check the definition of derived class. " << *this << std::endl;
+      return 0.0;
+    }
+
+    /** This method calculate and return volume of this
+     * geometry. For one and two dimensional geometry it returns
+     * zero and for three dimensional it gives volume of geometry.
+     *
+     * @return double value contains volume.
+     *
+     * @see Length()
+     * @see Area()
+     * @see DomainSize()
+     */
+    virtual double Volume() const {
+      KRATOS_ERROR << "Calling base class 'Volume' method instead of derived class one. Please check the definition of derived class. " << *this << std::endl;
+      return 0.0;
+    }
+
+    /** This method calculate and return length, area or volume of
+     * this geometry depending to it's dimension. For one dimensional
+     * geometry it returns its length, for two dimensional it gives area
+     * and for three dimensional geometries it gives its volume.
+     *
+     * @return double value contains length, area or volume.
+     *
+     * @see Length()
+     * @see Area()
+     * @see Volume()
+     */
+    virtual double DomainSize() const {
+      KRATOS_ERROR << "Calling base class 'DomainSize' method instead of derived class one. Please check the definition of derived class. " << *this << std::endl;
+      return 0.0;
+    }
+
+    /** This method calculates and returns the minimum edge.
+     * length of the geometry.
+     *
+     * @return double value with the minimum edge length.
+     *
+     * @see MaxEdgeLength()
+     * @see AverageEdgeLength()
+     */
+    virtual double MinEdgeLength() const {
+      KRATOS_ERROR << "Calling base class 'MinEdgeLength' method instead of derived class one. Please check the definition of derived class. " << *this << std::endl;
+      return 0.0;
+    }
+
+    /** This method calculates and returns the maximum edge.
+     * length of the geometry.
+     *
+     * @return double value with the maximum edge length.
+     *
+     * @see MinEdgeLength()
+     * @see AverageEdgeLength()
+     */
+    virtual double MaxEdgeLength() const {
+      KRATOS_ERROR << "Calling base class 'MaxEdgeLength' method instead of derived class one. Please check the definition of derived class. " << *this << std::endl;
+      return 0.0;
+    }
+
+    /** This method calculates and returns the average edge.
+     * length of the geometry.
+     *
+     * @return double value with the average edge length
+     *
+     * @see MinEdgeLength()
+     * @see MaxEdgeLength()
+     */
+    virtual double AverageEdgeLength() const {
+      KRATOS_ERROR << "Calling base class 'AverageEdgeLength' method instead of derived class one. Please check the definition of derived class. " << *this << std::endl;
+      return 0.0;
+    }
+
+    /** Calculates the circumradius of the geometry.
+     * Calculates the circumradius of the geometry.
+     *
+     * @return Circumradius of the geometry.
+     *
+     * @see Inradius()
+     */
+    virtual double Circumradius() const {
+      KRATOS_ERROR << "Calling base class 'Circumradius' method instead of derived class one. Please check the definition of derived class. " << *this << std::endl;
+      return 0.0;
+    }
+
+    /** Calculates the inradius of the geometry.
+     * Calculates the inradius of the geometry.
+     *
+     * @return Inradius of the geometry.
+     *
+     * @see Circumradius()
+     */
+    virtual double Inradius() const {
+      KRATOS_ERROR << "Calling base class 'Inradius' method instead of derived class one. Please check the definition of derived class. " << *this << std::endl;
+      return 0.0;
+    }
+
+    /** Test the intersection with another geometry
+     *
+     * Test if this geometry intersects with other geometry
+     *
+     * @param  ThisGeometry Geometry to intersect with
+     * @return              True if the geometries intersect, False in any other case.
+     */
+    virtual bool HasIntersection(const GeometryType& ThisGeometry) {
+      KRATOS_ERROR << "Calling base class 'HasIntersection' method instead of derived class one. Please check the definition of derived class. " << *this << std::endl;
+      return false;
+    }
+
+    /** Test intersection of the geometry with a box
+     *
+     * Tests the intersection of the geometry with
+     * a 3D box defined by rLowPoint and rHighPoint
+     *
+     * @param  rLowPoint  Lower point of the box to test the intersection
+     * @param  rHighPoint Higher point of the box to test the intersection
+     * @return            True if the geometry intersects the box, False in any other case.
+     */
+    virtual bool HasIntersection(const Point& rLowPoint, const Point& rHighPoint) {
+      KRATOS_ERROR << "Calling base class 'HasIntersection' method instead of derived class one. Please check the definition of derived class. " << *this << std::endl;
+      return false;
+    }
+
+    // virtual void BoundingBox(BoundingBoxType& rResult) const
+    // {
+    //
+    //   Bounding_Box(rResult.LowPoint(), rResult.HighPoint());
+    // }
+
+    /**
+     * @brief Calculates the boundingbox of the geometry.
+     * @details Corresponds with the highest and lowest point in space
+     * @param rLowPoint  Lower point of the boundingbox.
+     * @param rHighPoint Higher point of the boundingbox.
+     */
+    virtual void BoundingBox(
+        TPointType& rLowPoint,
+        TPointType& rHighPoint
+        ) const
+    {
+        rHighPoint = this->GetPoint( 0 );
+        rLowPoint  = this->GetPoint( 0 );
+        const SizeType dim = WorkingSpaceDimension();
+
+        for ( IndexType point = 1; point < PointsNumber(); ++point ) { //The first node is already assigned, so we can start from 1
+            const auto& r_point = this->GetPoint( point );
+            for ( IndexType i = 0; i < dim; ++i ) {
+                rHighPoint[i] = ( rHighPoint[i] < r_point[i] ) ? r_point[i] : rHighPoint[i];
+                rLowPoint[i]  = ( rLowPoint[i]  > r_point[i] ) ? r_point[i] : rLowPoint[i];
+            }
+        }
+    }
+
+    /** Calculates center of this geometry by a simple averaging algorithm.
+    Each center point component calculated using:
+    \f[
+    c_i = \sum_j^n(x_i^j) / n
+    \f]
+
+    where \f$ c_i \f$ is component i of center point and \f$
+    X_i^j \f$ is component i of j'th point of geometry and n is
+    number of the points in this geometry.
+
+    @return PointType which is the calculated center of this geometry.
+    */
+    virtual Point Center() const
+    {
+        const SizeType points_number = this->size();
+
+        if ( points_number == 0 )
         {
+            KRATOS_ERROR << "can not compute the ceneter of a geometry of zero points" << std::endl;
+            // return PointType();
         }
 
-        /** Copy constructor.
-        Construct this geometry as a copy of given geometry.
-        @note This copy constructor don't copy the points and new
-        geometry shares points with given source geometry. It's
-        obvious that any change to this new geometry's point affect
-        source geometry's points too.
-        */
-        Geometry(const Geometry& rOther)
-            : mpGeometryData(rOther.mpGeometryData),
-            mPoints(rOther.mPoints)
+        Point result = ( *this )[0];
+
+        for ( IndexType i = 1 ; i < points_number ; i++ )
         {
+            result.Coordinates() += ( *this )[i];
         }
 
-
-        /** Copy constructor from a geometry with other point type.
-        Construct this geometry as a copy of given geometry which
-        has different type of points. The given goemetry's
-        TOtherPointType* must be implicity convertible to this
-        geometry PointType.
-        @note This copy constructor don't copy the points and new
-        geometry shares points with given source geometry. It's
-        obvious that any change to this new geometry's point affect
-        source geometry's points too.
-        */
-        template<class TOtherPointType> Geometry(Geometry<TOtherPointType> const & rOther)
-            : mpGeometryData(rOther.mpGeometryData)
-        {
-            mPoints = new PointsArrayType(rOther.begin(), rOther.end());
-        }
-
-<<<<<<< HEAD
-        /// Destructor. Do nothing!!!
-        virtual ~Geometry()
-        {
-        };
-=======
         const double temp = 1.0 / double( points_number );
 
         result.Coordinates() *= temp;
@@ -980,18 +987,20 @@
 
         Matrix j_node = ZeroMatrix( dimension, local_space_dimension );
         this->Jacobian( j_node, rPointLocalCoordinates);
->>>>>>> 6f91aeb6
-
-        virtual GeometryData::KratosGeometryFamily GetGeometryFamily() const
-        {
-            return GeometryData::Kratos_generic_family;
+
+        // Using the Jacobian tangent directions
+        if (dimension == 2) {
+            tangent_eta[2] = 1.0;
+            for (unsigned int i_dim = 0; i_dim < dimension; i_dim++) {
+                tangent_xi[i_dim]  = j_node(i_dim, 0);
+            }
+        } else {
+            for (unsigned int i_dim = 0; i_dim < dimension; i_dim++) {
+                tangent_xi[i_dim]  = j_node(i_dim, 0);
+                tangent_eta[i_dim] = j_node(i_dim, 1);
+            }
         }
 
-<<<<<<< HEAD
-        virtual GeometryData::KratosGeometryType GetGeometryType() const
-        {
-            return GeometryData::Kratos_generic_type;
-=======
         array_1d<double, 3> normal;
         MathUtils<double>::CrossProduct(normal, tangent_xi, tangent_eta);
         return normal;
@@ -1358,340 +1367,370 @@
             if(norm2DXi < MaxTolerancePointLocalCoordinates) {
                 break;
             }
->>>>>>> 6f91aeb6
         }
 
-        ///@}
-        ///@name Operators
-        ///@{
-
-        /** Assignment operator.
-        @note This operator don't copy the points and this
-        geometry shares points with given source geometry. It's
-        obvious that any change to this geometry's point affect
-        source geometry's points too.
-        @see Clone
-        @see ClonePoints
-        */
-        Geometry& operator=(const Geometry& rOther)
-        {
-            mpGeometryData = rOther.mpGeometryData;
-            mPoints = rOther.mPoints;
-
-            return *this;
+        return rResult;
+    }
+
+    /**
+     * Returns whether given arbitrary point is inside the Geometry and the respective
+     * local point for the given global point
+     * @param rPoint The point to be checked if is inside o note in global coordinates
+     * @param rResult The local coordinates of the point
+     * @param Tolerance The  tolerance that will be considered to check if the point is inside or not
+     * @return True if the point is inside, false otherwise
+     */
+    virtual bool IsInside(
+        const CoordinatesArrayType& rPoint,
+        CoordinatesArrayType& rResult,
+        const double Tolerance = std::numeric_limits<double>::epsilon()
+        ) const
+    {
+        KRATOS_ERROR << "Calling base class IsInside method instead of derived class one. Please check the definition of derived class. " << *this << std::endl;
+        return false;
+    }
+
+    ///@}
+    ///@name Inquiry
+    ///@{
+
+    /** This method confirm you if this geometry has a specific
+    integration method or not. This method will be usefull to
+    control the geometry before intagrating using a specific
+    method. In Geometry class this method controls if the
+    integration points vector respecting to this method is empty
+    or not.
+
+    @return bool true if this integration method exist and false if this
+    method is not imeplemented for this geometry.
+    */
+    bool HasIntegrationMethod( IntegrationMethod ThisMethod ) const
+    {
+        return ( mpGeometryData->HasIntegrationMethod( ThisMethod ) );
+    }
+
+    /**
+    * @return default integration method
+    */
+
+    IntegrationMethod GetDefaultIntegrationMethod() const
+    {
+        return mpGeometryData->DefaultIntegrationMethod();
+    }
+
+    /** This method is to know if this geometry is symmetric or
+    not.
+
+    @todo Making some method related to symmetry axis and more...
+
+    @return bool true if this geometry is symmetric and false if
+    it's not.
+    */
+    virtual bool IsSymmetric() const
+    {
+        return false;
+    }
+
+    ///@}
+    ///@name Boundaries
+    ///@{
+
+    /**
+     * @brief This method gives you all boundaries entities of this geometry.
+     * @details This method will gives you all the boundaries entities
+     * @return GeometriesArrayType containes this geometry boundaries entities.
+     * @see GeneratePoints()
+     * @see GenerateEdges()
+     * @see GenerateFaces()
+     */
+    virtual GeometriesArrayType GenerateBoundariesEntities() const
+    {
+        const SizeType dimension = this->LocalSpaceDimension();
+        if (dimension == 3) {
+            return this->GenerateFaces();
+        } else if (dimension == 2) {
+            return this->GenerateEdges();
+        } else { // Let's assume is one
+            return this->GeneratePoints();
         }
-
-        /** Assignment operator for geometries with different point type.
-        @note This operator don't copy the points and this
-        geometry shares points with given source geometry. It's
-        obvious that any change to this geometry's point affect
-        source geometry's points too.
-        @see Clone
-        @see ClonePoints
-        */
-        template<class TOtherPointType>
-        Geometry& operator=(Geometry<TOtherPointType> const & rOther)
-        {
-            this->clear();
-
-            for (typename Geometry<TOtherPointType>::ptr_const_iterator i = rOther.ptr_begin(); i != rOther.ptr_end(); ++i)
-                push_back(typename PointType::Pointer(new PointType(**i)));
-
-            mpGeometryData = rOther.mpGeometryData;
-
-            return *this;
+    }
+
+    ///@}
+    ///@name Points
+    ///@{
+
+    /**
+     * @brief This method gives you all points of this geometry.
+     * @details This method will gives you all the points
+     * @return GeometriesArrayType containes this geometry points.
+     * @see Points()
+     */
+    virtual GeometriesArrayType GeneratePoints() const
+    {
+        GeometriesArrayType points;
+
+        const auto& p_points = this->Points();
+        for (IndexType i_point = 0; i_point < p_points.size(); ++i_point) {
+            PointsArrayType point_array;
+            point_array.push_back(p_points(i_point));
+            auto p_point_geometry = Kratos::make_shared<Geometry<TPointType>>(point_array);
+            points.push_back(p_point_geometry);
         }
 
-        operator PointsArrayType&()
-        {
-            return mPoints;
+        return points;
+    }
+
+    ///@}
+    ///@name Edge
+    ///@{
+
+    /**
+     * @brief This method gives you number of all edges of this geometry.
+     * @details For example, for a hexahedron, this would be 12
+     * @return SizeType containes number of this geometry edges.
+     * @see EdgesNumber()
+     * @see Edges()
+     * @see GenerateEdges()
+     * @see FacesNumber()
+     * @see Faces()
+     * @see GenerateFaces()
+     */
+    virtual SizeType EdgesNumber() const
+    {
+        KRATOS_ERROR << "Calling base class EdgesNumber method instead of derived class one. Please check the definition of derived class. " << *this << std::endl;
+    }
+
+    /**
+     * @brief This method gives you all edges of this geometry.
+     * @details This method will gives you all the edges with one dimension less than this geometry.
+     * For example a triangle would return three lines as its edges or a tetrahedral would return four triangle as its edges but won't return its six edge lines by this method.
+     * @return GeometriesArrayType containes this geometry edges.
+     * @deprecated This is legacy version, move to GenerateFaces
+     * @see EdgesNumber()
+     * @see Edge()
+     */
+    KRATOS_DEPRECATED_MESSAGE("This is legacy version (use GenerateEdgesInstead)") virtual GeometriesArrayType Edges( void )
+    {
+        return this->GenerateEdges();
+    }
+
+    /**
+     * @brief This method gives you all edges of this geometry.
+     * @details This method will gives you all the edges with one dimension less than this geometry.
+     * For example a triangle would return three lines as its edges or a tetrahedral would return four triangle as its edges but won't return its six edge lines by this method.
+     * @return GeometriesArrayType containes this geometry edges.
+     * @see EdgesNumber()
+     * @see Edge()
+     */
+    virtual GeometriesArrayType GenerateEdges() const
+    {
+        KRATOS_ERROR << "Calling base class Edges method instead of derived class one. Please check the definition of derived class. " << *this << std::endl;
+    }
+
+    /** This method gives you an edge of this geometry which holds
+    given points. This method will gives you an edge with
+    dimension related to given points number. for example a
+    tetrahedral would return a triangle for given three points or
+    return an edge line for given two nodes by this method.
+
+    @return Geometry::Pointer to this geometry specific edge.
+    @see EdgesNumber()
+    @see Edges()
+    */
+    // Commented for possible change in Edge interface of geometry. Pooyan. // NOTE: We should rethink this because is aligned with the current PR
+//       virtual Pointer Edge(const PointsArrayType& EdgePoints)
+//  {
+//    KRATOS_ERROR << "Calling base class Edge method instead of derived class one. Please check the definition of derived class." << *this << std::endl;
+//
+//  }
+
+    ///@}
+    ///@name Face
+    ///@{
+
+    /**
+     * @brief Returns the number of faces of the current geometry.
+     * @details This is only implemented for 3D geometries, since 2D geometries only have edges but no faces
+     * @see EdgesNumber
+     * @see Edges
+     * @see Faces
+     */
+    virtual SizeType FacesNumber() const
+    {
+        KRATOS_ERROR << "Calling base class FacesNumber method instead of derived class one. Please check the definition of derived class. " << *this << std::endl;
+    }
+
+    /**
+     * @brief Returns all faces of the current geometry.
+     * @details This is only implemented for 3D geometries, since 2D geometries only have edges but no faces
+     * @return GeometriesArrayType containes this geometry faces.
+     * @deprecated This is legacy version, move to GenerateFaces
+     * @see EdgesNumber
+     * @see Edges
+     * @see FacesNumber
+     */
+    KRATOS_DEPRECATED_MESSAGE("This is legacy version (use GenerateEdgesInstead)") virtual GeometriesArrayType Faces( void )
+    {
+        const SizeType dimension = this->LocalSpaceDimension();
+        if (dimension == 3) {
+            return this->GenerateFaces();
+        } else {
+            return this->GenerateEdges();
         }
-
-        ///@}
-        ///@name PointerVector Operators
-        ///@{
-
-        virtual TPointType& operator[](const SizeType& i)
-        {
-            return mPoints[i];
-        }
-
-        virtual TPointType const& operator[](const SizeType& i) const
-        {
-            return mPoints[i];
-        }
-
-        virtual PointPointerType& operator()(const SizeType& i)
-        {
-            return mPoints(i);
-        }
-
-        virtual ConstPointPointerType& operator()(const SizeType& i) const
-        {
-            return mPoints(i);
-        }
-
-        //virtual bool operator==(const Geometry& r) const // nothrow
-        //{
-        //    if (size() != r.size())
-        //        return false;
-        //    else
-        //        return std::equal(
-        //            mPoints.begin(),
-        //            mPoints.end(),
-        //            r.mPoints.begin(),
-        //            this->EqualKeyTo());
-        //}
-
-        ///@}
-        ///@name Operations
-        ///@{
-
-        virtual iterator                   begin()
-        {
-            return iterator(mPoints.begin());
-        }
-        virtual const_iterator             begin() const
-        {
-            return const_iterator(mPoints.begin());
-        }
-        virtual iterator                   end()
-        {
-            return iterator(mPoints.end());
-        }
-        virtual const_iterator             end() const
-        {
-            return const_iterator(mPoints.end());
-        }
-        virtual ptr_iterator               ptr_begin()
-        {
-            return mPoints.begin();
-        }
-        virtual ptr_const_iterator         ptr_begin() const
-        {
-            return mPoints.begin();
-        }
-        virtual ptr_iterator               ptr_end()
-        {
-            return mPoints.end();
-        }
-        virtual ptr_const_iterator         ptr_end() const
-        {
-            return mPoints.end();
-        }
-        virtual PointReferenceType        front()       /* nothrow */
-        {
-            assert(!empty());
-            return mPoints.front();
-        }
-        virtual ConstPointReferenceType  front() const /* nothrow */
-        {
-            assert(!empty());
-            return mPoints.front();
-        }
-        virtual PointReferenceType        back()        /* nothrow */
-        {
-            assert(!empty());
-            return mPoints.back();
-        }
-        virtual ConstPointReferenceType  back() const  /* nothrow */
-        {
-            assert(!empty());
-            return mPoints.back();
-        }
-
-        virtual SizeType size() const
-        {
-            return mPoints.size();
-        }
-        virtual SizeType max_size() const
-        {
-            return mPoints.max_size();
-        }
-
-        virtual void swap(GeometryType& rOther)
-        {
-            mPoints.swap(rOther.mPoints);
-        }
-
-        virtual void push_back(PointPointerType x)
-        {
-            mPoints.push_back(x);
-        }
-
-
-        virtual void clear()
-        {
-            mPoints.clear();
-        }
-
-        virtual void reserve(int dim)
-        {
-            mPoints.reserve(dim);
-        }
-
-        virtual int capacity()
-        {
-            return mPoints.capacity();
-        }
-
-        /////@}
-        /////@name Access
-        /////@{
-
-        ///** Gives a reference to underly normal container. */
-        virtual PointPointerContainerType& GetContainer()
-        {
-            return mPoints.GetContainer();
-        }
-
-        /** Gives a constant reference to underly normal container. */
-        virtual const PointPointerContainerType& GetContainer() const
-        {
-            return mPoints.GetContainer();
-        }
-
-        ///@}
-        ///@name Inquiry
-        ///@{
-
-        virtual bool empty() const
-        {
-            return mPoints.empty();
-        }
-
-        ///@}
-        ///@name Operations
-        ///@{
-
-        virtual Pointer Create(PointsArrayType const& ThisPoints) const
-        {
-            return Pointer(new Geometry(ThisPoints, mpGeometryData));
-        }
-
-        /** This methods will create a duplicate of all its points and
-        substitute them with its points. */
-        void ClonePoints()
-        {
-            for (ptr_iterator i = this->ptr_begin(); i != this->ptr_end(); i++)
-                *i = typename PointType::Pointer(new PointType(**i));
-        }
-
-        // virtual Kratos::shared_ptr< Geometry< Point > > Clone() const
-        // {
-        //     Geometry< Point >::PointsArrayType NewPoints;
-
-        //     //making a copy of the nodes TO POINTS (not Nodes!!!)
-
-        //     for ( IndexType i = 0 ; i < this->size() ; i++ )
-        //     {
-        //        NewPoints.push_back(Kratos::make_shared< Point >((*mpPointVector)[i]));
-        //     }
-
-        //     //NewPoints[i] = typename Point::Pointer(new Point(*mPoints[i]));
-
-        //     //creating a geometry with the new points
-        //     Geometry< Point >::Pointer p_clone( new Geometry< Point >( NewPoints ) );
-
-        //     p_clone->ClonePoints();
-
-<<<<<<< HEAD
-        //     return p_clone;
-        // }
-=======
+    }
+
+    /**
+     * @brief Returns all faces of the current geometry.
+     * @details This is only implemented for 3D geometries, since 2D geometries only have edges but no faces
+     * @return GeometriesArrayType containes this geometry faces.
+     * @see EdgesNumber
+     * @see GenerateEdges
+     * @see FacesNumber
+     */
+    virtual GeometriesArrayType GenerateFaces() const
+    {
+        KRATOS_ERROR << "Calling base class GenerateFaces method instead of derived class one. Please check the definition of derived class. " << *this << std::endl;
+    }
+
+    //Connectivities of faces required
+    virtual void NumberNodesInFaces (DenseVector<unsigned int>& rNumberNodesInFaces) const
+    {
+        KRATOS_ERROR << "Calling base class NumberNodesInFaces method instead of derived class one. Please check the definition of derived class. " << *this << std::endl;
+    }
+
+    virtual void NodesInFaces (DenseMatrix<unsigned int>& rNodesInFaces) const
+    {
+        KRATOS_ERROR << "Calling base class NodesInFaces method instead of derived class one. Please check the definition of derived class. " << *this << std::endl;
+    }
+
+
+    /** This method gives you an edge of this geometry related to
+    given index. The numbering order of each geometries edges is
+    depended to type of that geometry.
+
+    @return Geometry::Pointer to this geometry specific edge.
+    @see EdgesNumber()
+    @see Edges()
+    */
+    // Commented for possible change in Edge interface of geometry. Pooyan. // NOTE: We should rethink this because is aligned with the current PR
+//       virtual Pointer Edge(IndexType EdgeIndex)
+//  {
+//    KRATOS_ERROR << "Calling base class Edge method instead of derived class one. Please check the definition of derived class." << *this << std::endl;
+
+//  }
+
+    /** This method gives you normal edge of this geometry which holds
+    given points.
+
+    @return NormalType which is normal to this geometry specific edge.
+    @see Edge()
+    */
+    // Commented for possible change in Edge interface of geometry. Pooyan. // NOTE: We should rethink this because is aligned with the current PR
+//       virtual NormalType NormalEdge(const PointsArrayType& EdgePoints)
+//  {
+//    KRATOS_ERROR << "Calling base class NormalEdge method instead of derived class one. Please check the definition of derived class." << *this << std::endl
+
+//    return NormalType();
+//  }
+
+    /** This method gives you normal to edge of this geometry related to
+    given index. The numbering order of each geometries edges is
+    depended to type of that geometry.
+
+    @return NormalType which is normal to this geometry specific edge.
+    @see Edge()
+    */
+    // Commented for possible change in Edge interface of geometry. Pooyan. // NOTE: We should rethink this because is aligned with the current PR
+//       virtual NormalType NormalEdge(IndexType EdgeIndex)
+//  {
+//    KRATOS_ERROR << "Calling base class NormalEdge method instead of derived class one. Please check the definition of derived class." << *this << std::endl;
+
+//    return NormalType();
+//  }
+
+    ///@}
+    ///@name Integration Points
+    ///@{
+
+    /** Number of integtation points for default integration
+    method. This method just call IntegrationPointsNumber(enum
+    IntegrationMethod ThisMethod) with default integration
+    method.
+
+    @return SizeType which is the number of integration points
+    for default integrating method.
+    */
+    SizeType IntegrationPointsNumber() const
+    {
+        return mpGeometryData->IntegrationPoints().size();
+    }
+
+    /** Number of integtation points for given integration
+    method. This method use integration points data base to
+    obtain size of the integration points Vector respected to
+    given method.
+
+    @return SizeType which is the number of integration points
+    for given integrating method.
+    */
+    SizeType IntegrationPointsNumber( IntegrationMethod ThisMethod ) const
+    {
+        return mpGeometryData->IntegrationPointsNumber( ThisMethod );
+    }
+
+
+    /** Integtation points for default integration
+    method. This method just call IntegrationPoints(enum
+    IntegrationMethod ThisMethod) with default integration
+    method.
+
+    @return const IntegrationPointsArrayType which is Vector of integration points
+    for default integrating method.
+    */
+    const IntegrationPointsArrayType& IntegrationPoints() const
+    {
+        return mpGeometryData->IntegrationPoints();
+    }
+
+    /** Integtation points for given integration
+    method. This method use integration points data base to
+    obtain integration points Vector respected to
+    given method.
+
+    @return const IntegrationPointsArrayType which is Vector of integration points
+    for default integrating method.
+    */
+    const IntegrationPointsArrayType& IntegrationPoints( IntegrationMethod ThisMethod ) const
+    {
+        return mpGeometryData->IntegrationPoints( ThisMethod );
+    }
+
     ///@}
     ///@name Operation within Global Space
     ///@{
->>>>>>> 6f91aeb6
-
-        virtual GeometryType& GetGeometryPart(IndexType Index) const
-        {
-            KRATOS_ERROR << "Calling base class 'GetGeometryPart' method instead of derived function. Please check the definition in the derived class. " << *this << std::endl;
-            //return Kratos::make_shared<GeometryType>();
-        }
-
-        virtual GeometryType& GetGeometryParent(IndexType Index) const
-        {
-            KRATOS_ERROR << "Calling base 'GetGeometryParent' in base class instead of derived function. " <<
-                "Please check the definition in the derived class. " << *this << std::endl;
-        }
-
-        GeometryData const& GetGeometryData() const
-        {
-            return *mpGeometryData;
-        }
-
-        /**
-        * @brief Lumping factors for the calculation of the lumped mass matrix
-        * @param rResult Vector containing the lumping factors
-        * @param LumpingMethod The lumping method considered. The three methods available are:
-        *      - The row sum method
-        *      - Diagonal scaling
-        *      - Evaluation of M using a quadrature involving only the nodal points and thus automatically yielding a diagonal matrix for standard element shape function
-        */
-        virtual Vector& LumpingFactors(
-            Vector& rResult,
-            const LumpingMethods LumpingMethod = LumpingMethods::ROW_SUM
-        )  const
-        {
-            const SizeType number_of_nodes = this->size();
-            const SizeType local_space_dimension = this->LocalSpaceDimension();
-
-            // Clear lumping factors
-            if (rResult.size() != number_of_nodes)
-                rResult.resize(number_of_nodes, false);
-            noalias(rResult) = ZeroVector(number_of_nodes);
-
-            if (LumpingMethod == LumpingMethods::ROW_SUM) {
-                const IntegrationMethod integration_method = GetDefaultIntegrationMethod();
-                const GeometryType::IntegrationPointsArrayType& r_integrations_points = this->IntegrationPoints(integration_method);
-                const Matrix& r_Ncontainer = this->ShapeFunctionsValues(integration_method);
-
-                // Vector fo jacobians
-                Vector detJ_vector(r_integrations_points.size());
-                DeterminantOfJacobian(detJ_vector, integration_method);
-
-                // Iterate over the integration points
-                double domain_size = 0.0;
-                for (IndexType point_number = 0; point_number < r_integrations_points.size(); ++point_number) {
-                    const double integration_weight = r_integrations_points[point_number].Weight() * detJ_vector[point_number];
-                    const Vector& rN = row(r_Ncontainer, point_number);
-
-                    // Computing domain size
-                    domain_size += integration_weight;
-
-                    for (IndexType i = 0; i < number_of_nodes; ++i) {
-                        rResult[i] += rN[i] * integration_weight;
-                    }
-                }
-
-<<<<<<< HEAD
-                // Divide by the domain size
-                for (IndexType i = 0; i < number_of_nodes; ++i) {
-                    rResult[i] /= domain_size;
-                }
-            }
-            else if (LumpingMethod == LumpingMethods::DIAGONAL_SCALING) {
-                IntegrationMethod integration_method = GetDefaultIntegrationMethod();
-                integration_method = static_cast<IntegrationMethod>(static_cast<int>(integration_method) + 1);
-                const GeometryType::IntegrationPointsArrayType& r_integrations_points = this->IntegrationPoints(integration_method);
-                const Matrix& r_Ncontainer = this->ShapeFunctionsValues(integration_method);
-
-                // Vector fo jacobians
-                Vector detJ_vector(r_integrations_points.size());
-                DeterminantOfJacobian(detJ_vector, integration_method);
-
-                // Iterate over the integration points
-                for (IndexType point_number = 0; point_number < r_integrations_points.size(); ++point_number) {
-                    const double detJ = detJ_vector[point_number];
-                    const double integration_weight = r_integrations_points[point_number].Weight() * detJ;
-                    const Vector& rN = row(r_Ncontainer, point_number);
-
-                    for (IndexType i = 0; i < number_of_nodes; ++i) {
-                        rResult[i] += std::pow(rN[i], 2) * integration_weight;
-                    }
-                }
-=======
+
+    /** This method provides the global coordinates corresponding to the local coordinates provided
+     * @param rResult The array containing the global coordinates corresponding to the local coordinates provided
+     * @param LocalCoordinates The local coordinates provided
+     * @return An array containing the global coordinates corresponding to the local coordinates provides
+     * @see PointLocalCoordinates
+     */
+    virtual CoordinatesArrayType& GlobalCoordinates(
+        CoordinatesArrayType& rResult,
+        CoordinatesArrayType const& LocalCoordinates
+        ) const
+    {
+        noalias( rResult ) = ZeroVector( 3 );
+
+        Vector N( this->size() );
+        ShapeFunctionsValues( N, LocalCoordinates );
+
+        for ( IndexType i = 0 ; i < this->size() ; i++ )
+            noalias( rResult ) += N[i] * (*this)[i];
+
+        return rResult;
+    }
+
     /** This method provides the global coordinates to
     *   the corresponding integration point
     * @param rResult The global coordinates
@@ -1728,69 +1767,16 @@
         noalias( rResult ) = ZeroVector( 3 );
         if (DeltaPosition.size2() != 3)
             DeltaPosition.resize(DeltaPosition.size1(), dimension,false);
->>>>>>> 6f91aeb6
-
-                // Computing diagonal scaling coefficient
-                double total_value = 0.0;
-                for (IndexType i = 0; i < number_of_nodes; ++i) {
-                    total_value += rResult[i];
-                }
-                for (IndexType i = 0; i < number_of_nodes; ++i) {
-                    rResult[i] /= total_value;
-                }
-            }
-            else if (LumpingMethod == LumpingMethods::QUADRATURE_ON_NODES) {
-                // Divide by the domain size
-                const double domain_size = DomainSize();
-
-                // Getting local coordinates
-                Matrix local_coordinates(number_of_nodes, local_space_dimension);
-                PointsLocalCoordinates(local_coordinates);
-                Point local_point(ZeroVector(3));
-                array_1d<double, 3>& r_local_coordinates = local_point.Coordinates();
-
-                // Iterate over integration points
-                const GeometryType::IntegrationPointsArrayType& r_integrations_points = this->IntegrationPoints(GeometryData::GI_GAUSS_1); // First order
-                const double weight = r_integrations_points[0].Weight() / static_cast<double>(number_of_nodes);
-                for (IndexType point_number = 0; point_number < number_of_nodes; ++point_number) {
-                    for (IndexType dim = 0; dim < local_space_dimension; ++dim) {
-                        r_local_coordinates[dim] = local_coordinates(point_number, dim);
-                    }
-                    const double detJ = DeterminantOfJacobian(local_point);
-                    rResult[point_number] = weight * detJ / domain_size;
-                }
-            }
-
-            return rResult;
-        }
-
-        ///@}
-        ///@name Informations
-        ///@{
-
-        /** Dimension of the geometry for example a triangle2d is a 2
-        dimensional shape
-        @return SizeType, dimension of this geometry.
-        @see WorkingSpaceDimension()
-        @see LocalSpaceDimension()
-        */
-        inline SizeType Dimension() const
-        {
-            return mpGeometryData->Dimension();
-        }
-
-<<<<<<< HEAD
-        /** Working space dimension. for example a triangle is a 2
-        dimensional shape but can be used in 3 dimensional space.
-        @return SizeType, working space dimension of this geometry.
-        @see Dimension()
-        @see LocalSpaceDimension()
-        */
-        inline SizeType WorkingSpaceDimension() const
-        {
-            return mpGeometryData->WorkingSpaceDimension();
-        }
-=======
+
+        Vector N( this->size() );
+        ShapeFunctionsValues( N, LocalCoordinates );
+
+        for ( IndexType i = 0 ; i < this->size() ; i++ )
+            noalias( rResult ) += N[i] * ((*this)[i] + row(DeltaPosition, i));
+
+        return rResult;
+    }
+
     /**
     * @brief This method maps from dimension space to working space and computes the
     *        number of derivatives at the dimension parameter.
@@ -1927,1756 +1913,765 @@
     /** Jacobians for default integration method. This method just
     call Jacobian(enum IntegrationMethod ThisMethod) with
     default integration method.
->>>>>>> 6f91aeb6
-
-        /** Local space dimension. for example a triangle is a 2
-        dimensional shape but can have 3 dimensional area
-        coordinates l1, l2, l3.
-        @return SizeType, local space dimension of this geometry.
-        @see Dimension()
-        @see WorkingSpaceDimension()
-        */
-        inline SizeType LocalSpaceDimension() const
+
+    @return JacobiansType a Vector of jacobian
+    matrices \f$ J_i \f$ where \f$ i=1,2,...,n \f$ is the integration
+    point index of default integration method.
+
+    @see DeterminantOfJacobian
+    @see InverseOfJacobian
+    */
+    JacobiansType& Jacobian( JacobiansType& rResult ) const
+    {
+        Jacobian( rResult, mpGeometryData->DefaultIntegrationMethod() );
+        return rResult;
+    }
+
+    /** Jacobians for given  method. This method
+    calculate jacobians matrices in all integrations points of
+    given integration method.
+
+    @param ThisMethod integration method which jacobians has to
+    be calculated in its integration points.
+
+    @return JacobiansType a Vector of jacobian
+    matrices \f$ J_i \f$ where \f$ i=1,2,...,n \f$ is the integration
+    point index of given integration method.
+
+    @see DeterminantOfJacobian
+    @see InverseOfJacobian
+    */
+    virtual JacobiansType& Jacobian( JacobiansType& rResult,
+                                     IntegrationMethod ThisMethod ) const
+    {
+        if( rResult.size() != this->IntegrationPointsNumber( ThisMethod ) )
+            rResult.resize( this->IntegrationPointsNumber( ThisMethod ), false );
+
+        for ( unsigned int pnt = 0; pnt < this->IntegrationPointsNumber( ThisMethod ); pnt++ )
         {
-            return mpGeometryData->LocalSpaceDimension();
+            this->Jacobian( rResult[pnt], pnt, ThisMethod);
         }
 
-        /** Returns number of the points which this geometry has.
-        *
-        * @return SizeType, number of the points in this geometry.
-        */
-        SizeType PointsNumber() const {
-            return this->size();
+        return rResult;
+    }
+
+    /** Jacobians for given  method. This method
+    calculate jacobians matrices in all integrations points of
+    given integration method.
+
+    @param ThisMethod integration method which jacobians has to
+    be calculated in its integration points.
+
+    @return JacobiansType a Vector of jacobian
+    matrices \f$ J_i \f$ where \f$ i=1,2,...,n \f$ is the integration
+    point index of given integration method.
+
+    @param DeltaPosition Matrix with the nodes position increment which describes
+    the configuration where the jacobian has to be calculated.
+
+    @see DeterminantOfJacobian
+    @see InverseOfJacobian
+    */
+    virtual JacobiansType& Jacobian( JacobiansType& rResult, IntegrationMethod ThisMethod, Matrix & DeltaPosition ) const
+    {
+        if( rResult.size() != this->IntegrationPointsNumber( ThisMethod ) )
+            rResult.resize( this->IntegrationPointsNumber( ThisMethod ), false );
+
+        for ( unsigned int pnt = 0; pnt < this->IntegrationPointsNumber( ThisMethod ); pnt++ )
+        {
+            this->Jacobian( rResult[pnt], pnt, ThisMethod, DeltaPosition);
         }
-
-        /** This method calculate and return Length or charactereistic
-        * length of this geometry depending to it's dimension. For one
-        * dimensional geometry for example Line it returns length of it
-        * and for the other geometries it gives Characteristic length
-        * otherwise.
-        *
-        * @return double value contains length or Characteristic
-        * length
-        *
-        * @see Area()
-        * @see Volume()
-        * @see DomainSize()
-        */
-        virtual double Length() const {
-            KRATOS_ERROR << "Calling base class 'Length' method instead of derived class one. Please check the definition of derived class. " << *this << std::endl;
-            return 0.0;
-        }
-
-        /** This method calculate and return area or surface area of
-        * this geometry depending to it's dimension. For one dimensional
-        * geometry it returns length, for two dimensional it gives area
-        * and for three dimensional geometries it gives surface area.
-        *
-        * @return double value contains area or surface
-        * area.
-        *
-        * @see Length()
-        * @see Volume()
-        * @see DomainSize()
-        */
-        virtual double Area() const {
-            KRATOS_ERROR << "Calling base class 'Area' method instead of derived class one. Please check the definition of derived class. " << *this << std::endl;
-            return 0.0;
-        }
-
-        /** This method calculate and return volume of this
-        * geometry. For one and two dimensional geometry it returns
-        * zero and for three dimensional it gives volume of geometry.
-        *
-        * @return double value contains volume.
-        *
-        * @see Length()
-        * @see Area()
-        * @see DomainSize()
-        */
-        virtual double Volume() const {
-            KRATOS_ERROR << "Calling base class 'Volume' method instead of derived class one. Please check the definition of derived class. " << *this << std::endl;
-            return 0.0;
-        }
-
-        /** This method calculate and return length, area or volume of
-        * this geometry depending to it's dimension. For one dimensional
-        * geometry it returns its length, for two dimensional it gives area
-        * and for three dimensional geometries it gives its volume.
-        *
-        * @return double value contains length, area or volume.
-        *
-        * @see Length()
-        * @see Area()
-        * @see Volume()
-        */
-        virtual double DomainSize() const {
-            KRATOS_ERROR << "Calling base class 'DomainSize' method instead of derived class one. Please check the definition of derived class. " << *this << std::endl;
-            return 0.0;
-        }
-
-        /** This method calculates and returns the minimum edge.
-        * length of the geometry.
-        *
-        * @return double value with the minimum edge length.
-        *
-        * @see MaxEdgeLength()
-        * @see AverageEdgeLength()
-        */
-        virtual double MinEdgeLength() const {
-            KRATOS_ERROR << "Calling base class 'MinEdgeLength' method instead of derived class one. Please check the definition of derived class. " << *this << std::endl;
-            return 0.0;
-        }
-
-        /** This method calculates and returns the maximum edge.
-        * length of the geometry.
-        *
-        * @return double value with the maximum edge length.
-        *
-        * @see MinEdgeLength()
-        * @see AverageEdgeLength()
-        */
-        virtual double MaxEdgeLength() const {
-            KRATOS_ERROR << "Calling base class 'MaxEdgeLength' method instead of derived class one. Please check the definition of derived class. " << *this << std::endl;
-            return 0.0;
-        }
-
-        /** This method calculates and returns the average edge.
-        * length of the geometry.
-        *
-        * @return double value with the average edge length
-        *
-        * @see MinEdgeLength()
-        * @see MaxEdgeLength()
-        */
-        virtual double AverageEdgeLength() const {
-            KRATOS_ERROR << "Calling base class 'AverageEdgeLength' method instead of derived class one. Please check the definition of derived class. " << *this << std::endl;
-            return 0.0;
-        }
-
-        /** Calculates the circumradius of the geometry.
-        * Calculates the circumradius of the geometry.
-        *
-        * @return Circumradius of the geometry.
-        *
-        * @see Inradius()
-        */
-        virtual double Circumradius() const {
-            KRATOS_ERROR << "Calling base class 'Circumradius' method instead of derived class one. Please check the definition of derived class. " << *this << std::endl;
-            return 0.0;
-        }
-
-        /** Calculates the inradius of the geometry.
-        * Calculates the inradius of the geometry.
-        *
-        * @return Inradius of the geometry.
-        *
-        * @see Circumradius()
-        */
-        virtual double Inradius() const {
-            KRATOS_ERROR << "Calling base class 'Inradius' method instead of derived class one. Please check the definition of derived class. " << *this << std::endl;
-            return 0.0;
-        }
-
-        /** Test the intersection with another geometry
-        *
-        * Test if this geometry intersects with other geometry
-        *
-        * @param  ThisGeometry Geometry to intersect with
-        * @return              True if the geometries intersect, False in any other case.
-        */
-        virtual bool HasIntersection(const GeometryType& ThisGeometry) {
-            KRATOS_ERROR << "Calling base class 'HasIntersection' method instead of derived class one. Please check the definition of derived class. " << *this << std::endl;
-            return false;
-        }
-
-        /** Test intersection of the geometry with a box
-        *
-        * Tests the intersection of the geometry with
-        * a 3D box defined by rLowPoint and rHighPoint
-        *
-        * @param  rLowPoint  Lower point of the box to test the intersection
-        * @param  rHighPoint Higher point of the box to test the intersection
-        * @return            True if the geometry intersects the box, False in any other case.
-        */
-        virtual bool HasIntersection(const Point& rLowPoint, const Point& rHighPoint) {
-            KRATOS_ERROR << "Calling base class 'HasIntersection' method instead of derived class one. Please check the definition of derived class. " << *this << std::endl;
-            return false;
-        }
-
-        // virtual void BoundingBox(BoundingBoxType& rResult) const
-        // {
-        //
-        //   Bounding_Box(rResult.LowPoint(), rResult.HighPoint());
-        // }
-
-        /**
-        * @brief Calculates the boundingbox of the geometry.
-        * @details Corresponds with the highest and lowest point in space
-        * @param rLowPoint  Lower point of the boundingbox.
-        * @param rHighPoint Higher point of the boundingbox.
-        */
-        virtual void BoundingBox(
-            TPointType& rLowPoint,
-            TPointType& rHighPoint
-        ) const
-        {
-            rHighPoint = this->GetPoint(0);
-            rLowPoint = this->GetPoint(0);
-            const SizeType dim = WorkingSpaceDimension();
-
-            for (IndexType point = 1; point < PointsNumber(); ++point) { //The first node is already assigned, so we can start from 1
-                const auto& r_point = this->GetPoint(point);
-                for (IndexType i = 0; i < dim; ++i) {
-                    rHighPoint[i] = (rHighPoint[i] < r_point[i]) ? r_point[i] : rHighPoint[i];
-                    rLowPoint[i] = (rLowPoint[i]  > r_point[i]) ? r_point[i] : rLowPoint[i];
+        return rResult;
+    }
+
+    /** Jacobian in specific integration point of default integration method. This method just
+    call Jacobian(IndexType IntegrationPointIndex, enum IntegrationMethod ThisMethod) with
+    default integration method.
+
+    @param IntegrationPointIndex index of integration point which jacobians has to
+    be calculated in it.
+
+    @return Matrix<double> Jacobian matrix \f$ J_i \f$ where \f$
+    i \f$ is the given integration point index of default
+    integration method.
+
+    @see DeterminantOfJacobian
+    @see InverseOfJacobian
+    */
+    Matrix& Jacobian( Matrix& rResult, IndexType IntegrationPointIndex ) const
+    {
+        Jacobian( rResult, IntegrationPointIndex, mpGeometryData->DefaultIntegrationMethod() );
+        return rResult;
+    }
+
+    /** Jacobian in specific integration point of given integration
+    method. This method calculate jacobian matrix in given
+    integration point of given integration method.
+
+    @param IntegrationPointIndex index of integration point which jacobians has to
+    be calculated in it.
+
+    @param ThisMethod integration method which jacobians has to
+    be calculated in its integration points.
+
+    @return Matrix<double> Jacobian matrix \f$ J_i \f$ where \f$
+    i \f$ is the given integration point index of given
+    integration method.
+
+    @see DeterminantOfJacobian
+    @see InverseOfJacobian
+    */
+    virtual Matrix& Jacobian( Matrix& rResult, IndexType IntegrationPointIndex, IntegrationMethod ThisMethod ) const
+    {
+        const SizeType working_space_dimension = this->WorkingSpaceDimension();
+        const SizeType local_space_dimension = this->LocalSpaceDimension();
+        if(rResult.size1() != working_space_dimension || rResult.size2() != local_space_dimension)
+            rResult.resize( working_space_dimension, local_space_dimension, false );
+
+        const Matrix& r_shape_functions_gradient_in_integration_point = ShapeFunctionsLocalGradients( ThisMethod )[ IntegrationPointIndex ];
+
+        rResult.clear();
+        const SizeType points_number = this->PointsNumber();
+        for (IndexType i = 0; i < points_number; ++i ) {
+            const array_1d<double, 3>& r_coordinates = (*this)[i].Coordinates();
+            for(IndexType k = 0; k< working_space_dimension; ++k) {
+                const double value = r_coordinates[k];
+                for(IndexType m = 0; m < local_space_dimension; ++m) {
+                    rResult(k,m) += value * r_shape_functions_gradient_in_integration_point(i,m);
                 }
             }
         }
 
-        /** Calculates center of this geometry by a simple averaging algorithm.
-        Each center point component calculated using:
-        \f[
-        c_i = \sum_j^n(x_i^j) / n
-        \f]
-        where \f$ c_i \f$ is component i of center point and \f$
-        X_i^j \f$ is component i of j'th point of geometry and n is
-        number of the points in this geometry.
-        @return PointType which is the calculated center of this geometry.
-        */
-        virtual Point Center() const
-        {
-            const SizeType points_number = this->size();
-
-            if (points_number == 0)
-            {
-                KRATOS_ERROR << "can not compute the ceneter of a geometry of zero points" << std::endl;
-                // return PointType();
-            }
-
-            Point result = (*this)[0];
-
-            for (IndexType i = 1; i < points_number; i++)
-            {
-                result.Coordinates() += (*this)[i];
-            }
-
-            const double temp = 1.0 / double(points_number);
-
-            result.Coordinates() *= temp;
-
-            return result;
-        }
-
-
-        /**
-        */
-        virtual Kratos::DenseVector<Point> Coordinates(
-            Kratos::DenseVector<Point>& rResult,
-            const CoordinatesArrayType& rPointLocalCoordinates) const
-        {
-            return Coordinates(
-                rResult,
-                mpGeometryData->DefaultIntegrationMethod());
-        }
-        /**
-        */
-        virtual Kratos::DenseVector<Point> Coordinates(
-            Kratos::DenseVector<Point>& rResult,
-            IntegrationMethod ThisMethod) const
-        {
-            if (rResult.size() != this->IntegrationPointsNumber(ThisMethod))
-                rResult.resize(this->IntegrationPointsNumber(ThisMethod), false);
-
-            for (unsigned int pnt = 0; pnt < this->IntegrationPointsNumber(ThisMethod); pnt++)
-            {
-                this->Coordinates(rResult[pnt], pnt, ThisMethod);
-            }
-
-            return rResult;
-        }
-
-        /**
-        */
-        virtual Point Coordinates(
-            Point& rResult,
-            const IndexType IntegrationPointIndex) const
-        {
-            return Coordinates(
-                rResult,
-                IntegrationPointIndex,
-                mpGeometryData->DefaultIntegrationMethod());
-        }
-
-        /**
-        */
-        virtual Point Coordinates(
-            Point& rResult,
-            const IndexType IntegrationPointIndex,
-            IntegrationMethod ThisMethod) const
-        {
-            const SizeType points_number = PointsNumber();
-
-            rResult = Point(0.0, 0.0, 0.0);
-            const Matrix& N = this->ShapeFunctionsValues(ThisMethod);
-
-            KRATOS_DEBUG_ERROR_IF(N.size1() != points_number)
-                << "Geometry::Coordinates(): IntegrationPointIndex different than the number of integration points."
-                << std::endl;
-
-            for (IndexType i = 0; i < points_number; ++i) {
-                rResult += (*this)[i] * N(IntegrationPointIndex, i);
-            }
-
-            return rResult;
-        }
-
-        /**
-        * @brief It returns a vector that is normal to its corresponding geometry in the given local point
-        * @param rPointLocalCoordinates Reference to the local coordinates of the point in where the normal is to be computed
-        * @return The normal in the given point
-        */
-        virtual array_1d<double, 3> Normal(const CoordinatesArrayType& rPointLocalCoordinates) const
-        {
-            const unsigned int local_space_dimension = this->LocalSpaceDimension();
-            const unsigned int dimension = this->WorkingSpaceDimension();
-
-            KRATOS_ERROR_IF(dimension == local_space_dimension) << "Remember the normal can be computed just in geometries with a local dimension: " << this->LocalSpaceDimension() << "smaller than the spatial dimension: " << this->WorkingSpaceDimension() << std::endl;
-
-            // We define the normal and tangents
-            array_1d<double, 3> tangent_xi(3, 0.0);
-            array_1d<double, 3> tangent_eta(3, 0.0);
-
-            Matrix j_node = ZeroMatrix(dimension, local_space_dimension);
-            this->Jacobian(j_node, rPointLocalCoordinates);
-
-            // Using the Jacobian tangent directions
-            if (dimension == 2) {
-                tangent_eta[2] = 1.0;
-                for (unsigned int i_dim = 0; i_dim < dimension; i_dim++) {
-                    tangent_xi[i_dim] = j_node(i_dim, 0);
+        return rResult;
+    }
+
+    /** Jacobian in specific integration point of given integration
+    method. This method calculate jacobian matrix in given
+    integration point of given integration method.
+
+    @param IntegrationPointIndex index of integration point which jacobians has to
+    be calculated in it.
+
+    @param ThisMethod integration method which jacobians has to
+    be calculated in its integration points.
+
+    @param rDeltaPosition Matrix with the nodes position increment which describes
+    the configuration where the jacobian has to be calculated.
+
+    @return Matrix<double> Jacobian matrix \f$ J_i \f$ where \f$
+    i \f$ is the given integration point index of given
+    integration method.
+
+    @see DeterminantOfJacobian
+    @see InverseOfJacobian
+    */
+    virtual Matrix& Jacobian( Matrix& rResult, IndexType IntegrationPointIndex, IntegrationMethod ThisMethod, const Matrix& rDeltaPosition ) const
+    {
+        const SizeType working_space_dimension = this->WorkingSpaceDimension();
+        const SizeType local_space_dimension = this->LocalSpaceDimension();
+        if(rResult.size1() != working_space_dimension || rResult.size2() != local_space_dimension)
+            rResult.resize( working_space_dimension, local_space_dimension, false );
+
+        const Matrix& r_shape_functions_gradient_in_integration_point = ShapeFunctionsLocalGradients( ThisMethod )[ IntegrationPointIndex ];
+
+        rResult.clear();
+        const SizeType points_number = this->PointsNumber();
+        for (IndexType i = 0; i < points_number; ++i ) {
+            const array_1d<double, 3>& r_coordinates = (*this)[i].Coordinates();
+            for(IndexType k = 0; k< working_space_dimension; ++k) {
+                const double value = r_coordinates[k] - rDeltaPosition(i,k);
+                for(IndexType m = 0; m < local_space_dimension; ++m) {
+                    rResult(k,m) += value * r_shape_functions_gradient_in_integration_point(i,m);
                 }
             }
-            else {
-                for (unsigned int i_dim = 0; i_dim < dimension; i_dim++) {
-                    tangent_xi[i_dim] = j_node(i_dim, 0);
-                    tangent_eta[i_dim] = j_node(i_dim, 1);
+        }
+
+        return rResult;
+    }
+
+    /** Jacobian in given point. This method calculate jacobian
+    matrix in given point.
+
+    @param rCoordinates point which jacobians has to
+    be calculated in it.
+
+    @return Matrix of double which is jacobian matrix \f$ J \f$ in given point.
+
+    @see DeterminantOfJacobian
+    @see InverseOfJacobian
+    */
+    virtual Matrix& Jacobian( Matrix& rResult, const CoordinatesArrayType& rCoordinates ) const
+    {
+        const SizeType working_space_dimension = this->WorkingSpaceDimension();
+        const SizeType local_space_dimension = this->LocalSpaceDimension();
+        const SizeType points_number = this->PointsNumber();
+        if(rResult.size1() != working_space_dimension || rResult.size2() != local_space_dimension)
+            rResult.resize( working_space_dimension, local_space_dimension, false );
+
+        Matrix shape_functions_gradients(points_number, local_space_dimension);
+        ShapeFunctionsLocalGradients( shape_functions_gradients, rCoordinates );
+
+        rResult.clear();
+        for (IndexType i = 0; i < points_number; ++i ) {
+            const array_1d<double, 3>& r_coordinates = (*this)[i].Coordinates();
+            for(IndexType k = 0; k< working_space_dimension; ++k) {
+                const double value = r_coordinates[k];
+                for(IndexType m = 0; m < local_space_dimension; ++m) {
+                    rResult(k,m) += value * shape_functions_gradients(i,m);
                 }
             }
-
-            array_1d<double, 3> normal;
-            MathUtils<double>::CrossProduct(normal, tangent_xi, tangent_eta);
-            return normal;
         }
-        /**
-        * @brief TO BE DONE
-        */
-        virtual array_1d<double, 3> Normal(array_1d<double, 3>& rResult, IndexType IntegrationPointIndex) const
-        {
-            Normal(rResult, IntegrationPointIndex, mpGeometryData->DefaultIntegrationMethod());
-            return rResult;
-        }
-
-        /**
-        * @brief TO BE DONE
-        */
-        virtual array_1d<double, 3> Normal(
-            array_1d<double, 3>& rResult,
-            IndexType IntegrationPointIndex,
-            IntegrationMethod ThisMethod) const
-        {
-            const unsigned int local_space_dimension = this->LocalSpaceDimension();
-            const unsigned int dimension = this->WorkingSpaceDimension();
-
-            KRATOS_DEBUG_ERROR_IF(dimension == local_space_dimension)
-                << "Remember the normal can be computed just in geometries with a local dimension: "
-                << this->LocalSpaceDimension() << "smaller than the spatial dimension: "
-                << this->WorkingSpaceDimension() << std::endl;
-
-            // We define the normal and tangents
-            array_1d<double, 3> tangent_xi(3, 0.0);
-            array_1d<double, 3> tangent_eta(3, 0.0);
-
-            Matrix j_node = ZeroMatrix(dimension, local_space_dimension);
-            this->Jacobian(j_node, IntegrationPointIndex, ThisMethod);
-
-            // Using the Jacobian tangent directions
-            if (dimension == 2) {
-                tangent_eta[2] = 1.0;
-                for (unsigned int i_dim = 0; i_dim < dimension; i_dim++) {
-                    tangent_xi[i_dim] = j_node(i_dim, 0);
+
+        return rResult;
+    }
+
+    /** Jacobian in given point. This method calculate jacobian
+    matrix in given point.
+
+    @param rCoordinates point which jacobians has to
+    be calculated in it.
+
+    @param rDeltaPosition Matrix with the nodes position increment which describes
+    the configuration where the jacobian has to be calculated.
+
+    @return Matrix of double which is jacobian matrix \f$ J \f$ in given point.
+
+    @see DeterminantOfJacobian
+    @see InverseOfJacobian
+    */
+
+    virtual Matrix& Jacobian( Matrix& rResult, const CoordinatesArrayType& rCoordinates, Matrix& rDeltaPosition ) const
+    {
+        const SizeType working_space_dimension = this->WorkingSpaceDimension();
+        const SizeType local_space_dimension = this->LocalSpaceDimension();
+        const SizeType points_number = this->PointsNumber();
+        if(rResult.size1() != working_space_dimension || rResult.size2() != local_space_dimension)
+            rResult.resize( working_space_dimension, local_space_dimension, false );
+
+        Matrix shape_functions_gradients(points_number, local_space_dimension);
+        ShapeFunctionsLocalGradients( shape_functions_gradients, rCoordinates );
+
+        rResult.clear();
+        for (IndexType i = 0; i < points_number; ++i ) {
+            const array_1d<double, 3>& r_coordinates = (*this)[i].Coordinates();
+            for(IndexType k = 0; k< working_space_dimension; ++k) {
+                const double value = r_coordinates[k] - rDeltaPosition(i,k);
+                for(IndexType m = 0; m < local_space_dimension; ++m) {
+                    rResult(k,m) += value * shape_functions_gradients(i,m);
                 }
             }
-            else {
-                for (unsigned int i_dim = 0; i_dim < dimension; i_dim++) {
-                    tangent_xi[i_dim] = j_node(i_dim, 0);
-                    tangent_eta[i_dim] = j_node(i_dim, 1);
-                }
-            }
-
-            array_1d<double, 3> normal;
-            MathUtils<double>::CrossProduct(normal, tangent_xi, tangent_eta);
-            return normal;
         }
 
-        /**
-        * @brief It computes the unit normal of the geometry in the given local point
-        * @param rPointLocalCoordinates Refernce to the local coordinates of the point in where the unit normal is to be computed
-        * @return The unit normal in the given point
-        */
-        virtual array_1d<double, 3> UnitNormal(const CoordinatesArrayType& rPointLocalCoordinates) const
+        return rResult;
+    }
+
+    /** Determinant of jacobians for default integration method. This method just
+    call DeterminantOfJacobian(enum IntegrationMethod ThisMethod) with
+    default integration method.
+
+    @return Vector of double which is vector of determinants of
+    jacobians \f$ |J|_i \f$ where \f$ i=1,2,...,n \f$ is the
+    integration point index of default integration method.
+
+    @see Jacobian
+    @see InverseOfJacobian
+    */
+    Vector& DeterminantOfJacobian( Vector& rResult ) const
+    {
+        DeterminantOfJacobian( rResult, mpGeometryData->DefaultIntegrationMethod() );
+        return rResult;
+    }
+
+    /** Determinant of jacobians for given integration method. This
+    method calculate determinant of jacobian in all
+    integrations points of given integration method.
+
+    @return Vector of double which is vector of determinants of
+    jacobians \f$ |J|_i \f$ where \f$ i=1,2,...,n \f$ is the
+    integration point index of given integration method.
+
+    @see Jacobian
+    @see InverseOfJacobian
+    */
+    virtual Vector& DeterminantOfJacobian( Vector& rResult, IntegrationMethod ThisMethod ) const
+    {
+        if( rResult.size() != this->IntegrationPointsNumber( ThisMethod ) )
+            rResult.resize( this->IntegrationPointsNumber( ThisMethod ), false );
+
+        Matrix J;
+        for ( unsigned int pnt = 0; pnt < this->IntegrationPointsNumber( ThisMethod ); pnt++ )
         {
-            array_1d<double, 3> normal = Normal(rPointLocalCoordinates);
-            const double norm_normal = norm_2(normal);
-            if (norm_normal > std::numeric_limits<double>::epsilon()) normal /= norm_normal;
-            else KRATOS_ERROR << "ERROR: The normal norm is zero or almost zero. Norm. normal: " << norm_normal << std::endl;
-            return normal;
+            this->Jacobian( J, pnt, ThisMethod);
+            rResult[pnt] = MathUtils<double>::GeneralizedDet(J);
         }
-        /**
-        * @brief
-        */
-        virtual array_1d<double, 3> UnitNormal(
-            array_1d<double, 3>& rResult,
-            IndexType IntegrationPointIndex) const
+        return rResult;
+    }
+
+    /** Determinant of jacobian in specific integration point of
+    default integration method. This method just call
+    DeterminantOfJacobian(IndexType IntegrationPointIndex, enum
+    IntegrationMethod ThisMethod) with default integration
+    method.
+
+    @param IntegrationPointIndex index of integration point
+    which determinant jacobians has to be calculated in it.
+
+    @return Determinamt of jacobian matrix \f$ |J|_i \f$ where \f$
+    i \f$ is the given integration point index of default
+    integration method.
+
+    @see Jacobian
+    @see InverseOfJacobian
+    */
+    double DeterminantOfJacobian( IndexType IntegrationPointIndex ) const
+    {
+        return DeterminantOfJacobian( IntegrationPointIndex, mpGeometryData->DefaultIntegrationMethod() );
+    }
+
+    /** Determinant of jacobian in specific integration point of
+    given integration method. This method calculate determinant
+    of jacobian in given integration point of given integration
+    method.
+
+    @param IntegrationPointIndex index of integration point which jacobians has to
+    be calculated in it.
+
+    @param IntegrationPointIndex index of integration point
+    which determinant of jacobians has to be calculated in it.
+
+    @return Determinamt of jacobian matrix \f$ |J|_i \f$ where \f$
+    i \f$ is the given integration point index of given
+    integration method.
+
+    @see Jacobian
+    @see InverseOfJacobian
+    */
+    virtual double DeterminantOfJacobian( IndexType IntegrationPointIndex, IntegrationMethod ThisMethod ) const
+    {
+        Matrix J;
+        this->Jacobian( J, IntegrationPointIndex, ThisMethod);
+        return MathUtils<double>::GeneralizedDet(J);
+    }
+
+
+    /** Determinant of jacobian in given point. This method calculate determinant of jacobian
+    matrix in given point.
+
+    @param rPoint point which determinant of jacobians has to
+    be calculated in it.
+
+    @return Determinamt of jacobian matrix \f$ |J| \f$ in given
+    point.
+
+    @see DeterminantOfJacobian
+    @see InverseOfJacobian
+    */
+    virtual double DeterminantOfJacobian( const CoordinatesArrayType& rPoint ) const
+    {
+        Matrix J;
+        this->Jacobian( J, rPoint);
+        return MathUtils<double>::GeneralizedDet(J);
+    }
+
+
+    /** Inverse of jacobians for default integration method. This method just
+    call InverseOfJacobian(enum IntegrationMethod ThisMethod) with
+    default integration method.
+
+    @return Inverse of jacobian
+    matrices \f$ J_i^{-1} \f$ where \f$ i=1,2,...,n \f$ is the integration
+    point index of default integration method.
+
+    @see Jacobian
+    @see DeterminantOfJacobian
+    */
+    JacobiansType& InverseOfJacobian( JacobiansType& rResult ) const
+    {
+        InverseOfJacobian( rResult, mpGeometryData->DefaultIntegrationMethod() );
+        return rResult;
+    }
+
+    /** Inverse of jacobians for given integration method. This method
+    calculate inverse of jacobians matrices in all integrations points of
+    given integration method.
+
+    @param ThisMethod integration method which inverse of jacobians has to
+    be calculated in its integration points.
+
+    @return Inverse of jacobian
+    matrices \f$ J^{-1}_i \f$ where \f$ i=1,2,...,n \f$ is the integration
+    point index of given integration method.
+
+    @see Jacobian
+    @see DeterminantOfJacobian
+    */
+    virtual JacobiansType& InverseOfJacobian( JacobiansType& rResult, IntegrationMethod ThisMethod ) const
+    {
+        Jacobian(rResult, ThisMethod); //this will be overwritten
+
+        double detJ;
+        Matrix Jinv(this->WorkingSpaceDimension(), this->WorkingSpaceDimension());
+        for ( unsigned int pnt = 0; pnt < this->IntegrationPointsNumber( ThisMethod ); pnt++ )
         {
-            UnitNormal(rResult, IntegrationPointIndex, mpGeometryData->DefaultIntegrationMethod());
-            return rResult;
+            MathUtils<double>::GeneralizedInvertMatrix(rResult[pnt], Jinv, detJ);
+            noalias(rResult[pnt]) = Jinv;
         }
-
-        /**
-        * @brief
-        */
-        virtual array_1d<double, 3> UnitNormal(
-            array_1d<double, 3>& rResult,
-            IndexType IntegrationPointIndex,
-            IntegrationMethod ThisMethod) const
-        {
-            rResult = Normal(rResult, IntegrationPointIndex);
-            const double norm_normal = norm_2(rResult);
-            if (norm_normal > std::numeric_limits<double>::epsilon()) rResult /= norm_normal;
-            else
-                KRATOS_ERROR << "ERROR: The normal norm is zero or almost zero. Norm. normal: "
-                << norm_normal << std::endl;
-            return rResult;
-        }
-        /** Calculates the quality of the geometry according to a given criteria.
-        *
-        * Calculates the quality of the geometry according to a given criteria. In General
-        * The quality of the result is normalized being 1.0 for best quality, 0.0 for degenerated elements and -1.0 for
-        * inverted elements.
-        *
-        * Different crtieria can be used to stablish the quality of the geometry.
-        *
-        * @return double value contains quality of the geometry
-        *
-        * @see QualityCriteria
-        * @see QualityAspectRatio
-        * @see QualityAverageEdgeLenght
-        */
-        double Quality(const QualityCriteria qualityCriteria) const {
-            double quality = 0.0f;
-
-            if (qualityCriteria == QualityCriteria::INRADIUS_TO_CIRCUMRADIUS) {
-                quality = InradiusToCircumradiusQuality();
-            }
-            else if (qualityCriteria == QualityCriteria::AREA_TO_LENGTH) {
-                quality = AreaToEdgeLengthRatio();
-            }
-            else if (qualityCriteria == QualityCriteria::SHORTEST_ALTITUDE_TO_LENGTH) {
-                quality = ShortestAltitudeToEdgeLengthRatio();
-            }
-            else if (qualityCriteria == QualityCriteria::INRADIUS_TO_LONGEST_EDGE) {
-                quality = InradiusToLongestEdgeQuality();
-            }
-            else if (qualityCriteria == QualityCriteria::SHORTEST_TO_LONGEST_EDGE) {
-                quality = ShortestToLongestEdgeQuality();
-            }
-            else if (qualityCriteria == QualityCriteria::REGULARITY) {
-                quality = RegularityQuality();
-            }
-            else if (qualityCriteria == QualityCriteria::VOLUME_TO_SURFACE_AREA) {
-                quality = VolumeToSurfaceAreaQuality();
-            }
-            else if (qualityCriteria == QualityCriteria::VOLUME_TO_EDGE_LENGTH) {
-                quality = VolumeToEdgeLengthQuality();
-            }
-            else if (qualityCriteria == QualityCriteria::VOLUME_TO_AVERAGE_EDGE_LENGTH) {
-                quality = VolumeToAverageEdgeLength();
-            }
-            else if (qualityCriteria == QualityCriteria::VOLUME_TO_RMS_EDGE_LENGTH) {
-                quality = VolumeToRMSEdgeLength();
-            }
-            else if (qualityCriteria == QualityCriteria::MIN_DIHEDRAL_ANGLE) {
-                quality = MinDihedralAngle();
-            }
-            else if (qualityCriteria == QualityCriteria::MAX_DIHEDRAL_ANGLE) {
-                quality = MaxDihedralAngle();
-            }
-            else if (qualityCriteria == QualityCriteria::MIN_SOLID_ANGLE) {
-                quality = MinSolidAngle();
-            }
-
-            return quality;
-        }
-
-        /** Calculates the dihedral angles of the geometry.
-        * Calculates the dihedral angles of the geometry.
-        *
-        * @return a vector of dihedral angles of the geometry..
-        */
-        virtual inline void ComputeDihedralAngles(Vector& rDihedralAngles)  const
-        {
-            KRATOS_ERROR << "Called the virtual function for ComputeDihedralAngles " << *this << std::endl;
-        }
-
-        /** Calculates the solid angles of the geometry.
-        * Calculates the solid angles of the geometry.
-        *
-        * @return a vector of dihedral angles of the geometry..
-        */
-        virtual inline void ComputeSolidAngles(Vector& rSolidAngles)  const
-        {
-            KRATOS_ERROR << "Called the virtual function for ComputeDihedralAngles " << *this << std::endl;
-        }
-
-        ///@}
-        ///@name Access
-        ///@{
-
-        /** A constant access method to the Vector of the points stored in
-        this geometry.
-        @return A constant reference to PointsArrayType contains
-        pointers to the points.
-        */
-        const PointsArrayType& Points() const
-        {
-            return mPoints;
-        }
-
-        /** An access method to the Vector of the points stored in
-        this geometry.
-        @return A reference to PointsArrayType contains pointers to
-        the points.
-        */
-        PointsArrayType& Points()
-        {
-            return mPoints;
-        }
-
-        /** A constant access method to the i'th points stored in
-        this geometry.
-        @return A constant counted pointer to i'th point of
-        geometry.
-        */
-        const typename TPointType::Pointer pGetPoint(const int Index) const
-        {
-            KRATOS_TRY
-                return mPoints(Index);
-            KRATOS_CATCH(mPoints)
-        }
-
-        /** An access method to the i'th points stored in
-        this geometry.
-        @return A counted pointer to i'th point of
-        geometry.
-        */
-        typename TPointType::Pointer pGetPoint(const int Index)
-        {
-            KRATOS_TRY
-                return mPoints(Index);
-            KRATOS_CATCH(mPoints);
-        }
-
-        /** A constant access method to the i'th points stored in
-        this geometry.
-        @return A constant counted pointer to i'th point of
-        geometry.
-        */
-        TPointType const& GetPoint(const int Index) const
-        {
-            KRATOS_TRY
-                return mPoints[Index];
-            KRATOS_CATCH(mPoints);
-        }
-
-
-        /** An access method to the i'th points stored in
-        this geometry.
-        @return A counted pointer to i'th point of
-        geometry.
-        */
-        TPointType& GetPoint(const int Index)
-        {
-            KRATOS_TRY
-                return mPoints[Index];
-            KRATOS_CATCH(mPoints);
-        }
-
-        /**
-        * Returns a matrix of the local coordinates of all points
-        * @param rResult a Matrix that will be overwritten by the results
-        * @return the coordinates of all points of the current geometry
-        */
-        virtual Matrix& PointsLocalCoordinates(Matrix& rResult) const
-        {
-            KRATOS_ERROR << "Calling base class 'PointsLocalCoordinates' method instead of derived class one. Please check the definition of derived class. " << *this << std::endl;
-            return rResult;
-        }
-
-        /**
-        * @brief Returns the local coordinates of a given arbitrary point
-        * @param rResult The vector containing the local coordinates of the point
-        * @param rPoint The point in global coordinates
-        * @return The vector containing the local coordinates of the point
-        */
-        virtual CoordinatesArrayType& PointLocalCoordinates(
-            CoordinatesArrayType& rResult,
-            const CoordinatesArrayType& rPoint
-        ) const
-        {
-            KRATOS_ERROR_IF(WorkingSpaceDimension() != LocalSpaceDimension()) << "ERROR:: Attention, the Point Local Coordinates must be specialized for the current geometry" << std::endl;
-
-            Matrix J = ZeroMatrix(WorkingSpaceDimension(), LocalSpaceDimension());
-
-            rResult.clear();
-
-            Vector DeltaXi = ZeroVector(LocalSpaceDimension());
-
-            CoordinatesArrayType CurrentGlobalCoords(ZeroVector(3));
-
-            static constexpr double MaxNormPointLocalCoordinates = 30.0;
-            static constexpr std::size_t MaxIteratioNumberPointLocalCoordinates = 1000;
-            static constexpr double MaxTolerancePointLocalCoordinates = 1.0e-8;
-
-            //Newton iteration:
-            for (std::size_t k = 0; k < MaxIteratioNumberPointLocalCoordinates; k++) {
-                CurrentGlobalCoords.clear();
-                DeltaXi.clear();
-
-                GlobalCoordinates(CurrentGlobalCoords, rResult);
-                noalias(CurrentGlobalCoords) = rPoint - CurrentGlobalCoords;
-                InverseOfJacobian(J, rResult);
-                for (unsigned int i = 0; i < WorkingSpaceDimension(); i++) {
-                    for (unsigned int j = 0; j < WorkingSpaceDimension(); j++) {
-                        DeltaXi[i] += J(i, j)*CurrentGlobalCoords[j];
-                    }
-                    rResult[i] += DeltaXi[i];
-                }
-
-                const double norm2DXi = norm_2(DeltaXi);
-
-                if (norm2DXi > MaxNormPointLocalCoordinates) {
-                    KRATOS_WARNING("Geometry") << "Computation of local coordinates failed at iteration " << k << std::endl;
-                    break;
-                }
-
-                if (norm2DXi < MaxTolerancePointLocalCoordinates) {
-                    break;
-                }
-            }
-
-            return rResult;
-        }
-
-        /**
-        * Returns whether given arbitrary point is inside the Geometry and the respective
-        * local point for the given global point
-        * @param rPoint The point to be checked if is inside o note in global coordinates
-        * @param rResult The local coordinates of the point
-        * @param Tolerance The  tolerance that will be considered to check if the point is inside or not
-        * @return True if the point is inside, false otherwise
-        */
-        virtual bool IsInside(
-            const CoordinatesArrayType& rPoint,
-            CoordinatesArrayType& rResult,
-            const double Tolerance = std::numeric_limits<double>::epsilon()
-        ) const
-        {
-            KRATOS_ERROR << "Calling base class IsInside method instead of derived class one. Please check the definition of derived class. " << *this << std::endl;
-            return false;
-        }
-
-        ///@}
-        ///@name Inquiry
-        ///@{
-
-        /** This method confirm you if this geometry has a specific
-        integration method or not. This method will be usefull to
-        control the geometry before intagrating using a specific
-        method. In Geometry class this method controls if the
-        integration points vector respecting to this method is empty
-        or not.
-        @return bool true if this integration method exist and false if this
-        method is not imeplemented for this geometry.
-        */
-        bool HasIntegrationMethod(IntegrationMethod ThisMethod) const
-        {
-            return (mpGeometryData->HasIntegrationMethod(ThisMethod));
-        }
-
-        /**
-        * @return default integration method
-        */
-
-        IntegrationMethod GetDefaultIntegrationMethod() const
-        {
-            return mpGeometryData->DefaultIntegrationMethod();
-        }
-
-        /** This method is to know if this geometry is symmetric or
-        not.
-        @todo Making some method related to symmetry axis and more...
-        @return bool true if this geometry is symmetric and false if
-        it's not.
-        */
-        virtual bool IsSymmetric() const
-        {
-            return false;
-        }
-
-        ///@}
-        ///@name Boundaries
-        ///@{
-
-        /**
-        * @brief This method gives you all boundaries entities of this geometry.
-        * @details This method will gives you all the boundaries entities
-        * @return GeometriesArrayType containes this geometry boundaries entities.
-        * @see GeneratePoints()
-        * @see GenerateEdges()
-        * @see GenerateFaces()
-        */
-        virtual GeometriesArrayType GenerateBoundariesEntities() const
-        {
-            const SizeType dimension = this->LocalSpaceDimension();
-            if (dimension == 3) {
-                return this->GenerateFaces();
-            }
-            else if (dimension == 2) {
-                return this->GenerateEdges();
-            }
-            else { // Let's assume is one
-                return this->GeneratePoints();
-            }
-        }
-
-        ///@}
-        ///@name Points
-        ///@{
-
-        /**
-        * @brief This method gives you all points of this geometry.
-        * @details This method will gives you all the points
-        * @return GeometriesArrayType containes this geometry points.
-        * @see Points()
-        */
-        virtual GeometriesArrayType GeneratePoints() const
-        {
-            GeometriesArrayType points;
-
-            const auto& p_points = this->Points();
-            for (IndexType i_point = 0; i_point < p_points.size(); ++i_point) {
-                PointsArrayType point_array;
-                point_array.push_back(p_points(i_point));
-                auto p_point_geometry = Kratos::make_shared<Geometry<TPointType>>(point_array);
-                points.push_back(p_point_geometry);
-            }
-
-            return points;
-        }
-
-        ///@}
-        ///@name Edge
-        ///@{
-
-        /**
-        * @brief This method gives you number of all edges of this geometry.
-        * @details For example, for a hexahedron, this would be 12
-        * @return SizeType containes number of this geometry edges.
-        * @see EdgesNumber()
-        * @see Edges()
-        * @see GenerateEdges()
-        * @see FacesNumber()
-        * @see Faces()
-        * @see GenerateFaces()
-        */
-        virtual SizeType EdgesNumber() const
-        {
-            KRATOS_ERROR << "Calling base class EdgesNumber method instead of derived class one. Please check the definition of derived class. " << *this << std::endl;
-        }
-
-        /**
-        * @brief This method gives you all edges of this geometry.
-        * @details This method will gives you all the edges with one dimension less than this geometry.
-        * For example a triangle would return three lines as its edges or a tetrahedral would return four triangle as its edges but won't return its six edge lines by this method.
-        * @return GeometriesArrayType containes this geometry edges.
-        * @deprecated This is legacy version, move to GenerateFaces
-        * @see EdgesNumber()
-        * @see Edge()
-        */
-        KRATOS_DEPRECATED_MESSAGE("This is legacy version (use GenerateEdgesInstead)") virtual GeometriesArrayType Edges(void)
-        {
-            return this->GenerateEdges();
-        }
-
-        /**
-        * @brief This method gives you all edges of this geometry.
-        * @details This method will gives you all the edges with one dimension less than this geometry.
-        * For example a triangle would return three lines as its edges or a tetrahedral would return four triangle as its edges but won't return its six edge lines by this method.
-        * @return GeometriesArrayType containes this geometry edges.
-        * @see EdgesNumber()
-        * @see Edge()
-        */
-        virtual GeometriesArrayType GenerateEdges() const
-        {
-            KRATOS_ERROR << "Calling base class Edges method instead of derived class one. Please check the definition of derived class. " << *this << std::endl;
-        }
-
-        /** This method gives you an edge of this geometry which holds
-        given points. This method will gives you an edge with
-        dimension related to given points number. for example a
-        tetrahedral would return a triangle for given three points or
-        return an edge line for given two nodes by this method.
-        @return Geometry::Pointer to this geometry specific edge.
-        @see EdgesNumber()
-        @see Edges()
-        */
-        // Commented for possible change in Edge interface of geometry. Pooyan. // NOTE: We should rethink this because is aligned with the current PR
-        //       virtual Pointer Edge(const PointsArrayType& EdgePoints)
-        //  {
-        //    KRATOS_ERROR << "Calling base class Edge method instead of derived class one. Please check the definition of derived class." << *this << std::endl;
-        //
-        //  }
-
-        ///@}
-        ///@name Face
-        ///@{
-
-        /**
-        * @brief Returns the number of faces of the current geometry.
-        * @details This is only implemented for 3D geometries, since 2D geometries only have edges but no faces
-        * @see EdgesNumber
-        * @see Edges
-        * @see Faces
-        */
-        virtual SizeType FacesNumber() const
-        {
-            KRATOS_ERROR << "Calling base class FacesNumber method instead of derived class one. Please check the definition of derived class. " << *this << std::endl;
-        }
-
-        /**
-        * @brief Returns all faces of the current geometry.
-        * @details This is only implemented for 3D geometries, since 2D geometries only have edges but no faces
-        * @return GeometriesArrayType containes this geometry faces.
-        * @deprecated This is legacy version, move to GenerateFaces
-        * @see EdgesNumber
-        * @see Edges
-        * @see FacesNumber
-        */
-        KRATOS_DEPRECATED_MESSAGE("This is legacy version (use GenerateEdgesInstead)") virtual GeometriesArrayType Faces(void)
-        {
-            const SizeType dimension = this->LocalSpaceDimension();
-            if (dimension == 3) {
-                return this->GenerateFaces();
-            }
-            else {
-                return this->GenerateEdges();
-            }
-        }
-
-        /**
-        * @brief Returns all faces of the current geometry.
-        * @details This is only implemented for 3D geometries, since 2D geometries only have edges but no faces
-        * @return GeometriesArrayType containes this geometry faces.
-        * @see EdgesNumber
-        * @see GenerateEdges
-        * @see FacesNumber
-        */
-        virtual GeometriesArrayType GenerateFaces() const
-        {
-            KRATOS_ERROR << "Calling base class GenerateFaces method instead of derived class one. Please check the definition of derived class. " << *this << std::endl;
-        }
-
-        //Connectivities of faces required
-        virtual void NumberNodesInFaces(DenseVector<unsigned int>& rNumberNodesInFaces) const
-        {
-            KRATOS_ERROR << "Calling base class NumberNodesInFaces method instead of derived class one. Please check the definition of derived class. " << *this << std::endl;
-        }
-
-        virtual void NodesInFaces(DenseMatrix<unsigned int>& rNodesInFaces) const
-        {
-            KRATOS_ERROR << "Calling base class NodesInFaces method instead of derived class one. Please check the definition of derived class. " << *this << std::endl;
-        }
-
-
-        /** This method gives you an edge of this geometry related to
-        given index. The numbering order of each geometries edges is
-        depended to type of that geometry.
-        @return Geometry::Pointer to this geometry specific edge.
-        @see EdgesNumber()
-        @see Edges()
-        */
-        // Commented for possible change in Edge interface of geometry. Pooyan. // NOTE: We should rethink this because is aligned with the current PR
-        //       virtual Pointer Edge(IndexType EdgeIndex)
-        //  {
-        //    KRATOS_ERROR << "Calling base class Edge method instead of derived class one. Please check the definition of derived class." << *this << std::endl;
-
-        //  }
-
-        /** This method gives you normal edge of this geometry which holds
-        given points.
-        @return NormalType which is normal to this geometry specific edge.
-        @see Edge()
-        */
-        // Commented for possible change in Edge interface of geometry. Pooyan. // NOTE: We should rethink this because is aligned with the current PR
-        //       virtual NormalType NormalEdge(const PointsArrayType& EdgePoints)
-        //  {
-        //    KRATOS_ERROR << "Calling base class NormalEdge method instead of derived class one. Please check the definition of derived class." << *this << std::endl
-
-        //    return NormalType();
-        //  }
-
-        /** This method gives you normal to edge of this geometry related to
-        given index. The numbering order of each geometries edges is
-        depended to type of that geometry.
-        @return NormalType which is normal to this geometry specific edge.
-        @see Edge()
-        */
-        // Commented for possible change in Edge interface of geometry. Pooyan. // NOTE: We should rethink this because is aligned with the current PR
-        //       virtual NormalType NormalEdge(IndexType EdgeIndex)
-        //  {
-        //    KRATOS_ERROR << "Calling base class NormalEdge method instead of derived class one. Please check the definition of derived class." << *this << std::endl;
-
-        //    return NormalType();
-        //  }
-
-        ///@}
-        ///@name Integration Points
-        ///@{
-
-        /** Number of integtation points for default integration
-        method. This method just call IntegrationPointsNumber(enum
-        IntegrationMethod ThisMethod) with default integration
-        method.
-        @return SizeType which is the number of integration points
-        for default integrating method.
-        */
-        SizeType IntegrationPointsNumber() const
-        {
-            return mpGeometryData->IntegrationPoints().size();
-        }
-
-        /** Number of integtation points for given integration
-        method. This method use integration points data base to
-        obtain size of the integration points Vector respected to
-        given method.
-        @return SizeType which is the number of integration points
-        for given integrating method.
-        */
-        SizeType IntegrationPointsNumber(IntegrationMethod ThisMethod) const
-        {
-            return mpGeometryData->IntegrationPointsNumber(ThisMethod);
-        }
-
-
-        /** Integtation points for default integration
-        method. This method just call IntegrationPoints(enum
-        IntegrationMethod ThisMethod) with default integration
-        method.
-        @return const IntegrationPointsArrayType which is Vector of integration points
-        for default integrating method.
-        */
-        const IntegrationPointsArrayType& IntegrationPoints() const
-        {
-            return mpGeometryData->IntegrationPoints();
-        }
-
-        /** Integtation points for given integration
-        method. This method use integration points data base to
-        obtain integration points Vector respected to
-        given method.
-        @return const IntegrationPointsArrayType which is Vector of integration points
-        for default integrating method.
-        */
-        const IntegrationPointsArrayType& IntegrationPoints(IntegrationMethod ThisMethod) const
-        {
-            return mpGeometryData->IntegrationPoints(ThisMethod);
-        }
-
-        ///@}
-        ///@name Jacobian
-        ///@{
-
-        /** This method provides the global coordinates corresponding to the local coordinates provided
-        * @param rResult The array containing the global coordinates corresponding to the local coordinates provided
-        * @param LocalCoordinates The local coordinates provided
-        * @return An array containing the global coordinates corresponding to the local coordinates provides
-        * @see PointLocalCoordinates
-        */
-        virtual CoordinatesArrayType& GlobalCoordinates(
-            CoordinatesArrayType& rResult,
-            CoordinatesArrayType const& LocalCoordinates
-        ) const
-        {
-            noalias(rResult) = ZeroVector(3);
-
-            Vector N(this->size());
-            ShapeFunctionsValues(N, LocalCoordinates);
-
-            for (IndexType i = 0; i < this->size(); i++)
-                noalias(rResult) += N[i] * (*this)[i];
-
-            return rResult;
-        }
-
-        /** This method provides the global coordinates corresponding to the local coordinates provided, considering additionally a certain increment in the coordinates
-        * @param rResult The array containing the global coordinates corresponding to the local coordinates provided
-        * @param LocalCoordinates The local coordinates provided
-        * @param DeltaPosition The increment of position considered
-        * @return An array containing the global coordinates corresponding to the local coordinates provides
-        * @see PointLocalCoordinates
-        */
-        virtual CoordinatesArrayType& GlobalCoordinates(
-            CoordinatesArrayType& rResult,
-            CoordinatesArrayType const& LocalCoordinates,
-            Matrix& DeltaPosition
-        ) const
-        {
-            constexpr std::size_t dimension = 3;
-            noalias(rResult) = ZeroVector(3);
-            if (DeltaPosition.size2() != 3)
-                DeltaPosition.resize(DeltaPosition.size1(), dimension, false);
-
-            Vector N(this->size());
-            ShapeFunctionsValues(N, LocalCoordinates);
-
-            for (IndexType i = 0; i < this->size(); i++)
-                noalias(rResult) += N[i] * ((*this)[i] + row(DeltaPosition, i));
-
-            return rResult;
-        }
-
-        /** Jacobians for default integration method. This method just
-        call Jacobian(enum IntegrationMethod ThisMethod) with
-        default integration method.
-        @return JacobiansType a Vector of jacobian
-        matrices \f$ J_i \f$ where \f$ i=1,2,...,n \f$ is the integration
-        point index of default integration method.
-        @see DeterminantOfJacobian
-        @see InverseOfJacobian
-        */
-        JacobiansType& Jacobian(JacobiansType& rResult) const
-        {
-            Jacobian(rResult, mpGeometryData->DefaultIntegrationMethod());
-            return rResult;
-        }
-
-        /** Jacobians for given  method. This method
-        calculate jacobians matrices in all integrations points of
-        given integration method.
-        @param ThisMethod integration method which jacobians has to
-        be calculated in its integration points.
-        @return JacobiansType a Vector of jacobian
-        matrices \f$ J_i \f$ where \f$ i=1,2,...,n \f$ is the integration
-        point index of given integration method.
-        @see DeterminantOfJacobian
-        @see InverseOfJacobian
-        */
-        virtual JacobiansType& Jacobian(JacobiansType& rResult,
-            IntegrationMethod ThisMethod) const
-        {
-            if (rResult.size() != this->IntegrationPointsNumber(ThisMethod))
-                rResult.resize(this->IntegrationPointsNumber(ThisMethod), false);
-
-            for (unsigned int pnt = 0; pnt < this->IntegrationPointsNumber(ThisMethod); pnt++)
-            {
-                this->Jacobian(rResult[pnt], pnt, ThisMethod);
-            }
-
-            return rResult;
-        }
-
-        /** Jacobians for given  method. This method
-        calculate jacobians matrices in all integrations points of
-        given integration method.
-        @param ThisMethod integration method which jacobians has to
-        be calculated in its integration points.
-        @return JacobiansType a Vector of jacobian
-        matrices \f$ J_i \f$ where \f$ i=1,2,...,n \f$ is the integration
-        point index of given integration method.
-        @param DeltaPosition Matrix with the nodes position increment which describes
-        the configuration where the jacobian has to be calculated.
-        @see DeterminantOfJacobian
-        @see InverseOfJacobian
-        */
-        virtual JacobiansType& Jacobian(JacobiansType& rResult, IntegrationMethod ThisMethod, Matrix & DeltaPosition) const
-        {
-            if (rResult.size() != this->IntegrationPointsNumber(ThisMethod))
-                rResult.resize(this->IntegrationPointsNumber(ThisMethod), false);
-
-            for (unsigned int pnt = 0; pnt < this->IntegrationPointsNumber(ThisMethod); pnt++)
-            {
-                this->Jacobian(rResult[pnt], pnt, ThisMethod, DeltaPosition);
-            }
-            return rResult;
-        }
-
-        /** Jacobian in specific integration point of default integration method. This method just
-        call Jacobian(IndexType IntegrationPointIndex, enum IntegrationMethod ThisMethod) with
-        default integration method.
-        @param IntegrationPointIndex index of integration point which jacobians has to
-        be calculated in it.
-        @return Matrix<double> Jacobian matrix \f$ J_i \f$ where \f$
-        i \f$ is the given integration point index of default
-        integration method.
-        @see DeterminantOfJacobian
-        @see InverseOfJacobian
-        */
-        Matrix& Jacobian(Matrix& rResult, IndexType IntegrationPointIndex) const
-        {
-            Jacobian(rResult, IntegrationPointIndex, mpGeometryData->DefaultIntegrationMethod());
-            return rResult;
-        }
-
-        /** Jacobian in specific integration point of given integration
-        method. This method calculate jacobian matrix in given
-        integration point of given integration method.
-        @param IntegrationPointIndex index of integration point which jacobians has to
-        be calculated in it.
-        @param ThisMethod integration method which jacobians has to
-        be calculated in its integration points.
-        @return Matrix<double> Jacobian matrix \f$ J_i \f$ where \f$
-        i \f$ is the given integration point index of given
-        integration method.
-        @see DeterminantOfJacobian
-        @see InverseOfJacobian
-        */
-        virtual Matrix& Jacobian(Matrix& rResult, IndexType IntegrationPointIndex, IntegrationMethod ThisMethod) const
-        {
-            const SizeType working_space_dimension = this->WorkingSpaceDimension();
-            const SizeType local_space_dimension = this->LocalSpaceDimension();
-            if (rResult.size1() != working_space_dimension || rResult.size2() != local_space_dimension)
-                rResult.resize(working_space_dimension, local_space_dimension, false);
-
-            const Matrix& r_shape_functions_gradient_in_integration_point = ShapeFunctionsLocalGradients(ThisMethod)[IntegrationPointIndex];
-
-            rResult.clear();
-            const SizeType points_number = this->PointsNumber();
-            for (IndexType i = 0; i < points_number; ++i) {
-                const array_1d<double, 3>& r_coordinates = (*this)[i].Coordinates();
-                for (IndexType k = 0; k< working_space_dimension; ++k) {
-                    const double value = r_coordinates[k];
-                    for (IndexType m = 0; m < local_space_dimension; ++m) {
-                        rResult(k, m) += value * r_shape_functions_gradient_in_integration_point(i, m);
-                    }
-                }
-            }
-
-            return rResult;
-        }
-
-        /** Jacobian in specific integration point of given integration
-        method. This method calculate jacobian matrix in given
-        integration point of given integration method.
-        @param IntegrationPointIndex index of integration point which jacobians has to
-        be calculated in it.
-        @param ThisMethod integration method which jacobians has to
-        be calculated in its integration points.
-        @param rDeltaPosition Matrix with the nodes position increment which describes
-        the configuration where the jacobian has to be calculated.
-        @return Matrix<double> Jacobian matrix \f$ J_i \f$ where \f$
-        i \f$ is the given integration point index of given
-        integration method.
-        @see DeterminantOfJacobian
-        @see InverseOfJacobian
-        */
-        virtual Matrix& Jacobian(Matrix& rResult, IndexType IntegrationPointIndex, IntegrationMethod ThisMethod, const Matrix& rDeltaPosition) const
-        {
-            const SizeType working_space_dimension = this->WorkingSpaceDimension();
-            const SizeType local_space_dimension = this->LocalSpaceDimension();
-            if (rResult.size1() != working_space_dimension || rResult.size2() != local_space_dimension)
-                rResult.resize(working_space_dimension, local_space_dimension, false);
-
-            const Matrix& r_shape_functions_gradient_in_integration_point = ShapeFunctionsLocalGradients(ThisMethod)[IntegrationPointIndex];
-
-            rResult.clear();
-            const SizeType points_number = this->PointsNumber();
-            for (IndexType i = 0; i < points_number; ++i) {
-                const array_1d<double, 3>& r_coordinates = (*this)[i].Coordinates();
-                for (IndexType k = 0; k< working_space_dimension; ++k) {
-                    const double value = r_coordinates[k] - rDeltaPosition(i, k);
-                    for (IndexType m = 0; m < local_space_dimension; ++m) {
-                        rResult(k, m) += value * r_shape_functions_gradient_in_integration_point(i, m);
-                    }
-                }
-            }
-
-            return rResult;
-        }
-
-        /** Jacobian in given point. This method calculate jacobian
-        matrix in given point.
-        @param rCoordinates point which jacobians has to
-        be calculated in it.
-        @return Matrix of double which is jacobian matrix \f$ J \f$ in given point.
-        @see DeterminantOfJacobian
-        @see InverseOfJacobian
-        */
-        virtual Matrix& Jacobian(Matrix& rResult, const CoordinatesArrayType& rCoordinates) const
-        {
-            const SizeType working_space_dimension = this->WorkingSpaceDimension();
-            const SizeType local_space_dimension = this->LocalSpaceDimension();
-            const SizeType points_number = this->PointsNumber();
-            if (rResult.size1() != working_space_dimension || rResult.size2() != local_space_dimension)
-                rResult.resize(working_space_dimension, local_space_dimension, false);
-
-            Matrix shape_functions_gradients(points_number, local_space_dimension);
-            ShapeFunctionsLocalGradients(shape_functions_gradients, rCoordinates);
-
-            rResult.clear();
-            for (IndexType i = 0; i < points_number; ++i) {
-                const array_1d<double, 3>& r_coordinates = (*this)[i].Coordinates();
-                for (IndexType k = 0; k< working_space_dimension; ++k) {
-                    const double value = r_coordinates[k];
-                    for (IndexType m = 0; m < local_space_dimension; ++m) {
-                        rResult(k, m) += value * shape_functions_gradients(i, m);
-                    }
-                }
-            }
-
-            return rResult;
-        }
-
-        /** Jacobian in given point. This method calculate jacobian
-        matrix in given point.
-        @param rCoordinates point which jacobians has to
-        be calculated in it.
-        @param rDeltaPosition Matrix with the nodes position increment which describes
-        the configuration where the jacobian has to be calculated.
-        @return Matrix of double which is jacobian matrix \f$ J \f$ in given point.
-        @see DeterminantOfJacobian
-        @see InverseOfJacobian
-        */
-
-        virtual Matrix& Jacobian(Matrix& rResult, const CoordinatesArrayType& rCoordinates, Matrix& rDeltaPosition) const
-        {
-            const SizeType working_space_dimension = this->WorkingSpaceDimension();
-            const SizeType local_space_dimension = this->LocalSpaceDimension();
-            const SizeType points_number = this->PointsNumber();
-            if (rResult.size1() != working_space_dimension || rResult.size2() != local_space_dimension)
-                rResult.resize(working_space_dimension, local_space_dimension, false);
-
-            Matrix shape_functions_gradients(points_number, local_space_dimension);
-            ShapeFunctionsLocalGradients(shape_functions_gradients, rCoordinates);
-
-            rResult.clear();
-            for (IndexType i = 0; i < points_number; ++i) {
-                const array_1d<double, 3>& r_coordinates = (*this)[i].Coordinates();
-                for (IndexType k = 0; k< working_space_dimension; ++k) {
-                    const double value = r_coordinates[k] - rDeltaPosition(i, k);
-                    for (IndexType m = 0; m < local_space_dimension; ++m) {
-                        rResult(k, m) += value * shape_functions_gradients(i, m);
-                    }
-                }
-            }
-
-            return rResult;
-        }
-
-        /** Determinant of jacobians for default integration method. This method just
-        call DeterminantOfJacobian(enum IntegrationMethod ThisMethod) with
-        default integration method.
-        @return Vector of double which is vector of determinants of
-        jacobians \f$ |J|_i \f$ where \f$ i=1,2,...,n \f$ is the
-        integration point index of default integration method.
-        @see Jacobian
-        @see InverseOfJacobian
-        */
-        Vector& DeterminantOfJacobian(Vector& rResult) const
-        {
-            DeterminantOfJacobian(rResult, mpGeometryData->DefaultIntegrationMethod());
-            return rResult;
-        }
-
-        /** Determinant of jacobians for given integration method. This
-        method calculate determinant of jacobian in all
-        integrations points of given integration method.
-        @return Vector of double which is vector of determinants of
-        jacobians \f$ |J|_i \f$ where \f$ i=1,2,...,n \f$ is the
-        integration point index of given integration method.
-        @see Jacobian
-        @see InverseOfJacobian
-        */
-        virtual Vector& DeterminantOfJacobian(Vector& rResult, IntegrationMethod ThisMethod) const
-        {
-            if (rResult.size() != this->IntegrationPointsNumber(ThisMethod))
-                rResult.resize(this->IntegrationPointsNumber(ThisMethod), false);
-
-            Matrix J;
-            for (unsigned int pnt = 0; pnt < this->IntegrationPointsNumber(ThisMethod); pnt++)
-            {
-                this->Jacobian(J, pnt, ThisMethod);
-                rResult[pnt] = MathUtils<double>::GeneralizedDet(J);
-            }
-            return rResult;
-        }
-
-        /** Determinant of jacobian in specific integration point of
-        default integration method. This method just call
-        DeterminantOfJacobian(IndexType IntegrationPointIndex, enum
-        IntegrationMethod ThisMethod) with default integration
-        method.
-        @param IntegrationPointIndex index of integration point
-        which determinant jacobians has to be calculated in it.
-        @return Determinamt of jacobian matrix \f$ |J|_i \f$ where \f$
-        i \f$ is the given integration point index of default
-        integration method.
-        @see Jacobian
-        @see InverseOfJacobian
-        */
-        double DeterminantOfJacobian(IndexType IntegrationPointIndex) const
-        {
-            return DeterminantOfJacobian(IntegrationPointIndex, mpGeometryData->DefaultIntegrationMethod());
-        }
-
-        /** Determinant of jacobian in specific integration point of
-        given integration method. This method calculate determinant
-        of jacobian in given integration point of given integration
-        method.
-        @param IntegrationPointIndex index of integration point which jacobians has to
-        be calculated in it.
-        @param IntegrationPointIndex index of integration point
-        which determinant of jacobians has to be calculated in it.
-        @return Determinamt of jacobian matrix \f$ |J|_i \f$ where \f$
-        i \f$ is the given integration point index of given
-        integration method.
-        @see Jacobian
-        @see InverseOfJacobian
-        */
-        virtual double DeterminantOfJacobian(IndexType IntegrationPointIndex, IntegrationMethod ThisMethod) const
-        {
-            Matrix J;
-            this->Jacobian(J, IntegrationPointIndex, ThisMethod);
-            return MathUtils<double>::GeneralizedDet(J);
-        }
-
-
-        /** Determinant of jacobian in given point. This method calculate determinant of jacobian
-        matrix in given point.
-        @param rPoint point which determinant of jacobians has to
-        be calculated in it.
-        @return Determinamt of jacobian matrix \f$ |J| \f$ in given
-        point.
-        @see DeterminantOfJacobian
-        @see InverseOfJacobian
-        */
-        virtual double DeterminantOfJacobian(const CoordinatesArrayType& rPoint) const
-        {
-            Matrix J;
-            this->Jacobian(J, rPoint);
-            return MathUtils<double>::GeneralizedDet(J);
-        }
-
-
-        /** Inverse of jacobians for default integration method. This method just
-        call InverseOfJacobian(enum IntegrationMethod ThisMethod) with
-        default integration method.
-        @return Inverse of jacobian
-        matrices \f$ J_i^{-1} \f$ where \f$ i=1,2,...,n \f$ is the integration
-        point index of default integration method.
-        @see Jacobian
-        @see DeterminantOfJacobian
-        */
-        JacobiansType& InverseOfJacobian(JacobiansType& rResult) const
-        {
-            InverseOfJacobian(rResult, mpGeometryData->DefaultIntegrationMethod());
-            return rResult;
-        }
-
-        /** Inverse of jacobians for given integration method. This method
-        calculate inverse of jacobians matrices in all integrations points of
-        given integration method.
-        @param ThisMethod integration method which inverse of jacobians has to
-        be calculated in its integration points.
-        @return Inverse of jacobian
-        matrices \f$ J^{-1}_i \f$ where \f$ i=1,2,...,n \f$ is the integration
-        point index of given integration method.
-        @see Jacobian
-        @see DeterminantOfJacobian
-        */
-        virtual JacobiansType& InverseOfJacobian(JacobiansType& rResult, IntegrationMethod ThisMethod) const
-        {
-            Jacobian(rResult, ThisMethod); //this will be overwritten
-
-            double detJ;
-            Matrix Jinv(this->WorkingSpaceDimension(), this->WorkingSpaceDimension());
-            for (unsigned int pnt = 0; pnt < this->IntegrationPointsNumber(ThisMethod); pnt++)
-            {
-                MathUtils<double>::GeneralizedInvertMatrix(rResult[pnt], Jinv, detJ);
-                noalias(rResult[pnt]) = Jinv;
-            }
-            return rResult;
-        }
-
-        /** Inverse of jacobian in specific integration point of default integration method. This method just
-        call InverseOfJacobian(IndexType IntegrationPointIndex, enum IntegrationMethod ThisMethod) with
-        default integration method.
-        @param IntegrationPointIndex index of integration point which inverse of jacobians has to
-        be calculated in it.
-        @return Inverse of jacobian matrix \f$ J^{-1}_i \f$ where \f$
-        i \f$ is the given integration point index of default
-        integration method.
-        @see Jacobian
-        @see DeterminantOfJacobian
-        */
-        Matrix& InverseOfJacobian(Matrix& rResult, IndexType IntegrationPointIndex) const
-        {
-            InverseOfJacobian(rResult, IntegrationPointIndex, mpGeometryData->DefaultIntegrationMethod());
-            return rResult;
-        }
-
-        /** Inverse of jacobian in specific integration point of given integration
-        method. This method calculate Inverse of jacobian matrix in given
-        integration point of given integration method.
-        @param IntegrationPointIndex index of integration point which inverse of jacobians has to
-        be calculated in it.
-        @param ThisMethod integration method which inverse of jacobians has to
-        be calculated in its integration points.
-        @return Inverse of jacobian matrix \f$ J^{-1}_i \f$ where \f$
-        i \f$ is the given integration point index of given
-        integration method.
-        @see Jacobian
-        @see DeterminantOfJacobian
-        */
-        virtual Matrix& InverseOfJacobian(Matrix& rResult, IndexType IntegrationPointIndex, IntegrationMethod ThisMethod) const
-        {
-            Jacobian(rResult, IntegrationPointIndex, ThisMethod); //this will be overwritten
-
-            double detJ;
-            Matrix Jinv(this->WorkingSpaceDimension(), this->WorkingSpaceDimension());
-
-            MathUtils<double>::GeneralizedInvertMatrix(rResult, Jinv, detJ);
-            noalias(rResult) = Jinv;
-
-            return rResult;
-        }
-
-        /** Inverse of jacobian in given point. This method calculate inverse of jacobian
-        matrix in given point.
-        @param rPoint point which inverse of jacobians has to
-        be calculated in it.
-        @return Inverse of jacobian matrix \f$ J^{-1} \f$ in given point.
-        @see DeterminantOfJacobian
-        @see InverseOfJacobian
-        */
-        virtual Matrix& InverseOfJacobian(Matrix& rResult, const CoordinatesArrayType& rCoordinates) const
-        {
-            Jacobian(rResult, rCoordinates); //this will be overwritten
-
-            double detJ;
-            Matrix Jinv(this->WorkingSpaceDimension(), this->WorkingSpaceDimension());
-
-            MathUtils<double>::GeneralizedInvertMatrix(rResult, Jinv, detJ);
-            noalias(rResult) = Jinv;
-
-            return rResult;
-        }
-
-
-
-        ///@}
-        ///@name Shape Function
-        ///@{
-
-        /** This method gives all shape functions values evaluated in all
-        integration points of default integration method. It just
-        call ShapeFunctionsValues(enum IntegrationMethod ThisMethod)
-        with default integration method.There is no calculation and
-        it just give it from shape functions values container.
-        \note There is no control if the return matrix is empty or not!
-        @return Matrix of values of shape functions \f$ F_{ij} \f$
-        where i is the integration point index and j is the shape
-        function index. In other word component \f$ f_{ij} \f$ is value
-        of the shape function corresponding to node j evaluated in
-        integration point i of default integration method.
-        @see ShapeFunctionValue
-        @see ShapeFunctionsLocalGradients
-        @see ShapeFunctionLocalGradient
-        */
-        const Matrix& ShapeFunctionsValues() const
-        {
-            return mpGeometryData->ShapeFunctionsValues();
-        }
-
-        /** This method gives all non-zero shape functions values
-        evaluated at the rCoordinates provided
-        \note There is no control if the return vector is empty or not!
-        @return Vector of values of shape functions \f$ F_{i} \f$
-        where i is the shape function index (for NURBS it is the index
-        of the local enumeration in the element).
-        @see ShapeFunctionValue
-        @see ShapeFunctionsLocalGradients
-        @see ShapeFunctionLocalGradient
-        */
-
-        virtual Vector& ShapeFunctionsValues(Vector &rResult, const CoordinatesArrayType& rCoordinates) const
-        {
-            KRATOS_ERROR << "Calling base class ShapeFunctionsValues method instead of derived class one. Please check the definition of derived class. " << *this << std::endl;
-            return rResult;
-        }
-
-        /** This method gives all shape functions values evaluated in all
-        integration points of given integration method. There is no
-        calculation and it just give it from shape functions values
-        container.
-        \note There is no control if the return matrix is empty or not!
-        @param ThisMethod integration method which shape functions
-        evaluated in its integration points.
-        @return Matrix of values of shape functions \f$ F_{ij} \f$
-        where i is the integration point index and j is the shape
-        function index. In other word component \f$ f_{ij} \f$ is value
-        of the shape function corresponding to node j evaluated in
-        integration point i of given integration method.
-        @see ShapeFunctionValue
-        @see ShapeFunctionsLocalGradients
-        @see ShapeFunctionLocalGradient
-        */
-        const Matrix& ShapeFunctionsValues(IntegrationMethod ThisMethod)  const
-        {
-            return mpGeometryData->ShapeFunctionsValues(ThisMethod);
-        }
-
-        /** This method gives value of given shape function evaluated in
-        given integration point of default integration method. It just
-        call ShapeFunctionValue(IndexType IntegrationPointIndex,
-        IndexType ShapeFunctionIndex, enum IntegrationMethod
-        ThisMethod) with default integration method. There is no
-        calculation and it just give it from shape functions values
-        container if they are existing. Otherwise it gives you error
-        which this value is not exist.
-        @param IntegrationPointIndex index of integration point
-        which shape functions evaluated in it.
-        @param ShapeFunctionIndex index of node which correspounding
-        shape function evaluated in given integration point.
-        @return Value of given shape function in given integration
-        point of default integration method.
-        @see ShapeFunctionsValues
-        @see ShapeFunctionsLocalGradients
-        @see ShapeFunctionLocalGradient
-        */
-        double ShapeFunctionValue(IndexType IntegrationPointIndex, IndexType ShapeFunctionIndex) const
-        {
-            return mpGeometryData->ShapeFunctionValue(IntegrationPointIndex, ShapeFunctionIndex);
-        }
-
-        /** This method gives value of given shape function evaluated in given
-        integration point of given integration method. There is no
-        calculation and it just give it from shape functions values
-        container if they are existing. Otherwise it gives you error
-        which this value is not exist.
-        @param IntegrationPointIndex index of integration point
-        which shape functions evaluated in it.
-        @param ShapeFunctionIndex index of node which correspounding
-        shape function evaluated in given integration point.
-        @param ThisMethod integration method which shape function
-        evaluated in its integration point.
-        @return Value of given shape function in given integration
-        point of given integration method.
-        @see ShapeFunctionsValues
-        @see ShapeFunctionsLocalGradients
-        @see ShapeFunctionLocalGradient
-        */
-        double ShapeFunctionValue(IndexType IntegrationPointIndex, IndexType ShapeFunctionIndex, IntegrationMethod ThisMethod) const
-        {
-            return mpGeometryData->ShapeFunctionValue(IntegrationPointIndex, ShapeFunctionIndex, ThisMethod);
-        }
-
-        /** This method gives value of given shape function evaluated in given
-        point.
-        @param rPoint Point of evaluation of the shape
-        function. This point must be in local coordinate.
-        @param ShapeFunctionIndex index of node which correspounding
-        shape function evaluated in given integration point.
-        @return Value of given shape function in given point.
-        @see ShapeFunctionsValues
-        @see ShapeFunctionsLocalGradients
-        @see ShapeFunctionLocalGradient
-        */
-        virtual double ShapeFunctionValue(IndexType ShapeFunctionIndex, const CoordinatesArrayType& rCoordinates) const
-        {
-            KRATOS_ERROR << "Calling base class ShapeFunctionValue method instead of derived class one. Please check the definition of derived class. " << *this << std::endl;
-
-            return 0;
-        }
-
-        /** This method gives all shape functions gradients evaluated in all
-        integration points of default integration method. It just
-        call ShapeFunctionsLocalGradients(enum IntegrationMethod ThisMethod)
-        with default integration method. There is no calculation and
-        it just give it from shape functions values container.
-        \note There is no control if there is any gradient calculated or not!
-        @return shape functions' gradients \f$ F_{ijk} \f$ where i
-        is the integration point index and j is the shape function
-        index and k is local coordinate index. In other word
-        component \f$ f_{ijk} \f$ is k'th component of gradient of
-        the shape function corresponding to node j evaluated in
-        integration point i of default integration method.
-        @see ShapeFunctionsValues
-        @see ShapeFunctionValue
-        @see ShapeFunctionLocalGradient
-        */
-
-        const ShapeFunctionsGradientsType& ShapeFunctionsLocalGradients() const
-        {
-            return mpGeometryData->ShapeFunctionsLocalGradients();
-        }
-
-        /** This method gives all shape functions gradients evaluated in
-        all integration points of given integration method. There is
-        no calculation and it just give it from shape functions
-        values container.
-        \note There is no control if there is any gradient calculated or not!
-        @param ThisMethod integration method which shape functions
-        gradients evaluated in its integration points.
-        @return shape functions' gradients \f$ F_{ijk} \f$ where i
-        is the integration point index and j is the shape function
-        index and k is local coordinate index. In other word
-        component \f$ f_{ijk} \f$ is k'th component of gradient of
-        the shape function corresponding to node j evaluated in
-        integration point i of given integration method.
-        @see ShapeFunctionsValues
-        @see ShapeFunctionValue
-        @see ShapeFunctionLocalGradient
-        */
-        const ShapeFunctionsGradientsType& ShapeFunctionsLocalGradients(IntegrationMethod ThisMethod) const
-        {
-            return mpGeometryData->ShapeFunctionsLocalGradients(ThisMethod);
-        }
-
-        /** This method gives gradient of given shape function evaluated in
-        given integration point of default integration method. It just
-        call ShapeFunctionLocalGradient(IndexType IntegrationPointIndex,
-        IndexType ShapeFunctionIndex, enum IntegrationMethod
-        ThisMethod) with default integration method. There is no
-        calculation and it just give it from shape functions values
-        container if they are existing. Otherwise it gives you error
-        which this value is not exist.
-        @param IntegrationPointIndex index of integration point
-        which shape function gradient evaluated in it.
-        @param ShapeFunctionIndex index of node which correspounding
-        shape function gradient evaluated in given integration point.
-        @return Gradient of given shape function in given integration
-        point of default integration method.
-        @see ShapeFunctionsValues
-        @see ShapeFunctionValue
-        @see ShapeFunctionsLocalGradients
-        */
-        const Matrix& ShapeFunctionLocalGradient(IndexType IntegrationPointIndex)  const
-        {
-            return mpGeometryData->ShapeFunctionLocalGradient(IntegrationPointIndex);
-        }
-
-        /** This method gives gradient of given shape function evaluated
-        in given integration point of given integration
-        method. There is no calculation and it just give it from
-        shape functions values container if they are
-        existing. Otherwise it gives you error which this value is
-        not exist.
-        @param IntegrationPointIndex index of integration point
-        which shape function gradient evaluated in it.
-        @param ShapeFunctionIndex index of node which correspounding
-        shape function gradient evaluated in given integration point.
-        @param ThisMethod integration method which shape function gradient
-        evaluated in its integration points.
-        @return Gradient of given shape function in given integration
-        point of given integration method.
-        @see ShapeFunctionsValues
-        @see ShapeFunctionValue
-        @see ShapeFunctionsLocalGradients
-        */
-        const Matrix& ShapeFunctionLocalGradient(IndexType IntegrationPointIndex, IntegrationMethod ThisMethod)  const
-        {
-            return mpGeometryData->ShapeFunctionLocalGradient(IntegrationPointIndex, ThisMethod);
-        }
-
-        const Matrix& ShapeFunctionLocalGradient(IndexType IntegrationPointIndex, IndexType ShapeFunctionIndex, IntegrationMethod ThisMethod)  const
-        {
-            return mpGeometryData->ShapeFunctionLocalGradient(IntegrationPointIndex, ThisMethod);
-        }
-
-
-        /** This method gives gradient of all shape functions evaluated
-        * in given point.
-        * There is no calculation and it just give it from
-        * shape functions values container if they are
-        * existing. Otherwise it gives you error which this value is
-        * not exist.
-        *
-        * @param rResult the given Container that will be overwritten by the solution
-        * @param rPoint the given local coordinates the gradients will be evaluated for
-        * @return a matrix of gradients for each shape function
-        */
-        virtual Matrix& ShapeFunctionsLocalGradients(Matrix& rResult, const CoordinatesArrayType& rPoint) const
-        {
-            KRATOS_ERROR << "Calling base class ShapeFunctionsLocalGradients method instead of derived class one. Please check the definition of derived class. " << *this << std::endl;
-            return rResult;
-        }
-
-        /** This method gives second order derivatives of all shape
-        * functions evaluated in given point.
-        *
-        * @param rResult the given container will be overwritten by the results
-        * @param rPoint the given local coordinates the derivatives will be evaluated for.
-        * @return a third order tensor containing the second order derivatives for each shape function
-        */
-        virtual ShapeFunctionsSecondDerivativesType& ShapeFunctionsSecondDerivatives(ShapeFunctionsSecondDerivativesType& rResult, const CoordinatesArrayType& rPoint) const
-        {
-            KRATOS_ERROR << "Calling base class ShapeFunctionsSecondDerivatives method instead of derived class one. Please check the definition of derived class. " << *this << std::endl;
-            return rResult;
-        }
-
-        /** This method gives third order derivatives of all shape
-        * functions evaluated in given point.
-        *
-        * @param rResult the given container will be overwritten by the results
-        * @param rPoint the given local coordinates the derivatives will be evaluated for.
-        * @return a fourth order tensor containing the second order derivatives for each shape function
-        */
-        virtual ShapeFunctionsThirdDerivativesType& ShapeFunctionsThirdDerivatives(ShapeFunctionsThirdDerivativesType& rResult, const CoordinatesArrayType& rPoint) const
-        {
-            KRATOS_ERROR << "Calling base class ShapeFunctionsThirdDerivatives method instead of derived class one. Please check the definition of derived class. " << *this << std::endl;
-            return rResult;
-        }
-
-        const Matrix& ShapeFunctionDerivatives(
-            IndexType IntegrationPointIndex,
-            IntegrationMethod ThisMethod) const
-        {
-            return mGeometryShapeFunctionContainer.ShapeFunctionDerivatives(
-                IntegrationPointIndex,
-                ThisMethod);
-        }
-
-        const double& ShapeFunctionDerivative(
-            IndexType IntegrationPointIndex,
-            IndexType DerivativeIndex,
-            IndexType NodeIndex,
-            IntegrationMethod ThisMethod) const
-        {
-            return mGeometryShapeFunctionContainer.ShapeFunctionDerivative(
-                IntegrationPointIndex,
-                DerivativeIndex,
-                NodeIndex,
-                ThisMethod);
-        }
-
-<<<<<<< HEAD
-        ShapeFunctionsGradientsType& ShapeFunctionsIntegrationPointsGradients(ShapeFunctionsGradientsType& rResult) const
-        {
-            ShapeFunctionsIntegrationPointsGradients(rResult, mpGeometryData->DefaultIntegrationMethod());
-            return rResult;
-        }
-=======
+        return rResult;
+    }
+
+    /** Inverse of jacobian in specific integration point of default integration method. This method just
+    call InverseOfJacobian(IndexType IntegrationPointIndex, enum IntegrationMethod ThisMethod) with
+    default integration method.
+
+    @param IntegrationPointIndex index of integration point which inverse of jacobians has to
+    be calculated in it.
+
+    @return Inverse of jacobian matrix \f$ J^{-1}_i \f$ where \f$
+    i \f$ is the given integration point index of default
+    integration method.
+
+    @see Jacobian
+    @see DeterminantOfJacobian
+    */
+    Matrix& InverseOfJacobian( Matrix& rResult, IndexType IntegrationPointIndex ) const
+    {
+        InverseOfJacobian( rResult, IntegrationPointIndex, mpGeometryData->DefaultIntegrationMethod() );
+        return rResult;
+    }
+
+    /** Inverse of jacobian in specific integration point of given integration
+    method. This method calculate Inverse of jacobian matrix in given
+    integration point of given integration method.
+
+    @param IntegrationPointIndex index of integration point which inverse of jacobians has to
+    be calculated in it.
+
+    @param ThisMethod integration method which inverse of jacobians has to
+    be calculated in its integration points.
+
+    @return Inverse of jacobian matrix \f$ J^{-1}_i \f$ where \f$
+    i \f$ is the given integration point index of given
+    integration method.
+
+    @see Jacobian
+    @see DeterminantOfJacobian
+    */
+    virtual Matrix& InverseOfJacobian( Matrix& rResult, IndexType IntegrationPointIndex, IntegrationMethod ThisMethod ) const
+    {
+        Jacobian(rResult,IntegrationPointIndex, ThisMethod); //this will be overwritten
+
+        double detJ;
+        Matrix Jinv(this->WorkingSpaceDimension(), this->WorkingSpaceDimension());
+
+        MathUtils<double>::GeneralizedInvertMatrix(rResult, Jinv, detJ);
+        noalias(rResult) = Jinv;
+
+        return rResult;
+    }
+
+    /** Inverse of jacobian in given point. This method calculate inverse of jacobian
+    matrix in given point.
+
+    @param rPoint point which inverse of jacobians has to
+    be calculated in it.
+
+    @return Inverse of jacobian matrix \f$ J^{-1} \f$ in given point.
+
+    @see DeterminantOfJacobian
+    @see InverseOfJacobian
+    */
+    virtual Matrix& InverseOfJacobian( Matrix& rResult, const CoordinatesArrayType& rCoordinates ) const
+    {
+        Jacobian(rResult,rCoordinates); //this will be overwritten
+
+        double detJ;
+        Matrix Jinv(this->WorkingSpaceDimension(), this->WorkingSpaceDimension());
+
+        MathUtils<double>::GeneralizedInvertMatrix(rResult, Jinv, detJ);
+        noalias(rResult) = Jinv;
+
+        return rResult;
+    }
+
+
+
+    ///@}
+    ///@name Shape Function
+    ///@{
+
+    /** This method gives all shape functions values evaluated in all
+    integration points of default integration method. It just
+    call ShapeFunctionsValues(enum IntegrationMethod ThisMethod)
+    with default integration method.There is no calculation and
+    it just give it from shape functions values container.
+
+    \note There is no control if the return matrix is empty or not!
+
+    @return Matrix of values of shape functions \f$ F_{ij} \f$
+    where i is the integration point index and j is the shape
+    function index. In other word component \f$ f_{ij} \f$ is value
+    of the shape function corresponding to node j evaluated in
+    integration point i of default integration method.
+
+    @see ShapeFunctionValue
+    @see ShapeFunctionsLocalGradients
+    @see ShapeFunctionLocalGradient
+    */
+    const Matrix& ShapeFunctionsValues() const
+    {
+        return mpGeometryData->ShapeFunctionsValues();
+    }
+
+    /** This method gives all non-zero shape functions values
+    evaluated at the rCoordinates provided
+
+    \note There is no control if the return vector is empty or not!
+
+    @return Vector of values of shape functions \f$ F_{i} \f$
+    where i is the shape function index (for NURBS it is the index
+    of the local enumeration in the element).
+
+    @see ShapeFunctionValue
+    @see ShapeFunctionsLocalGradients
+    @see ShapeFunctionLocalGradient
+    */
+
+    virtual Vector& ShapeFunctionsValues (Vector &rResult, const CoordinatesArrayType& rCoordinates) const
+    {
+        KRATOS_ERROR << "Calling base class ShapeFunctionsValues method instead of derived class one. Please check the definition of derived class. " << *this << std::endl;
+        return rResult;
+    }
+
+    /** This method gives all shape functions values evaluated in all
+    integration points of given integration method. There is no
+    calculation and it just give it from shape functions values
+    container.
+
+    \note There is no control if the return matrix is empty or not!
+
+    @param ThisMethod integration method which shape functions
+    evaluated in its integration points.
+
+    @return Matrix of values of shape functions \f$ F_{ij} \f$
+    where i is the integration point index and j is the shape
+    function index. In other word component \f$ f_{ij} \f$ is value
+    of the shape function corresponding to node j evaluated in
+    integration point i of given integration method.
+
+    @see ShapeFunctionValue
+    @see ShapeFunctionsLocalGradients
+    @see ShapeFunctionLocalGradient
+    */
+    const Matrix& ShapeFunctionsValues( IntegrationMethod ThisMethod )  const
+    {
+        return mpGeometryData->ShapeFunctionsValues( ThisMethod );
+    }
+
+    /** This method gives value of given shape function evaluated in
+    given integration point of default integration method. It just
+    call ShapeFunctionValue(IndexType IntegrationPointIndex,
+    IndexType ShapeFunctionIndex, enum IntegrationMethod
+    ThisMethod) with default integration method. There is no
+    calculation and it just give it from shape functions values
+    container if they are existing. Otherwise it gives you error
+    which this value is not exist.
+
+    @param IntegrationPointIndex index of integration point
+    which shape functions evaluated in it.
+
+    @param ShapeFunctionIndex index of node which correspounding
+    shape function evaluated in given integration point.
+
+    @return Value of given shape function in given integration
+    point of default integration method.
+
+    @see ShapeFunctionsValues
+    @see ShapeFunctionsLocalGradients
+    @see ShapeFunctionLocalGradient
+    */
+    double ShapeFunctionValue( IndexType IntegrationPointIndex, IndexType ShapeFunctionIndex ) const
+    {
+        return mpGeometryData->ShapeFunctionValue( IntegrationPointIndex, ShapeFunctionIndex );
+    }
+
+    /** This method gives value of given shape function evaluated in given
+    integration point of given integration method. There is no
+    calculation and it just give it from shape functions values
+    container if they are existing. Otherwise it gives you error
+    which this value is not exist.
+
+    @param IntegrationPointIndex index of integration point
+    which shape functions evaluated in it.
+
+    @param ShapeFunctionIndex index of node which correspounding
+    shape function evaluated in given integration point.
+
+    @param ThisMethod integration method which shape function
+    evaluated in its integration point.
+
+    @return Value of given shape function in given integration
+    point of given integration method.
+
+    @see ShapeFunctionsValues
+    @see ShapeFunctionsLocalGradients
+    @see ShapeFunctionLocalGradient
+    */
+    double ShapeFunctionValue( IndexType IntegrationPointIndex, IndexType ShapeFunctionIndex, IntegrationMethod ThisMethod ) const
+    {
+        return mpGeometryData->ShapeFunctionValue( IntegrationPointIndex, ShapeFunctionIndex, ThisMethod );
+    }
+
+    /** This method gives value of given shape function evaluated in given
+    point.
+
+    @param rPoint Point of evaluation of the shape
+    function. This point must be in local coordinate.
+
+    @param ShapeFunctionIndex index of node which correspounding
+    shape function evaluated in given integration point.
+
+    @return Value of given shape function in given point.
+
+    @see ShapeFunctionsValues
+    @see ShapeFunctionsLocalGradients
+    @see ShapeFunctionLocalGradient
+    */
+    virtual double ShapeFunctionValue( IndexType ShapeFunctionIndex, const CoordinatesArrayType& rCoordinates ) const
+    {
+        KRATOS_ERROR << "Calling base class ShapeFunctionValue method instead of derived class one. Please check the definition of derived class. " << *this << std::endl;
+
+        return 0;
+    }
+
+    /** This method gives all shape functions gradients evaluated in all
+    integration points of default integration method. It just
+    call ShapeFunctionsLocalGradients(enum IntegrationMethod ThisMethod)
+    with default integration method. There is no calculation and
+    it just give it from shape functions values container.
+
+    \note There is no control if there is any gradient calculated or not!
+
+    @return shape functions' gradients \f$ F_{ijk} \f$ where i
+    is the integration point index and j is the shape function
+    index and k is local coordinate index. In other word
+    component \f$ f_{ijk} \f$ is k'th component of gradient of
+    the shape function corresponding to node j evaluated in
+    integration point i of default integration method.
+
+    @see ShapeFunctionsValues
+    @see ShapeFunctionValue
+    @see ShapeFunctionLocalGradient
+    */
+
+    const ShapeFunctionsGradientsType& ShapeFunctionsLocalGradients() const
+    {
+        return mpGeometryData->ShapeFunctionsLocalGradients();
+    }
+
+    /** This method gives all shape functions gradients evaluated in
+    all integration points of given integration method. There is
+    no calculation and it just give it from shape functions
+    values container.
+
+    \note There is no control if there is any gradient calculated or not!
+
+    @param ThisMethod integration method which shape functions
+    gradients evaluated in its integration points.
+
+    @return shape functions' gradients \f$ F_{ijk} \f$ where i
+    is the integration point index and j is the shape function
+    index and k is local coordinate index. In other word
+    component \f$ f_{ijk} \f$ is k'th component of gradient of
+    the shape function corresponding to node j evaluated in
+    integration point i of given integration method.
+
+    @see ShapeFunctionsValues
+    @see ShapeFunctionValue
+    @see ShapeFunctionLocalGradient
+    */
+    const ShapeFunctionsGradientsType& ShapeFunctionsLocalGradients( IntegrationMethod ThisMethod ) const
+    {
+        return mpGeometryData->ShapeFunctionsLocalGradients( ThisMethod );
+    }
+
+    /** This method gives gradient of given shape function evaluated in
+    given integration point of default integration method. It just
+    call ShapeFunctionLocalGradient(IndexType IntegrationPointIndex,
+    IndexType ShapeFunctionIndex, enum IntegrationMethod
+    ThisMethod) with default integration method. There is no
+    calculation and it just give it from shape functions values
+    container if they are existing. Otherwise it gives you error
+    which this value is not exist.
+
+    @param IntegrationPointIndex index of integration point
+    which shape function gradient evaluated in it.
+
+    @param ShapeFunctionIndex index of node which correspounding
+    shape function gradient evaluated in given integration point.
+
+    @return Gradient of given shape function in given integration
+    point of default integration method.
+
+    @see ShapeFunctionsValues
+    @see ShapeFunctionValue
+    @see ShapeFunctionsLocalGradients
+    */
+    const Matrix& ShapeFunctionLocalGradient( IndexType IntegrationPointIndex )  const
+    {
+        return mpGeometryData->ShapeFunctionLocalGradient( IntegrationPointIndex );
+    }
+
+    /** This method gives gradient of given shape function evaluated
+    in given integration point of given integration
+    method. There is no calculation and it just give it from
+    shape functions values container if they are
+    existing. Otherwise it gives you error which this value is
+    not exist.
+
+    @param IntegrationPointIndex index of integration point
+    which shape function gradient evaluated in it.
+
+    @param ShapeFunctionIndex index of node which correspounding
+    shape function gradient evaluated in given integration point.
+
+    @param ThisMethod integration method which shape function gradient
+    evaluated in its integration points.
+
+    @return Gradient of given shape function in given integration
+    point of given integration method.
+
+    @see ShapeFunctionsValues
+    @see ShapeFunctionValue
+    @see ShapeFunctionsLocalGradients
+    */
+    const Matrix& ShapeFunctionLocalGradient(IndexType IntegrationPointIndex , IntegrationMethod ThisMethod)  const
+    {
+        return mpGeometryData->ShapeFunctionLocalGradient(IntegrationPointIndex, ThisMethod);
+    }
+
+    const Matrix& ShapeFunctionLocalGradient(IndexType IntegrationPointIndex, IndexType ShapeFunctionIndex, IntegrationMethod ThisMethod)  const
+    {
+        return mpGeometryData->ShapeFunctionLocalGradient(IntegrationPointIndex, ShapeFunctionIndex, ThisMethod);
+    }
+
+
+    /** This method gives gradient of all shape functions evaluated
+     * in given point.
+     * There is no calculation and it just give it from
+     * shape functions values container if they are
+     * existing. Otherwise it gives you error which this value is
+     * not exist.
+     *
+     * @param rResult the given Container that will be overwritten by the solution
+     * @param rPoint the given local coordinates the gradients will be evaluated for
+     * @return a matrix of gradients for each shape function
+     */
+    virtual Matrix& ShapeFunctionsLocalGradients( Matrix& rResult, const CoordinatesArrayType& rPoint ) const
+    {
+        KRATOS_ERROR << "Calling base class ShapeFunctionsLocalGradients method instead of derived class one. Please check the definition of derived class. " << *this << std::endl;
+        return rResult;
+    }
+
     /*
     * @brief access to the shape function derivatives.
     * @param DerivativeOrderIndex defines the wanted order of the derivative
@@ -3704,176 +2699,101 @@
         KRATOS_ERROR << "Calling base class ShapeFunctionsSecondDerivatives method instead of derived class one. Please check the definition of derived class. " << *this << std::endl;
         return rResult;
     }
->>>>>>> 6f91aeb6
-
-        virtual ShapeFunctionsGradientsType& ShapeFunctionsIntegrationPointsGradients(
-            ShapeFunctionsGradientsType& rResult,
-            IntegrationMethod ThisMethod) const
+
+    /** This method gives third order derivatives of all shape
+     * functions evaluated in given point.
+     *
+     * @param rResult the given container will be overwritten by the results
+     * @param rPoint the given local coordinates the derivatives will be evaluated for.
+     * @return a fourth order tensor containing the second order derivatives for each shape function
+     */
+    virtual ShapeFunctionsThirdDerivativesType& ShapeFunctionsThirdDerivatives( ShapeFunctionsThirdDerivativesType& rResult, const CoordinatesArrayType& rPoint ) const
+    {
+        KRATOS_ERROR << "Calling base class ShapeFunctionsThirdDerivatives method instead of derived class one. Please check the definition of derived class. " << *this << std::endl;
+        return rResult;
+    }
+
+
+    ShapeFunctionsGradientsType& ShapeFunctionsIntegrationPointsGradients( ShapeFunctionsGradientsType& rResult ) const
+    {
+        ShapeFunctionsIntegrationPointsGradients( rResult, mpGeometryData->DefaultIntegrationMethod() );
+        return rResult;
+    }
+
+    virtual ShapeFunctionsGradientsType& ShapeFunctionsIntegrationPointsGradients(
+        ShapeFunctionsGradientsType& rResult,
+        IntegrationMethod ThisMethod ) const
+    {
+        const unsigned int integration_points_number = this->IntegrationPointsNumber( ThisMethod );
+
+        if ( integration_points_number == 0 )
+            KRATOS_ERROR << "This integration method is not supported" << *this << std::endl;
+
+        if ( rResult.size() != integration_points_number )
+            rResult.resize(  this->IntegrationPointsNumber( ThisMethod ), false  );
+
+        //calculating the local gradients
+        const ShapeFunctionsGradientsType& DN_De = ShapeFunctionsLocalGradients( ThisMethod );
+
+        //loop over all integration points
+        Matrix J(this->WorkingSpaceDimension(),this->LocalSpaceDimension()),Jinv(this->WorkingSpaceDimension(),this->LocalSpaceDimension());
+        double DetJ;
+        for ( unsigned int pnt = 0; pnt < integration_points_number; pnt++ )
         {
-            const unsigned int integration_points_number = this->IntegrationPointsNumber(ThisMethod);
-
-            if (integration_points_number == 0)
-                KRATOS_ERROR << "This integration method is not supported" << *this << std::endl;
-
-            if (rResult.size() != integration_points_number)
-                rResult.resize(this->IntegrationPointsNumber(ThisMethod), false);
-
-            //calculating the local gradients
-            const ShapeFunctionsGradientsType& DN_De = ShapeFunctionsLocalGradients(ThisMethod);
-
-            //loop over all integration points
-            Matrix J(this->WorkingSpaceDimension(), this->LocalSpaceDimension()), Jinv(this->WorkingSpaceDimension(), this->LocalSpaceDimension());
-            double DetJ;
-            for (unsigned int pnt = 0; pnt < integration_points_number; pnt++)
-            {
-                if (rResult[pnt].size1() != this->WorkingSpaceDimension() || rResult[pnt].size2() != this->LocalSpaceDimension())
-                    rResult[pnt].resize((*this).size(), this->LocalSpaceDimension(), false);
-                this->Jacobian(J, pnt, ThisMethod);
-                MathUtils<double>::GeneralizedInvertMatrix(J, Jinv, DetJ);
-                noalias(rResult[pnt]) = prod(DN_De[pnt], Jinv);
-            }
-
-            return rResult;
+            if(rResult[pnt].size1() != this->WorkingSpaceDimension() ||  rResult[pnt].size2() != this->LocalSpaceDimension())
+                rResult[pnt].resize( (*this).size(), this->LocalSpaceDimension(), false );
+            this->Jacobian(J,pnt, ThisMethod);
+            MathUtils<double>::GeneralizedInvertMatrix( J, Jinv, DetJ );
+            noalias(rResult[pnt]) =  prod( DN_De[pnt], Jinv );
         }
 
-        virtual ShapeFunctionsGradientsType& ShapeFunctionsIntegrationPointsGradients(ShapeFunctionsGradientsType& rResult, Vector& determinants_of_jacobian, IntegrationMethod ThisMethod) const
+        return rResult;
+    }
+
+    virtual ShapeFunctionsGradientsType& ShapeFunctionsIntegrationPointsGradients( ShapeFunctionsGradientsType& rResult, Vector& determinants_of_jacobian, IntegrationMethod ThisMethod ) const
+    {
+        const unsigned int integration_points_number = this->IntegrationPointsNumber( ThisMethod );
+
+        if ( integration_points_number == 0 )
+            KRATOS_ERROR << "This integration method is not supported " << *this << std::endl;
+
+        if ( rResult.size() != integration_points_number )
+            rResult.resize(  this->IntegrationPointsNumber( ThisMethod ), false  );
+        if ( determinants_of_jacobian.size() != integration_points_number )
+            determinants_of_jacobian.resize(  this->IntegrationPointsNumber( ThisMethod ), false  );
+
+        //calculating the local gradients
+        const ShapeFunctionsGradientsType& DN_De = ShapeFunctionsLocalGradients( ThisMethod );
+
+        //loop over all integration points
+        Matrix J(this->WorkingSpaceDimension(),this->LocalSpaceDimension());
+        Matrix Jinv(this->WorkingSpaceDimension(),this->LocalSpaceDimension());
+        double DetJ;
+        for ( unsigned int pnt = 0; pnt < integration_points_number; pnt++ )
         {
-            const unsigned int integration_points_number = this->IntegrationPointsNumber(ThisMethod);
-
-            if (integration_points_number == 0)
-                KRATOS_ERROR << "This integration method is not supported " << *this << std::endl;
-
-            if (rResult.size() != integration_points_number)
-                rResult.resize(this->IntegrationPointsNumber(ThisMethod), false);
-            if (determinants_of_jacobian.size() != integration_points_number)
-                determinants_of_jacobian.resize(this->IntegrationPointsNumber(ThisMethod), false);
-
-            //calculating the local gradients
-            const ShapeFunctionsGradientsType& DN_De = ShapeFunctionsLocalGradients(ThisMethod);
-
-            //loop over all integration points
-            Matrix J(this->WorkingSpaceDimension(), this->LocalSpaceDimension());
-            Matrix Jinv(this->WorkingSpaceDimension(), this->LocalSpaceDimension());
-            double DetJ;
-            for (unsigned int pnt = 0; pnt < integration_points_number; pnt++)
-            {
-                if (rResult[pnt].size1() != this->WorkingSpaceDimension() || rResult[pnt].size2() != this->LocalSpaceDimension())
-                    rResult[pnt].resize((*this).size(), this->LocalSpaceDimension(), false);
-                this->Jacobian(J, pnt, ThisMethod);
-                MathUtils<double>::GeneralizedInvertMatrix(J, Jinv, DetJ);
-                noalias(rResult[pnt]) = prod(DN_De[pnt], Jinv);
-                determinants_of_jacobian[pnt] = DetJ;
-            }
-
-            return rResult;
+            if(rResult[pnt].size1() != this->WorkingSpaceDimension() ||  rResult[pnt].size2() != this->LocalSpaceDimension())
+                rResult[pnt].resize( (*this).size(), this->LocalSpaceDimension(), false );
+            this->Jacobian(J,pnt, ThisMethod);
+            MathUtils<double>::GeneralizedInvertMatrix( J, Jinv, DetJ );
+            noalias(rResult[pnt]) =  prod( DN_De[pnt], Jinv );
+            determinants_of_jacobian[pnt] = DetJ;
         }
 
-        virtual ShapeFunctionsGradientsType& ShapeFunctionsIntegrationPointsGradients(ShapeFunctionsGradientsType& rResult, Vector& determinants_of_jacobian, IntegrationMethod ThisMethod, Matrix& ShapeFunctionsIntegrationPointsValues) const
-        {
-
-            ShapeFunctionsIntegrationPointsGradients(rResult, determinants_of_jacobian, ThisMethod);
-            ShapeFunctionsIntegrationPointsValues = ShapeFunctionsValues(ThisMethod);
-            return rResult;
-        }
-
-        ///@}
-        ///@name Input and output
-        ///@{
-
-        /** Returns geometry information as a string.
-        * Returns geometry information as a string.
-        *
-        * @return String contains information about this geometry.
-        *
-        * @see Name()
-        */
-        virtual std::string Info() const {
-            std::stringstream buffer;
-            buffer << Dimension() << " dimensional geometry in " << WorkingSpaceDimension() << "D space";
-
-            return buffer.str();
-        }
-
-        /** Returns the name of the geometry as a string.
-        * Returns the name of the geometry as a string.
-        *
-        * Note: compiler's RVO should optimize this code automatically.
-        *
-        * @return String with the name of the geometry.
-        *
-        * @see Info()
-        */
-        virtual std::string Name() const {
-            std::string geometryName = "BaseGeometry";
-            KRATOS_ERROR << "Base geometry does not have a name." << std::endl;
-            return geometryName;
-        }
-
-        /** Prints information about this object.
-        * Prints information about this object.
-        *
-        * @param rOStream Output Stream.
-        *
-        * @see PrintName()
-        * @see PrintData()
-        */
-        virtual void PrintInfo(std::ostream& rOStream) const {
-            rOStream << Dimension() << " dimensional geometry in " << WorkingSpaceDimension() << "D space";
-        }
-
-        /** Prints the name of the geometry.
-        * Prints the name of the geometry.
-        *
-        * @param rOStream Output Stream.
-        *
-        * @see PrintInfo()
-        * @see PrintData()
-        */
-        virtual void PrintName(std::ostream& rOstream) const {
-            rOstream << Name() << std::endl;
-        }
-
-        /** Print geometry's data into given stream.
-        * Prints it's points by the order they stored in the
-        * geometry and then center point of geometry.
-        *
-        * @param rOStream Output Stream.
-        *
-        * @see PrintInfo()
-        * @see PrintName()
-        */
-        virtual void PrintData(std::ostream& rOStream) const {
-            if (mpGeometryData) {
-                mpGeometryData->PrintData(rOStream);
-            }
-
-            rOStream << std::endl;
-            rOStream << std::endl;
-
-            for (unsigned int i = 0; i < this->size(); ++i) {
-                rOStream << "\tPoint " << i + 1 << "\t : ";
-                mPoints[i].PrintData(rOStream);
-                rOStream << std::endl;
-            }
-
-            rOStream << "\tCenter\t : ";
-
-            Center().PrintData(rOStream);
-
-            rOStream << std::endl;
-            rOStream << std::endl;
-            // rOStream << "\tLength\t : " << Length() << std::endl;
-            // rOStream << "\tArea\t : " << Area() << std::endl;
-
-            // Charlie: Volume is not defined by every geometry (2D geometries),
-            // which can cause this call to generate a KRATOS_ERROR while trying
-            // to call the base class Volume() method.
-
-            // rOStream << "\tVolume\t : " << Volume() << std::endl;
-
-<<<<<<< HEAD
-            // Charlie: Can this be deleted?
-=======
+        return rResult;
+    }
+
+    virtual ShapeFunctionsGradientsType& ShapeFunctionsIntegrationPointsGradients( ShapeFunctionsGradientsType& rResult, Vector& determinants_of_jacobian, IntegrationMethod ThisMethod, Matrix& ShapeFunctionsIntegrationPointsValues ) const
+    {
+
+        ShapeFunctionsIntegrationPointsGradients(rResult,determinants_of_jacobian,ThisMethod);
+        ShapeFunctionsIntegrationPointsValues = ShapeFunctionsValues(ThisMethod);
+        return rResult;
+    }
+
+    ///@}
+    ///@name Input and output
+    ///@{
+
     /** Returns geometry information as a string.
      * Returns geometry information as a string.
      *
@@ -3887,25 +2807,22 @@
 
       return buffer.str();
     }
->>>>>>> 6f91aeb6
-
-            // for(unsigned int i = 0 ; i < mPoints.size() ; ++i) {
-            //   rOStream << "    Point " << i+1 << "\t            : ";
-            //   mPoints[i].PrintData(rOStream);
-            //   rOStream << std::endl;
-            // }
-            //
-            // rOStream << "    Center\t            : ";
-            // Center().PrintData(rOStream);
-            // rOStream << std::endl;
-            // rOStream << std::endl;
-            // rOStream << "    Length                  : " << Length() << std::endl;
-            // rOStream << "    Area                    : " << Area() << std::endl;
-            // rOStream << "    Volume                  : " << Volume();
-        }
-
-<<<<<<< HEAD
-=======
+
+    /** Returns the name of the geometry as a string.
+     * Returns the name of the geometry as a string.
+     *
+     * Note: compiler's RVO should optimize this code automatically.
+     *
+     * @return String with the name of the geometry.
+     *
+     * @see Info()
+     */
+    virtual std::string Name() const {
+      std::string geometryName = "BaseGeometry";
+      KRATOS_ERROR << "Base geometry does not have a name." << std::endl;
+      return geometryName;
+    }
+
     /** Prints information about this object.
      * Prints information about this object.
      *
@@ -3917,14 +2834,19 @@
     virtual void PrintInfo(std::ostream& rOStream) const {
       rOStream << Dimension()  << " dimensional geometry in " << WorkingSpaceDimension() << "D space";
     }
->>>>>>> 6f91aeb6
-
-        ///@}
-        ///@name Friends
-        ///@{
-
-<<<<<<< HEAD
-=======
+
+    /** Prints the name of the geometry.
+     * Prints the name of the geometry.
+     *
+     * @param rOStream Output Stream.
+     *
+     * @see PrintInfo()
+     * @see PrintData()
+     */
+    virtual void PrintName(std::ostream& rOstream) const {
+      rOstream << Name() << std::endl;
+    }
+
     /** Print geometry's data into given stream.
      * Prints it's points by the order they stored in the
      * geometry and then center point of geometry.
@@ -3979,47 +2901,15 @@
       // rOStream << "    Area                    : " << Area() << std::endl;
       // rOStream << "    Volume                  : " << Volume();
     }
->>>>>>> 6f91aeb6
-
-        ///@}
-
-    protected:
-        ///@name Protected static Member Variables
-        ///@{
-
-
-        ///@}
-        ///@name Protected member Variables
-        ///@{
-
-<<<<<<< HEAD
-
-        ///@}
-        ///@name Protected Operators
-        ///@{
-
-
-        ///@}
-        ///@name Protected Operations
-        ///@{
-
-        /// Quality functions
-
-        /** Calculates the inradius to circumradius quality metric.
-        * Calculates the inradius to circumradius quality metric.
-        * This metric is bounded by the interval (0,1) being:
-        *  1 -> Optimal value
-        *  0 -> Worst value
-        *
-        * \f$ \frac{r}{\rho} \f$
-        *
-        * @return The inradius to circumradius quality metric.
-        */
-        virtual double InradiusToCircumradiusQuality() const {
-            KRATOS_ERROR << "Calling base class 'InradiusToCircumradiusQuality' method instead of derived class one. Please check the definition of derived class. " << *this << std::endl;
-            return 0.0;
-        }
-=======
+
+
+    ///@}
+    ///@name Friends
+    ///@{
+
+
+    ///@}
+
 protected:
     ///@name Geometry Data
     ///@{
@@ -4033,260 +2923,246 @@
     {
         mpGeometryData = pGeometryData;
     }
->>>>>>> 6f91aeb6
-
-        /** Calculates the minimum to maximum edge length quality metric.
-        * Calculates the minimum to maximum edge length quality metric.
-        * This metric is bounded by the interval (0,1) being:
-        *  1 -> Optimal value
-        *  0 -> Worst value
-        *
-        * @formulae $$ \frac{h_{min}}{h_{max}} $$
-        *
-        * @return The Inradius to Circumradius Quality metric.
-        */
-        virtual double AreaToEdgeLengthRatio() const {
-            KRATOS_ERROR << "Calling base class 'AreaToEdgeLengthRatio' method instead of derived class one. Please check the definition of derived class. " << *this << std::endl;
-            return 0.0;
-        }
-
-        /** Calculates the shortest altitude to edge length quality metric.
-        * Calculates the shortest altitude to edge length quality metric.
-        * This metric is bounded by the interval (0,1) being:
-        *  1 -> Optimal value
-        *  0 -> Worst value
-        *
-        * @formulae $$ \frac{h_{min}}{h_{max}} $$
-        *
-        * @return The shortest altitude to edge length quality metric.
-        */
-        virtual double ShortestAltitudeToEdgeLengthRatio() const {
-            KRATOS_ERROR << "Calling base class 'ShortestAltitudeToEdgeLengthRatio' method instead of derived class one. Please check the definition of derived class. " << *this << std::endl;
-            return 0.0;
-        }
-
-        /** Calculates the inradius to longest edge quality metric.
-        * Calculates the inradius to longest edge quality metric.
-        * This metric is bounded by the interval (0,1) being:
-        *  1 -> Optimal value
-        *  0 -> Worst value
-        *
-        * \f$ \frac{r}{L} \f$
-        *
-        * @return The inradius to longest edge quality metric.
-        */
-        virtual double InradiusToLongestEdgeQuality() const {
-            KRATOS_ERROR << "Calling base class 'InradiusToLongestEdgeQuality' method instead of derived class one. Please check the definition of derived class. " << *this << std::endl;
-            return 0.0;
-        }
-
-        /** Calculates the shortest to longest edge quality metric.
-        * Calculates the shortest to longest edge quality metric.
-        * This metric is bounded by the interval (0,1) being:
-        *  1 -> Optimal value
-        *  0 -> Worst value
-        *
-        * \f$ \frac{l}{L} \f$
-        *
-        * @return [description]
-        */
-        virtual double ShortestToLongestEdgeQuality() const {
-            KRATOS_ERROR << "Calling base class 'ShortestToLongestEdgeQuality' method instead of derived class one. Please check the definition of derived class. " << *this << std::endl;
-            return 0.0;
-        }
-
-        /** Calculates the Regularity quality metric.
-        * Calculates the Regularity quality metric.
-        * This metric is bounded by the interval (-1,1) being:
-        *  1 -> Optimal value
-        *  0 -> Worst value
-        *  -1 -> Negative volume
-        *
-        * \f$ \frac{4r}{H} \f$
-        *
-        * @return regularity quality.
-        */
-        virtual double RegularityQuality() const {
-            KRATOS_ERROR << "Calling base class 'RegularityQuality' method instead of derived class one. Please check the definition of derived class. " << *this << std::endl;
-            return 0.0;
-        }
-
-        /** Calculates the volume to surface area quality metric.
-        * Calculates the volume to surface area quality metric.
-        * This metric is bounded by the interval (-1,1) being:
-        *   1 -> Optimal value
-        *   0 -> Worst value
-        *  -1 -> Negative volume
-        *
-        * \f$ \frac{V^4}{(\sum{A_{i}^{2}})^{3}} \f$
-        *
-        * @return volume to surface quality.
-        */
-        virtual double VolumeToSurfaceAreaQuality() const {
-            KRATOS_ERROR << "Calling base class 'VolumeToSurfaceAreaQuality' method instead of derived class one. Please check the definition of derived class. " << *this << std::endl;
-            return 0.0;
-        }
-
-        /** Calculates the Volume to edge length quaility metric.
-        * Calculates the Volume to edge length quaility metric.
-        * This metric is bounded by the interval (-1,1) being:
-        *  1 -> Optimal value
-        *  0 -> Worst value
-        *  -1 -> Negative volume
-        *
-        * \f$ \frac{V^{2/3}}{\sum{l_{i}^{2}}} \f$
-        *
-        * @return Volume to edge length quality.
-        */
-        virtual double VolumeToEdgeLengthQuality() const {
-            KRATOS_ERROR << "Calling base class 'VolumeToEdgeLengthQuality' method instead of derived class one. Please check the definition of derived class. " << *this << std::endl;
-            return 0.0;
-        }
-
-        /** Calculates the volume to average edge lenght quality metric.
-        * Calculates the volume to average edge lenght quality metric.
-        * This metric is bounded by the interval (-1,1) being:
-        *  1 -> Optimal value
-        *  0 -> Worst value
-        *  -1 -> Negative volume
-        *
-        * \f$ \frac{V}{\frac{1}{6}\sum{l_i}} \f$
-        *
-        * @return [description]
-        */
-        virtual double VolumeToAverageEdgeLength() const {
-            KRATOS_ERROR << "Calling base class 'VolumeToAverageEdgeLength' method instead of derived class one. Please check the definition of derived class. " << *this << std::endl;
-            return 0.0;
-        }
-
-        /** Calculates the volume to average edge length quality metric.
-        * Calculates the volume to average edge length quality metric.
-        * The average edge lenght is calculated using the RMS.
-        * This metric is bounded by the interval (-1,1) being:
-        *  1 -> Optimal value
-        *  0 -> Worst value
-        *  -1 -> Negative volume
-        *
-        * \f$ \frac{V}{\sqrt{\frac{1}{6}\sum{A_{i}^{2}}}} \f$
-        *
-        * @return [description]
-        */
-        virtual double VolumeToRMSEdgeLength() const {
-            KRATOS_ERROR << "Calling base class 'VolumeToRMSEdgeLength' method instead of derived class one. Please check the definition of derived class. " << *this << std::endl;
-            return 0.0;
-        }
-
-        /** Calculates the min dihedral angle quality metric.
-        * Calculates the min dihedral angle quality metric.
-        * The min dihedral angle is min angle between two faces of the element
-        * In radians
-        * @return [description]
-        */
-        virtual double MinDihedralAngle() const {
-            KRATOS_ERROR << "Calling base class 'MinDihedralAngle' method instead of derived class one. Please check the definition of derived class. " << *this << std::endl;
-            return 0.0;
-        }
-
-        /** Calculates the max dihedral angle quality metric.
-        * Calculates the max dihedral angle quality metric.
-        * The max dihedral angle is max angle between two faces of the element
-        * In radians
-        * @return [description]
-        */
-        virtual double MaxDihedralAngle() const {
-            KRATOS_ERROR << "Calling base class 'MaxDihedralAngle' method instead of derived class one. Please check the definition of derived class. " << *this << std::endl;
-            return 0.0;
-        }
-
-        /** Calculates the min solid angle quality metric.
-        * Calculates the min solid angle quality metric.
-        * The min solid angle  [stereoradians] is the lowest solid angle "seen" from any of the 4 nodes of the geometry. Valid only for 3d elems!
-        * In stereo radians
-        * @return [description]
-        */
-        virtual double MinSolidAngle() const {
-            KRATOS_ERROR << "Calling base class 'MinSolidAngle' method instead of derived class one. Please check the definition of derived class. " << *this << std::endl;
-            return 0.0;
-        }
-
-        ///@}
-        ///@name Protected  Access
-        ///@{
-
-
-        ///@}
-        ///@name Protected Inquiry
-        ///@{
-
-
-        ///@}
-        ///@name Protected LifeCycle
-        ///@{
-
-        /** Protected Constructor.
-        Avoids object to be created Except for derived classes
-        */
-
-
-        ///@}
-
-        //static const GeometryData& GeometryDataInstance(
-        //    GeometryDimension const *pThisGeometryDimension)
-        //{
-        //    IntegrationPointsContainerType integration_points = {};
-        //    ShapeFunctionsValuesContainerType shape_functions_values = {};
-        //    ShapeFunctionsLocalGradientsContainerType shape_functions_local_gradients = {};
-        //    static GeometryData s_geometry_data(pThisGeometryDimension,
-        //        GeometryData::GI_GAUSS_1,
-        //        integration_points,
-        //        shape_functions_values,
-        //        shape_functions_local_gradients);
-
-        //    return s_geometry_data;
-        //}
-
-
-    private:
-        ///@name Static Member Variables
-        ///@{
-
-        // static const GeometryData msEmptyGeometryData;
-
-        ///@}
-        ///@name Member Variables
-        ///@{
-
-        GeometryData const* mpGeometryData;
-
-        PointsArrayType mPoints;
-
-<<<<<<< HEAD
-        ///@}
-        ///@name Serialization
-        ///@{
-
-        friend class Serializer;
-=======
+
+    ///@}
+    ///@name Protected Operations
+    ///@{
+
+    /// Quality functions
+
+    /** Calculates the inradius to circumradius quality metric.
+     * Calculates the inradius to circumradius quality metric.
+     * This metric is bounded by the interval (0,1) being:
+     *  1 -> Optimal value
+     *  0 -> Worst value
+     *
+     * \f$ \frac{r}{\rho} \f$
+     *
+     * @return The inradius to circumradius quality metric.
+     */
+    virtual double InradiusToCircumradiusQuality() const {
+      KRATOS_ERROR << "Calling base class 'InradiusToCircumradiusQuality' method instead of derived class one. Please check the definition of derived class. " << *this << std::endl;
+      return 0.0;
+    }
+
+    /** Calculates the minimum to maximum edge length quality metric.
+     * Calculates the minimum to maximum edge length quality metric.
+     * This metric is bounded by the interval (0,1) being:
+     *  1 -> Optimal value
+     *  0 -> Worst value
+     *
+     * @formulae $$ \frac{h_{min}}{h_{max}} $$
+     *
+     * @return The Inradius to Circumradius Quality metric.
+     */
+    virtual double AreaToEdgeLengthRatio() const {
+      KRATOS_ERROR << "Calling base class 'AreaToEdgeLengthRatio' method instead of derived class one. Please check the definition of derived class. " << *this << std::endl;
+      return 0.0;
+    }
+
+    /** Calculates the shortest altitude to edge length quality metric.
+     * Calculates the shortest altitude to edge length quality metric.
+     * This metric is bounded by the interval (0,1) being:
+     *  1 -> Optimal value
+     *  0 -> Worst value
+     *
+     * @formulae $$ \frac{h_{min}}{h_{max}} $$
+     *
+     * @return The shortest altitude to edge length quality metric.
+     */
+    virtual double ShortestAltitudeToEdgeLengthRatio() const {
+      KRATOS_ERROR << "Calling base class 'ShortestAltitudeToEdgeLengthRatio' method instead of derived class one. Please check the definition of derived class. " << *this << std::endl;
+      return 0.0;
+    }
+
+    /** Calculates the inradius to longest edge quality metric.
+     * Calculates the inradius to longest edge quality metric.
+     * This metric is bounded by the interval (0,1) being:
+     *  1 -> Optimal value
+     *  0 -> Worst value
+     *
+     * \f$ \frac{r}{L} \f$
+     *
+     * @return The inradius to longest edge quality metric.
+     */
+    virtual double InradiusToLongestEdgeQuality() const {
+      KRATOS_ERROR << "Calling base class 'InradiusToLongestEdgeQuality' method instead of derived class one. Please check the definition of derived class. " << *this << std::endl;
+      return 0.0;
+    }
+
+    /** Calculates the shortest to longest edge quality metric.
+     * Calculates the shortest to longest edge quality metric.
+     * This metric is bounded by the interval (0,1) being:
+     *  1 -> Optimal value
+     *  0 -> Worst value
+     *
+     * \f$ \frac{l}{L} \f$
+     *
+     * @return [description]
+     */
+    virtual double ShortestToLongestEdgeQuality() const {
+      KRATOS_ERROR << "Calling base class 'ShortestToLongestEdgeQuality' method instead of derived class one. Please check the definition of derived class. " << *this << std::endl;
+      return 0.0;
+    }
+
+    /** Calculates the Regularity quality metric.
+     * Calculates the Regularity quality metric.
+     * This metric is bounded by the interval (-1,1) being:
+     *  1 -> Optimal value
+     *  0 -> Worst value
+     *  -1 -> Negative volume
+     *
+     * \f$ \frac{4r}{H} \f$
+     *
+     * @return regularity quality.
+     */
+    virtual double RegularityQuality() const {
+      KRATOS_ERROR << "Calling base class 'RegularityQuality' method instead of derived class one. Please check the definition of derived class. " << *this << std::endl;
+      return 0.0;
+    }
+
+    /** Calculates the volume to surface area quality metric.
+     * Calculates the volume to surface area quality metric.
+     * This metric is bounded by the interval (-1,1) being:
+     *   1 -> Optimal value
+     *   0 -> Worst value
+     *  -1 -> Negative volume
+     *
+     * \f$ \frac{V^4}{(\sum{A_{i}^{2}})^{3}} \f$
+     *
+     * @return volume to surface quality.
+     */
+    virtual double VolumeToSurfaceAreaQuality() const {
+      KRATOS_ERROR << "Calling base class 'VolumeToSurfaceAreaQuality' method instead of derived class one. Please check the definition of derived class. " << *this << std::endl;
+      return 0.0;
+    }
+
+    /** Calculates the Volume to edge length quaility metric.
+     * Calculates the Volume to edge length quaility metric.
+     * This metric is bounded by the interval (-1,1) being:
+     *  1 -> Optimal value
+     *  0 -> Worst value
+     *  -1 -> Negative volume
+     *
+     * \f$ \frac{V^{2/3}}{\sum{l_{i}^{2}}} \f$
+     *
+     * @return Volume to edge length quality.
+     */
+    virtual double VolumeToEdgeLengthQuality() const {
+      KRATOS_ERROR << "Calling base class 'VolumeToEdgeLengthQuality' method instead of derived class one. Please check the definition of derived class. " << *this << std::endl;
+      return 0.0;
+    }
+
+    /** Calculates the volume to average edge lenght quality metric.
+     * Calculates the volume to average edge lenght quality metric.
+     * This metric is bounded by the interval (-1,1) being:
+     *  1 -> Optimal value
+     *  0 -> Worst value
+     *  -1 -> Negative volume
+     *
+     * \f$ \frac{V}{\frac{1}{6}\sum{l_i}} \f$
+     *
+     * @return [description]
+     */
+    virtual double VolumeToAverageEdgeLength() const {
+      KRATOS_ERROR << "Calling base class 'VolumeToAverageEdgeLength' method instead of derived class one. Please check the definition of derived class. " << *this << std::endl;
+      return 0.0;
+    }
+
+    /** Calculates the volume to average edge length quality metric.
+     * Calculates the volume to average edge length quality metric.
+     * The average edge lenght is calculated using the RMS.
+     * This metric is bounded by the interval (-1,1) being:
+     *  1 -> Optimal value
+     *  0 -> Worst value
+     *  -1 -> Negative volume
+     *
+     * \f$ \frac{V}{\sqrt{\frac{1}{6}\sum{A_{i}^{2}}}} \f$
+     *
+     * @return [description]
+     */
+    virtual double VolumeToRMSEdgeLength() const {
+      KRATOS_ERROR << "Calling base class 'VolumeToRMSEdgeLength' method instead of derived class one. Please check the definition of derived class. " << *this << std::endl;
+      return 0.0;
+    }
+
+    /** Calculates the min dihedral angle quality metric.
+     * Calculates the min dihedral angle quality metric.
+     * The min dihedral angle is min angle between two faces of the element
+     * In radians
+     * @return [description]
+     */
+    virtual double MinDihedralAngle() const {
+      KRATOS_ERROR << "Calling base class 'MinDihedralAngle' method instead of derived class one. Please check the definition of derived class. " << *this << std::endl;
+      return 0.0;
+    }
+
+    /** Calculates the max dihedral angle quality metric.
+     * Calculates the max dihedral angle quality metric.
+     * The max dihedral angle is max angle between two faces of the element
+     * In radians
+     * @return [description]
+     */
+    virtual double MaxDihedralAngle() const {
+        KRATOS_ERROR << "Calling base class 'MaxDihedralAngle' method instead of derived class one. Please check the definition of derived class. " << *this << std::endl;
+        return 0.0;
+    }
+
+    /** Calculates the min solid angle quality metric.
+     * Calculates the min solid angle quality metric.
+     * The min solid angle  [stereoradians] is the lowest solid angle "seen" from any of the 4 nodes of the geometry. Valid only for 3d elems!
+     * In stereo radians
+     * @return [description]
+     */
+    virtual double MinSolidAngle() const {
+      KRATOS_ERROR << "Calling base class 'MinSolidAngle' method instead of derived class one. Please check the definition of derived class. " << *this << std::endl;
+      return 0.0;
+    }
+
+    ///@}
+    ///@name Protected  Access
+    ///@{
+
+
+    ///@}
+    ///@name Protected Inquiry
+    ///@{
+
+
+    ///@}
+    ///@name Protected LifeCycle
+    ///@{
+
+    /** Protected Constructor.
+    Avoids object to be created Except for derived classes
+    */
+
+
+    ///@}
+
+
+
+private:
+    ///@name Static Member Variables
+    ///@{
+
+    // static const GeometryData msEmptyGeometryData;
+
+    ///@}
+    ///@name Member Variables
+    ///@{
+
+    GeometryData const* mpGeometryData;
+
     static const GeometryDimension msGeometryDimension;
 
     PointsArrayType mPoints;
     ///@}
     ///@name Serialization
     ///@{
->>>>>>> 6f91aeb6
-
-        virtual void save(Serializer& rSerializer) const
-        {
-            rSerializer.save("Points", mPoints);
-        }
-
-<<<<<<< HEAD
-        virtual void load(Serializer& rSerializer)
-        {
-            rSerializer.load("Points", mPoints);
-        }
-
-=======
+
+    friend class Serializer;
+
     virtual void save( Serializer& rSerializer ) const
     {
         rSerializer.save( "Points", mPoints);
@@ -4296,20 +3172,17 @@
     {
         rSerializer.load( "Points", mPoints );
     }
->>>>>>> 6f91aeb6
-
-        ///@}
-        ///@name Private Operators
-        ///@{
-
-
-        ///@}
-        ///@name Private Operations
-        ///@{
-
-
-<<<<<<< HEAD
-=======
+
+
+    ///@}
+    ///@name Private Operators
+    ///@{
+
+
+    ///@}
+    ///@name Private Operations
+    ///@{
+
     static const GeometryData& GeometryDataInstance()
     {
         IntegrationPointsContainerType integration_points = {};
@@ -4324,78 +3197,62 @@
 
         return s_geometry_data;
     }
->>>>>>> 6f91aeb6
-
-        static const GeometryData& GeometryDataInstance()
-        {
-            IntegrationPointsContainerType integration_points = {};
-            ShapeFunctionsValuesContainerType shape_functions_values = {};
-            ShapeFunctionsLocalGradientsContainerType shape_functions_local_gradients = {};
-            static GeometryData s_geometry_data(3,
-                3,
-                3,
-                GeometryData::GI_GAUSS_1,
-                integration_points,
-                shape_functions_values,
-                shape_functions_local_gradients);
-
-            return s_geometry_data;
-        }
-
-        ///@}
-        ///@name Private  Access
-        ///@{
-
-
-        ///@}
-        ///@name Private Inquiry
-        ///@{
-
-
-        ///@}
-        ///@name Private Friends
-        ///@{
-
-        template<class TOtherPointType> friend class Geometry;
-
-        ///@}
-        ///@name Un accessible methods
-        ///@{
-
-
-        ///@}
-
-    }; // Class Geometry
-
-       ///@}
-
-       ///@name Type Definitions
-       ///@{
-
-
-       ///@}
-       ///@name Input and output
-       ///@{
-
-
-       /// input stream function
-    template<class TPointType>
-    inline std::istream& operator >> (std::istream& rIStream,
-        Geometry<TPointType>& rThis);
-
-    /// output stream function
-    template<class TPointType>
-    inline std::ostream& operator << (std::ostream& rOStream,
-        const Geometry<TPointType>& rThis)
-    {
-        rThis.PrintInfo(rOStream);
-        rOStream << std::endl;
-        rThis.PrintData(rOStream);
-
-        return rOStream;
-    }
-
-    ///@}
+
+
+    ///@}
+    ///@name Private  Access
+    ///@{
+
+
+    ///@}
+    ///@name Private Inquiry
+    ///@{
+
+
+    ///@}
+    ///@name Private Friends
+    ///@{
+
+    template<class TOtherPointType> friend class Geometry;
+
+    ///@}
+    ///@name Un accessible methods
+    ///@{
+
+
+    ///@}
+
+}; // Class Geometry
+
+///@}
+
+///@name Type Definitions
+///@{
+
+
+///@}
+///@name Input and output
+///@{
+
+
+/// input stream function
+template<class TPointType>
+inline std::istream& operator >> ( std::istream& rIStream,
+                                   Geometry<TPointType>& rThis );
+
+/// output stream function
+template<class TPointType>
+inline std::ostream& operator << ( std::ostream& rOStream,
+                                   const Geometry<TPointType>& rThis )
+{
+    rThis.PrintInfo( rOStream );
+    rOStream << std::endl;
+    rThis.PrintData( rOStream );
+
+    return rOStream;
+}
+
+///@}
 
 template<class TPointType>
 const GeometryDimension Geometry<TPointType>::msGeometryDimension(
