//    |  /           |
//    ' /   __| _` | __|  _ \   __|
//    . \  |   (   | |   (   |\__ `
//   _|\_\_|  \__,_|\__|\___/ ____/
//                   Multi-Physics
//
//  License:         BSD License
//                   Kratos default license: kratos/license.txt
//
//  Main authors:    Pooyan Dadvand
//                   Riccardo Rossi
//                   Janosch Stascheit
//                   Felix Nagel
//  contributors:    Hoang Giang Bui
//                   Josep Maria Carbonell
//                   Carlos Roig
//                   Vicente Mataix Ferrandiz
//

#if !defined(KRATOS_GEOMETRY_H_INCLUDED )
#define  KRATOS_GEOMETRY_H_INCLUDED

// System includes

// External includes

// Project includes
#include "geometries/geometry_data.h"
#include "geometries/point.h"
#include "containers/pointer_vector.h"

#include "utilities/math_utils.h"
#include "input_output/logger.h"

namespace Kratos
{
///@name Kratos Globals
///@{
///@}
///@name Type Definitions
///@{
///@}
///@name  Enum's
///@{
///@}
///@name  Functions
///@{
///@}
///@name Kratos Classes
///@{

///Geometry base class.
/** As a base class Geometry has all the common
 * interface of Kratos' geometries. Also it contains array of
 * pointers to its points, reference to shape functions values in
 * all integrations points and also local gradients of shape
 * functions evaluated in all integrations points.
 *
 * Geometry is a template class with just one template parameter:
 * - TPointType which reperesent the type of the point this geometry
 * type contain and build on.
 *
 * @see Point
 * @see Node
 * @see Formulation
 * @see GeometryAndFormulationElement
 */
template<class TPointType>
class Geometry
{
public:
    ///@}
    ///@name Type Definitions
    ///@{

    /// This Geometry type.
    typedef Geometry<TPointType> GeometryType;

    /// Pointer definition of Geometry
    KRATOS_CLASS_POINTER_DEFINITION( Geometry );

    /** Different criteria to evaluate the quality of a geometry.
     * Different criteria to evaluate the quality of a geometry.
     */
    enum class QualityCriteria {
      INRADIUS_TO_CIRCUMRADIUS,
      AREA_TO_LENGTH,
      SHORTEST_ALTITUDE_TO_LENGTH,
      INRADIUS_TO_LONGEST_EDGE,
      SHORTEST_TO_LONGEST_EDGE,
      REGULARITY,
      VOLUME_TO_SURFACE_AREA,
      VOLUME_TO_EDGE_LENGTH,
      VOLUME_TO_AVERAGE_EDGE_LENGTH,
      VOLUME_TO_RMS_EDGE_LENGTH,
      MIN_DIHEDRAL_ANGLE,
      MAX_DIHEDRAL_ANGLE,
      MIN_SOLID_ANGLE
    };

    /**
     * @brief This defines the different methods to compute the lumping methods
     * @details The three methods available are:
     *      - The row sum method
     *      - Diagonal scaling
     *      - Evaluation of M using a quadrature involving only the nodal points and thus automatically yielding a diagonal matrix for standard element shape function
     */
    enum class LumpingMethods {
        ROW_SUM,
        DIAGONAL_SCALING,
        QUADRATURE_ON_NODES
    };

    /** The bounding box */
    /*typedef BoundingBox<TPointType, GeometryType>  BoundingBoxType; */

    /** Array of counted pointers to point. This type used to hold
    geometry's points.
    */
    typedef PointerVector<TPointType> PointsArrayType;

    /** Integration methods implemented in geometry.
    */
    typedef GeometryData::IntegrationMethod IntegrationMethod;

    /** A Vector of counted pointers to Geometries. Used for
    returning edges of the geometry.
     */
    typedef PointerVector<GeometryType> GeometriesArrayType;

    /** Redefinition of geometry template parameter TPointType as this geometry point type.
     */
    typedef TPointType PointType;

    /** Type used for indexing in geometry class.std::size_t used for indexing
    point or integration point access methods and also all other
    methods which need point or integration point index.
    */
    typedef std::size_t IndexType;


    /** This typed used to return size or dimension in
    geometry. Dimension, WorkingDimension, PointsNumber and
    ... return this type as their results.
    */
    typedef std::size_t SizeType;

    typedef typename PointType::CoordinatesArrayType CoordinatesArrayType;


    /** This type used for representing an integration point in
    geometry. This integration point is a point with an
    additional weight component.
    */
    typedef IntegrationPoint<3> IntegrationPointType;

    /** A Vector of IntegrationPointType which used to hold
    integration points related to an integration
    method. IntegrationPoints functions used this type to return
    their results.
    */
    typedef std::vector<IntegrationPointType> IntegrationPointsArrayType;

    /** A Vector of IntegrationPointsArrayType which used to hold
    integration points related to different integration method
    implemented in geometry.
    */
    typedef std::array<IntegrationPointsArrayType, GeometryData::NumberOfIntegrationMethods> IntegrationPointsContainerType;

    /** A third order tensor used as shape functions' values
    continer.
    */
    typedef std::array<Matrix, GeometryData::NumberOfIntegrationMethods> ShapeFunctionsValuesContainerType;

    /** A fourth order tensor used as shape functions' local
    gradients container in geometry.
    */
    typedef GeometryData::ShapeFunctionsLocalGradientsContainerType ShapeFunctionsLocalGradientsContainerType;

    /** A third order tensor to hold jacobian matrices evaluated at
    integration points. Jacobian and InverseOfJacobian functions
    return this type as their result.
    */
    typedef DenseVector<Matrix > JacobiansType;

    /** A third order tensor to hold shape functions'  gradients.
    ShapefunctionsGradients function return this
    type as its result.
    */
    typedef GeometryData::ShapeFunctionsGradientsType ShapeFunctionsGradientsType;

    /** A third order tensor to hold shape functions' local second derivatives.
    ShapefunctionsLocalGradients function return this
    type as its result.
    */
    typedef GeometryData::ShapeFunctionsSecondDerivativesType ShapeFunctionsSecondDerivativesType;

    /** A fourth order tensor to hold shape functions' local third order derivatives
     */
    typedef GeometryData::ShapeFunctionsThirdDerivativesType ShapeFunctionsThirdDerivativesType;

    /** Type of the normal vector used for normal to edges in geomety.
     */
    typedef DenseVector<double> NormalType;

    /// data type stores in this container.
    typedef typename PointType::Pointer PointPointerType;
    typedef const PointPointerType ConstPointPointerType;
    typedef TPointType& PointReferenceType;
    typedef const TPointType& ConstPointReferenceType;
    typedef std::vector<PointPointerType> PointPointerContainerType;

    typedef typename PointsArrayType::iterator iterator;
    typedef typename PointsArrayType::const_iterator const_iterator;

    typedef typename PointsArrayType::iterator ptr_iterator;
    typedef typename PointsArrayType::const_iterator ptr_const_iterator;
    typedef typename PointsArrayType::difference_type difference_type;

    ///@}
    ///@name Life Cycle
    ///@{

    Geometry() : mpGeometryData(&GeometryDataInstance())
    {

    }

    /** Complete argument constructor. This constructor gives a
    complete set of arguments to pass all the initial value of
    all the member variables of geometry class. Also it has
    default value for integration variables to make it usefull
    in the case of constructing new geometry without mapping and
    integrating properties.

    @param ThisPoints Vector of pointers to points which this
    geometry constructing on them. Points must have dimension
    equal or greater than working space dimension though there
    is no control on it.

    @param ThisDefaultMethod Default integration method. Its
    default value is gaussian integration with orden one which
    make no deference while in this condition there is no shape
    function database exist and integrating is not possible
    including by default method.

    @param ThisIntegrationPoints All the integration points in
    all methods. This is a Vector of IntegrationPointsArrayType
    and It must have at least four component correspounding to
    four integration method defined now. If there is some
    geometry which don't have all this method implemented
    related points Vector must exist but with zero size. For
    example if a geometry don't have gaussian orden one
    ThisIntegrationPoints[GI_GAUSS_1] must be an empty
    IntegrationPointsArrayType.

    @param ThisShapeFunctionsValues Values of all the shape
    functions evaluated in all integrations points of all
    integration methods. It's a three dimensional array \f$
    F_{ijk} \f$ where i = GI_GAUSS_1,..., GI_GAUSS_4 and j is
    the integration point index and k is the shape function
    index. In the other word component \f$ f_{ijk} \f$ is the
    value of the shape function related to node k evaluated in
    integration point j of i integration method point set. Again
    if there is some integration method unsupported an empty
    Matrix must assigned to related place. For example if a
    geometry don't have gaussian orden four
    ThisShapeFunctionsValues[GI_GAUSS_4] must be an empty
    Matrix.

    @param ThisShapeFunctionsLocalGradients Values of local
    gradients respected to all local coordinates of all the
    shape functions evaluated in all integrations points of all
    integration methods. It's a four dimensional array \f$
    F_{ijkh} \f$ where i = GI_GAUSS_1,..., GI_GAUSS_4 and j is
    the integration point index and k is the shape function
    index and h is local coordinate index. In the other word
    component \f$ f_{ijkh} \f$ is the value of h'th component of
    local gradient of the shape function related to node k
    evaluated in integration point j of i integration method
    point set. Again if there is some integration method
    unsupported an empty ShapeFunctionsGradientsType must
    assigned to related place. For example if a geometry don't
    have gaussian orden two ThisShapeFunctionsValues[GI_GAUSS_2]
    must be an empty ShapeFunctionsGradientsType.
    */
    Geometry(const PointsArrayType &ThisPoints,
             GeometryData const *pThisGeometryData = &GeometryDataInstance())
        :  mpGeometryData(pThisGeometryData),
           mPoints(ThisPoints)
    {
    }

    /** Copy constructor.
    Construct this geometry as a copy of given geometry.

    @note This copy constructor don't copy the points and new
    geometry shares points with given source geometry. It's
    obvious that any change to this new geometry's point affect
    source geometry's points too.
    */
    Geometry( const Geometry& rOther )
        : mpGeometryData( rOther.mpGeometryData ),
          mPoints( rOther.mPoints)
    {
    }


    /** Copy constructor from a geometry with other point type.
    Construct this geometry as a copy of given geometry which
    has different type of points. The given goemetry's
    TOtherPointType* must be implicity convertible to this
    geometry PointType.

    @note This copy constructor don't copy the points and new
    geometry shares points with given source geometry. It's
    obvious that any change to this new geometry's point affect
    source geometry's points too.
    */
    template<class TOtherPointType> Geometry( Geometry<TOtherPointType> const & rOther )
        : mpGeometryData(rOther.mpGeometryData)
    {
        mPoints = new PointsArrayType(rOther.begin(), rOther.end());
    }

    /// Destructor. Do nothing!!!
    virtual ~Geometry()
    {
    };

    virtual GeometryData::KratosGeometryFamily GetGeometryFamily() const
    {
        return GeometryData::Kratos_generic_family;
    }

    virtual GeometryData::KratosGeometryType GetGeometryType() const
    {
        return GeometryData::Kratos_generic_type;
    }

    ///@}
    ///@name Operators
    ///@{

    /** Assignment operator.

    @note This operator don't copy the points and this
    geometry shares points with given source geometry. It's
    obvious that any change to this geometry's point affect
    source geometry's points too.

    @see Clone
    @see ClonePoints
    */
    Geometry& operator=( const Geometry& rOther )
    {
        mpGeometryData = rOther.mpGeometryData;
        mPoints = rOther.mPoints;

        return *this;
    }

    /** Assignment operator for geometries with different point type.

    @note This operator don't copy the points and this
    geometry shares points with given source geometry. It's
    obvious that any change to this geometry's point affect
    source geometry's points too.

    @see Clone
    @see ClonePoints
    */
    template<class TOtherPointType>
    Geometry& operator=( Geometry<TOtherPointType> const & rOther )
    {
        this->clear();

        for ( typename Geometry<TOtherPointType>::ptr_const_iterator i = rOther.ptr_begin() ; i != rOther.ptr_end() ; ++i )
            push_back( typename PointType::Pointer( new PointType( **i ) ) );

        mpGeometryData = rOther.mpGeometryData;

        return *this;
    }

     operator PointsArrayType&()
    {
        return mPoints;
    }

    ///@}
    ///@name PointerVector Operators
    ///@{

     virtual TPointType& operator[](const SizeType& i)
    {
        return mPoints[i];
    }

    virtual TPointType const& operator[](const SizeType& i) const
    {
        return mPoints[i];
    }

    virtual PointPointerType& operator()(const SizeType& i)
    {
        return mPoints(i);
    }

    virtual ConstPointPointerType& operator()(const SizeType& i) const
    {
        return mPoints(i);
    }

    //virtual bool operator==(const Geometry& r) const // nothrow
    //{
    //    if (size() != r.size())
    //        return false;
    //    else
    //        return std::equal(
    //            mPoints.begin(),
    //            mPoints.end(),
    //            r.mPoints.begin(),
    //            this->EqualKeyTo());
    //}

    ///@}
    ///@name Operations
    ///@{

    virtual iterator                   begin()
    {
        return iterator(mPoints.begin());
    }
    virtual const_iterator             begin() const
    {
        return const_iterator(mPoints.begin());
    }
    virtual iterator                   end()
    {
        return iterator(mPoints.end());
    }
    virtual const_iterator             end() const
    {
        return const_iterator(mPoints.end());
    }
    virtual ptr_iterator               ptr_begin()
    {
        return mPoints.begin();
    }
    virtual ptr_const_iterator         ptr_begin() const
    {
        return mPoints.begin();
    }
    virtual ptr_iterator               ptr_end()
    {
        return mPoints.end();
    }
    virtual ptr_const_iterator         ptr_end() const
    {
        return mPoints.end();
    }
    virtual PointReferenceType        front()       /* nothrow */
    {
        assert(!empty());
        return mPoints.front();
    }
    virtual ConstPointReferenceType  front() const /* nothrow */
    {
        assert(!empty());
        return mPoints.front();
    }
    virtual PointReferenceType        back()        /* nothrow */
    {
        assert(!empty());
        return mPoints.back();
    }
    virtual ConstPointReferenceType  back() const  /* nothrow */
    {
        assert(!empty());
        return mPoints.back();
    }

    virtual SizeType size() const
    {
        return mPoints.size();
    }
    virtual SizeType max_size() const
    {
        return mPoints.max_size();
    }

    virtual void swap(GeometryType& rOther)
    {
        mPoints.swap(rOther.mPoints);
    }

    virtual void push_back(PointPointerType x)
    {
        mPoints.push_back(x);
    }

<<<<<<< HEAD
    //virtual iterator insert(iterator Position, const PointPointerType pData)
    //{
    //    return mPoints.insert(Position, pData);
    //}
=======
    virtual iterator insert(iterator Position, const ConstPointPointerType pData)
    {
        // return iterator(mPoints.insert(Position, pData));
    }
>>>>>>> d923e693

    virtual iterator erase(iterator pos)
    {
        return mPoints.erase(pos.base());
    }

    virtual iterator erase(iterator first, iterator last)
    {
        return mPoints.erase(first.base(), last.base());
    }

    virtual void clear()
    {
        mPoints.clear();
    }

    virtual void reserve(int dim)
    {
        mPoints.reserve(dim);
    }

    virtual int capacity()
    {
        return mPoints.capacity();
    }

    /////@}
    /////@name Access
    /////@{

    ///** Gives a reference to underly normal container. */
    virtual PointPointerContainerType& GetContainer()
    {
        return mPoints.GetContainer();
    }

    /** Gives a constant reference to underly normal container. */
    virtual const PointPointerContainerType& GetContainer() const
    {
        return mPoints.GetContainer();
    }

    ///@}
    ///@name Inquiry
    ///@{

    virtual bool empty() const
    {
        return mPoints.empty();
    }

    ///@}
    ///@name Operations
    ///@{

    virtual Pointer Create( PointsArrayType const& ThisPoints ) const
    {
        return Pointer( new Geometry( ThisPoints, mpGeometryData ) );
    }

    /** This methods will create a duplicate of all its points and
    substitute them with its points. */
    void ClonePoints()
    {
        for ( ptr_iterator i = this->ptr_begin() ; i != this->ptr_end() ; i++ )
            *i = typename PointType::Pointer( new PointType( **i ) );
    }

     // virtual Kratos::shared_ptr< Geometry< Point > > Clone() const
     // {
     //     Geometry< Point >::PointsArrayType NewPoints;

     //     //making a copy of the nodes TO POINTS (not Nodes!!!)

     //     for ( IndexType i = 0 ; i < this->size() ; i++ )
     //     {
     //        NewPoints.push_back(Kratos::make_shared< Point >((*mpPointVector)[i]));
     //     }

     //     //NewPoints[i] = typename Point::Pointer(new Point(*mPoints[i]));

     //     //creating a geometry with the new points
     //     Geometry< Point >::Pointer p_clone( new Geometry< Point >( NewPoints ) );

     //     p_clone->ClonePoints();

     //     return p_clone;
     // }

    /**
     * @brief Lumping factors for the calculation of the lumped mass matrix
     * @param rResult Vector containing the lumping factors
     * @param LumpingMethod The lumping method considered. The three methods available are:
     *      - The row sum method
     *      - Diagonal scaling
     *      - Evaluation of M using a quadrature involving only the nodal points and thus automatically yielding a diagonal matrix for standard element shape function
     */
    virtual Vector& LumpingFactors(
        Vector& rResult,
        const LumpingMethods LumpingMethod = LumpingMethods::ROW_SUM
        )  const
    {
        const SizeType number_of_nodes = this->size();
        const SizeType local_space_dimension = this->LocalSpaceDimension();

        // Clear lumping factors
        if (rResult.size() != number_of_nodes)
            rResult.resize(number_of_nodes, false);
        noalias(rResult) = ZeroVector(number_of_nodes);

        if (LumpingMethod == LumpingMethods::ROW_SUM) {
            const IntegrationMethod integration_method = GetDefaultIntegrationMethod();
            const GeometryType::IntegrationPointsArrayType& r_integrations_points = this->IntegrationPoints( integration_method );
            const Matrix& r_Ncontainer = this->ShapeFunctionsValues(integration_method);

            // Vector fo jacobians
            Vector detJ_vector(r_integrations_points.size());
            DeterminantOfJacobian(detJ_vector, integration_method);

            // Iterate over the integration points
            double domain_size = 0.0;
            for ( IndexType point_number = 0; point_number < r_integrations_points.size(); ++point_number ) {
                const double integration_weight = r_integrations_points[point_number].Weight() * detJ_vector[point_number];
                const Vector& rN = row(r_Ncontainer,point_number);

                // Computing domain size
                domain_size += integration_weight;

                for ( IndexType i = 0; i < number_of_nodes; ++i ) {
                    rResult[i] += rN[i] * integration_weight;
                }
            }

            // Divide by the domain size
            for ( IndexType i = 0; i < number_of_nodes; ++i ) {
                rResult[i] /= domain_size;
            }
        } else if (LumpingMethod == LumpingMethods::DIAGONAL_SCALING) {
            IntegrationMethod integration_method = GetDefaultIntegrationMethod();
            integration_method = static_cast<IntegrationMethod>(static_cast<int>(integration_method) + 1);
            const GeometryType::IntegrationPointsArrayType& r_integrations_points = this->IntegrationPoints( integration_method );
            const Matrix& r_Ncontainer = this->ShapeFunctionsValues(integration_method);

            // Vector fo jacobians
            Vector detJ_vector(r_integrations_points.size());
            DeterminantOfJacobian(detJ_vector, integration_method);

            // Iterate over the integration points
            for ( IndexType point_number = 0; point_number < r_integrations_points.size(); ++point_number ) {
                const double detJ = detJ_vector[point_number];
                const double integration_weight = r_integrations_points[point_number].Weight() * detJ;
                const Vector& rN = row(r_Ncontainer,point_number);

                for ( IndexType i = 0; i < number_of_nodes; ++i ) {
                    rResult[i] += std::pow(rN[i], 2) * integration_weight;
                }
            }

            // Computing diagonal scaling coefficient
            double total_value = 0.0;
            for ( IndexType i = 0; i < number_of_nodes; ++i ) {
                total_value += rResult[i];
            }
            for ( IndexType i = 0; i < number_of_nodes; ++i ) {
                rResult[i] /= total_value;
            }
        } else if (LumpingMethod == LumpingMethods::QUADRATURE_ON_NODES) {
            // Divide by the domain size
            const double domain_size = DomainSize();

            // Getting local coordinates
            Matrix local_coordinates(number_of_nodes, local_space_dimension);
            PointsLocalCoordinates(local_coordinates);
            Point local_point(ZeroVector(3));
            array_1d<double, 3>& r_local_coordinates = local_point.Coordinates();

            // Iterate over integration points
            const GeometryType::IntegrationPointsArrayType& r_integrations_points = this->IntegrationPoints( GeometryData::GI_GAUSS_1 ); // First order
            const double weight = r_integrations_points[0].Weight()/static_cast<double>(number_of_nodes);
            for ( IndexType point_number = 0; point_number < number_of_nodes; ++point_number ) {
                for ( IndexType dim = 0; dim < local_space_dimension; ++dim ) {
                    r_local_coordinates[dim] = local_coordinates(point_number, dim);
                }
                const double detJ = DeterminantOfJacobian(local_point);
                rResult[point_number] = weight * detJ/domain_size;
            }
        }

        return rResult;
    }

    ///@}
    ///@name Informations
    ///@{

    /** Dimension of the geometry for example a triangle2d is a 2
    dimensional shape

    @return SizeType, dimension of this geometry.
    @see WorkingSpaceDimension()
    @see LocalSpaceDimension()
    */
    inline SizeType Dimension() const
    {
        return mpGeometryData->Dimension();
    }

    /** Working space dimension. for example a triangle is a 2
    dimensional shape but can be used in 3 dimensional space.

    @return SizeType, working space dimension of this geometry.
    @see Dimension()
    @see LocalSpaceDimension()
    */
    inline SizeType WorkingSpaceDimension() const
    {
        return mpGeometryData->WorkingSpaceDimension();
    }

    /** Local space dimension. for example a triangle is a 2
    dimensional shape but can have 3 dimensional area
    coordinates l1, l2, l3.

    @return SizeType, local space dimension of this geometry.
    @see Dimension()
    @see WorkingSpaceDimension()
    */
    inline SizeType LocalSpaceDimension() const
    {
        return mpGeometryData->LocalSpaceDimension();
    }

    /** Returns number of the points which this geometry has.
     *
     * @return SizeType, number of the points in this geometry.
     */
    SizeType PointsNumber() const {
      return this->size();
    }

    /** This method calculate and return Length or charactereistic
     * length of this geometry depending to it's dimension. For one
     * dimensional geometry for example Line it returns length of it
     * and for the other geometries it gives Characteristic length
     * otherwise.
     *
     * @return double value contains length or Characteristic
     * length
     *
     * @see Area()
     * @see Volume()
     * @see DomainSize()
     */
    virtual double Length() const {
      KRATOS_ERROR << "Calling base class 'Length' method instead of derived class one. Please check the definition of derived class. " << *this << std::endl;
      return 0.0;
    }

    /** This method calculate and return area or surface area of
     * this geometry depending to it's dimension. For one dimensional
     * geometry it returns length, for two dimensional it gives area
     * and for three dimensional geometries it gives surface area.
     *
     * @return double value contains area or surface
     * area.
     *
     * @see Length()
     * @see Volume()
     * @see DomainSize()
     */
    virtual double Area() const {
      KRATOS_ERROR << "Calling base class 'Area' method instead of derived class one. Please check the definition of derived class. " << *this << std::endl;
      return 0.0;
    }

    /** This method calculate and return volume of this
     * geometry. For one and two dimensional geometry it returns
     * zero and for three dimensional it gives volume of geometry.
     *
     * @return double value contains volume.
     *
     * @see Length()
     * @see Area()
     * @see DomainSize()
     */
    virtual double Volume() const {
      KRATOS_ERROR << "Calling base class 'Volume' method instead of derived class one. Please check the definition of derived class. " << *this << std::endl;
      return 0.0;
    }

    /** This method calculate and return length, area or volume of
     * this geometry depending to it's dimension. For one dimensional
     * geometry it returns its length, for two dimensional it gives area
     * and for three dimensional geometries it gives its volume.
     *
     * @return double value contains length, area or volume.
     *
     * @see Length()
     * @see Area()
     * @see Volume()
     */
    virtual double DomainSize() const {
      KRATOS_ERROR << "Calling base class 'DomainSize' method instead of derived class one. Please check the definition of derived class. " << *this << std::endl;
      return 0.0;
    }

    /** This method calculates and returns the minimum edge.
     * length of the geometry.
     *
     * @return double value with the minimum edge length.
     *
     * @see MaxEdgeLength()
     * @see AverageEdgeLength()
     */
    virtual double MinEdgeLength() const {
      KRATOS_ERROR << "Calling base class 'MinEdgeLength' method instead of derived class one. Please check the definition of derived class. " << *this << std::endl;
      return 0.0;
    }

    /** This method calculates and returns the maximum edge.
     * length of the geometry.
     *
     * @return double value with the maximum edge length.
     *
     * @see MinEdgeLength()
     * @see AverageEdgeLength()
     */
    virtual double MaxEdgeLength() const {
      KRATOS_ERROR << "Calling base class 'MaxEdgeLength' method instead of derived class one. Please check the definition of derived class. " << *this << std::endl;
      return 0.0;
    }

    /** This method calculates and returns the average edge.
     * length of the geometry.
     *
     * @return double value with the average edge length
     *
     * @see MinEdgeLength()
     * @see MaxEdgeLength()
     */
    virtual double AverageEdgeLength() const {
      KRATOS_ERROR << "Calling base class 'AverageEdgeLength' method instead of derived class one. Please check the definition of derived class. " << *this << std::endl;
      return 0.0;
    }

    /** Calculates the circumradius of the geometry.
     * Calculates the circumradius of the geometry.
     *
     * @return Circumradius of the geometry.
     *
     * @see Inradius()
     */
    virtual double Circumradius() const {
      KRATOS_ERROR << "Calling base class 'Circumradius' method instead of derived class one. Please check the definition of derived class. " << *this << std::endl;
      return 0.0;
    }

    /** Calculates the inradius of the geometry.
     * Calculates the inradius of the geometry.
     *
     * @return Inradius of the geometry.
     *
     * @see Circumradius()
     */
    virtual double Inradius() const {
      KRATOS_ERROR << "Calling base class 'Inradius' method instead of derived class one. Please check the definition of derived class. " << *this << std::endl;
      return 0.0;
    }

    /** Test the intersection with another geometry
     *
     * Test if this geometry intersects with other geometry
     *
     * @param  ThisGeometry Geometry to intersect with
     * @return              True if the geometries intersect, False in any other case.
     */
    virtual bool HasIntersection(const GeometryType& ThisGeometry) {
      KRATOS_ERROR << "Calling base class 'HasIntersection' method instead of derived class one. Please check the definition of derived class. " << *this << std::endl;
      return false;
    }

    /** Test intersection of the geometry with a box
     *
     * Tests the intersection of the geometry with
     * a 3D box defined by rLowPoint and rHighPoint
     *
     * @param  rLowPoint  Lower point of the box to test the intersection
     * @param  rHighPoint Higher point of the box to test the intersection
     * @return            True if the geometry intersects the box, False in any other case.
     */
    virtual bool HasIntersection(const Point& rLowPoint, const Point& rHighPoint) {
      KRATOS_ERROR << "Calling base class 'HasIntersection' method instead of derived class one. Please check the definition of derived class. " << *this << std::endl;
      return false;
    }

    // virtual void BoundingBox(BoundingBoxType& rResult) const
    // {
    //
    //   Bounding_Box(rResult.LowPoint(), rResult.HighPoint());
    // }

    /**
     * @brief Calculates the boundingbox of the geometry.
     * @details Corresponds with the highest and lowest point in space
     * @param rLowPoint  Lower point of the boundingbox.
     * @param rHighPoint Higher point of the boundingbox.
     */
    virtual void BoundingBox(
        TPointType& rLowPoint,
        TPointType& rHighPoint
        ) const
    {
        rHighPoint = this->GetPoint( 0 );
        rLowPoint  = this->GetPoint( 0 );
        const SizeType dim = WorkingSpaceDimension();

        for ( IndexType point = 1; point < PointsNumber(); ++point ) { //The first node is already assigned, so we can start from 1
            const auto& r_point = this->GetPoint( point );
            for ( IndexType i = 0; i < dim; ++i ) {
                rHighPoint[i] = ( rHighPoint[i] < r_point[i] ) ? r_point[i] : rHighPoint[i];
                rLowPoint[i]  = ( rLowPoint[i]  > r_point[i] ) ? r_point[i] : rLowPoint[i];
            }
        }
    }

    /** Calculates center of this geometry by a simple averaging algorithm.
    Each center point component calculated using:
    \f[
    c_i = \sum_j^n(x_i^j) / n
    \f]

    where \f$ c_i \f$ is component i of center point and \f$
    X_i^j \f$ is component i of j'th point of geometry and n is
    number of the points in this geometry.

    @return PointType which is the calculated center of this geometry.
    */
    virtual Point Center() const
    {
        const SizeType points_number = this->size();

        if ( points_number == 0 )
        {
            KRATOS_ERROR << "can not compute the ceneter of a geometry of zero points" << std::endl;
            // return PointType();
        }

        Point result = ( *this )[0];

        for ( IndexType i = 1 ; i < points_number ; i++ )
        {
            result.Coordinates() += ( *this )[i];
        }

        const double temp = 1.0 / double( points_number );

        result.Coordinates() *= temp;

        return result;
    }

    /**
     * @brief It returns a vector that is normal to its corresponding geometry in the given local point
     * @param rPointLocalCoordinates Reference to the local coordinates of the point in where the normal is to be computed
     * @return The normal in the given point
     */
    virtual array_1d<double, 3> Normal(const CoordinatesArrayType& rPointLocalCoordinates) const
    {
        const unsigned int local_space_dimension = this->LocalSpaceDimension();
        const unsigned int dimension = this->WorkingSpaceDimension();

        KRATOS_ERROR_IF(dimension == local_space_dimension) << "Remember the normal can be computed just in geometries with a local dimension: "<< this->LocalSpaceDimension() << "smaller than the spatial dimension: " << this->WorkingSpaceDimension() << std::endl;

        // We define the normal and tangents
        array_1d<double,3> tangent_xi(3, 0.0);
        array_1d<double,3> tangent_eta(3, 0.0);

        Matrix j_node = ZeroMatrix( dimension, local_space_dimension );
        this->Jacobian( j_node, rPointLocalCoordinates);

        // Using the Jacobian tangent directions
        if (dimension == 2) {
            tangent_eta[2] = 1.0;
            for (unsigned int i_dim = 0; i_dim < dimension; i_dim++) {
                tangent_xi[i_dim]  = j_node(i_dim, 0);
            }
        } else {
            for (unsigned int i_dim = 0; i_dim < dimension; i_dim++) {
                tangent_xi[i_dim]  = j_node(i_dim, 0);
                tangent_eta[i_dim] = j_node(i_dim, 1);
            }
        }

        array_1d<double, 3> normal;
        MathUtils<double>::CrossProduct(normal, tangent_xi, tangent_eta);
        return normal;
    }

    /**
     * @brief It computes the unit normal of the geometry in the given local point
     * @param rPointLocalCoordinates Refernce to the local coordinates of the point in where the unit normal is to be computed
     * @return The unit normal in the given point
     */
    virtual array_1d<double, 3> UnitNormal(const CoordinatesArrayType& rPointLocalCoordinates) const
    {
        array_1d<double, 3> normal = Normal(rPointLocalCoordinates);
        const double norm_normal = norm_2(normal);
        if (norm_normal > std::numeric_limits<double>::epsilon()) normal /= norm_normal;
        else KRATOS_ERROR << "ERROR: The normal norm is zero or almost zero. Norm. normal: " << norm_normal << std::endl;
        return normal;
    }

    /** Calculates the quality of the geometry according to a given criteria.
     *
     * Calculates the quality of the geometry according to a given criteria. In General
     * The quality of the result is normalized being 1.0 for best quality, 0.0 for degenerated elements and -1.0 for
     * inverted elements.
     *
     * Different crtieria can be used to stablish the quality of the geometry.
     *
     * @return double value contains quality of the geometry
     *
     * @see QualityCriteria
     * @see QualityAspectRatio
     * @see QualityAverageEdgeLenght
     */
     double Quality(const QualityCriteria qualityCriteria) const {
       double quality = 0.0f;

       if(qualityCriteria == QualityCriteria::INRADIUS_TO_CIRCUMRADIUS) {
         quality = InradiusToCircumradiusQuality();
       } else if(qualityCriteria == QualityCriteria::AREA_TO_LENGTH) {
         quality = AreaToEdgeLengthRatio();
       } else if(qualityCriteria == QualityCriteria::SHORTEST_ALTITUDE_TO_LENGTH) {
         quality = ShortestAltitudeToEdgeLengthRatio();
       } else if(qualityCriteria == QualityCriteria::INRADIUS_TO_LONGEST_EDGE) {
         quality = InradiusToLongestEdgeQuality();
       } else if(qualityCriteria == QualityCriteria::SHORTEST_TO_LONGEST_EDGE) {
         quality = ShortestToLongestEdgeQuality();
       } else if(qualityCriteria == QualityCriteria::REGULARITY) {
         quality = RegularityQuality();
       } else if(qualityCriteria == QualityCriteria::VOLUME_TO_SURFACE_AREA) {
         quality = VolumeToSurfaceAreaQuality();
       } else if(qualityCriteria == QualityCriteria::VOLUME_TO_EDGE_LENGTH) {
         quality = VolumeToEdgeLengthQuality();
       } else if(qualityCriteria == QualityCriteria::VOLUME_TO_AVERAGE_EDGE_LENGTH) {
         quality = VolumeToAverageEdgeLength();
       } else if(qualityCriteria == QualityCriteria::VOLUME_TO_RMS_EDGE_LENGTH) {
         quality = VolumeToRMSEdgeLength();
       } else if(qualityCriteria == QualityCriteria::MIN_DIHEDRAL_ANGLE) {
         quality = MinDihedralAngle();
       } else if (qualityCriteria == QualityCriteria::MAX_DIHEDRAL_ANGLE) {
         quality = MaxDihedralAngle();
       } else if(qualityCriteria == QualityCriteria::MIN_SOLID_ANGLE) {
         quality = MinSolidAngle();
       }

       return quality;
     }

    /** Calculates the dihedral angles of the geometry.
     * Calculates the dihedral angles of the geometry.
     *
     * @return a vector of dihedral angles of the geometry..
     */
    virtual inline void ComputeDihedralAngles(Vector& rDihedralAngles )  const
    {
        KRATOS_ERROR << "Called the virtual function for ComputeDihedralAngles " << *this << std::endl;
    }

    /** Calculates the solid angles of the geometry.
     * Calculates the solid angles of the geometry.
     *
     * @return a vector of dihedral angles of the geometry..
     */
    virtual inline void ComputeSolidAngles(Vector& rSolidAngles )  const
    {
        KRATOS_ERROR << "Called the virtual function for ComputeDihedralAngles " << *this << std::endl;
    }

    ///@}
    ///@name Access
    ///@{

    /** A constant access method to the Vector of the points stored in
    this geometry.

    @return A constant reference to PointsArrayType contains
    pointers to the points.
    */
    const PointsArrayType& Points() const
    {
        return mPoints;
    }

    /** An access method to the Vector of the points stored in
    this geometry.

    @return A reference to PointsArrayType contains pointers to
    the points.
    */
    PointsArrayType& Points()
    {
        return mPoints;
    }

    /** A constant access method to the i'th points stored in
    this geometry.

    @return A constant counted pointer to i'th point of
    geometry.
    */
    const typename TPointType::Pointer pGetPoint( const int Index ) const
    {
        KRATOS_TRY
        return mPoints( Index );
        KRATOS_CATCH(mPoints)
    }

    /** An access method to the i'th points stored in
    this geometry.

    @return A counted pointer to i'th point of
    geometry.
    */
    typename TPointType::Pointer pGetPoint( const int Index )
    {
        KRATOS_TRY
        return mPoints( Index );
        KRATOS_CATCH(mPoints);
    }

    /** A constant access method to the i'th points stored in
    this geometry.

    @return A constant counted pointer to i'th point of
    geometry.
    */
    TPointType const& GetPoint( const int Index ) const
    {
        KRATOS_TRY
        return mPoints[Index];
        KRATOS_CATCH( mPoints);
    }


    /** An access method to the i'th points stored in
    this geometry.

    @return A counted pointer to i'th point of
    geometry.
    */
    TPointType& GetPoint( const int Index )
    {
        KRATOS_TRY
        return mPoints[Index];
        KRATOS_CATCH(mPoints);
    }

    /**
     * Returns a matrix of the local coordinates of all points
     * @param rResult a Matrix that will be overwritten by the results
     * @return the coordinates of all points of the current geometry
     */
    virtual Matrix& PointsLocalCoordinates( Matrix& rResult ) const
    {
        KRATOS_ERROR << "Calling base class 'PointsLocalCoordinates' method instead of derived class one. Please check the definition of derived class. " << *this << std::endl;
        return rResult;
    }

    /**
     * @brief Returns the local coordinates of a given arbitrary point
     * @param rResult The vector containing the local coordinates of the point
     * @param rPoint The point in global coordinates
     * @return The vector containing the local coordinates of the point
     */
    virtual CoordinatesArrayType& PointLocalCoordinates(
            CoordinatesArrayType& rResult,
            const CoordinatesArrayType& rPoint
            ) const
    {
        KRATOS_ERROR_IF(WorkingSpaceDimension() != LocalSpaceDimension()) << "ERROR:: Attention, the Point Local Coordinates must be specialized for the current geometry" << std::endl;

        Matrix J = ZeroMatrix( WorkingSpaceDimension(), LocalSpaceDimension() );

        rResult.clear();

        Vector DeltaXi = ZeroVector( LocalSpaceDimension() );

        CoordinatesArrayType CurrentGlobalCoords( ZeroVector( 3 ) );

        static constexpr double MaxNormPointLocalCoordinates = 30.0;
        static constexpr std::size_t MaxIteratioNumberPointLocalCoordinates = 1000;
        static constexpr double MaxTolerancePointLocalCoordinates = 1.0e-8;

        //Newton iteration:
        for(std::size_t k = 0; k < MaxIteratioNumberPointLocalCoordinates; k++) {
            CurrentGlobalCoords.clear();
            DeltaXi.clear();

            GlobalCoordinates( CurrentGlobalCoords, rResult );
            noalias( CurrentGlobalCoords ) = rPoint - CurrentGlobalCoords;
            InverseOfJacobian( J, rResult );
            for(unsigned int i = 0; i < WorkingSpaceDimension(); i++) {
                for(unsigned int j = 0; j < WorkingSpaceDimension(); j++) {
                    DeltaXi[i] += J(i,j)*CurrentGlobalCoords[j];
                }
                rResult[i] += DeltaXi[i];
            }

            const double norm2DXi = norm_2(DeltaXi);

            if(norm2DXi > MaxNormPointLocalCoordinates) {
                KRATOS_WARNING("Geometry") << "Computation of local coordinates failed at iteration " << k << std::endl;
                break;
            }

            if(norm2DXi < MaxTolerancePointLocalCoordinates) {
                break;
            }
        }

        return rResult;
    }

    /**
     * Returns whether given arbitrary point is inside the Geometry and the respective
     * local point for the given global point
     * @param rPoint The point to be checked if is inside o note in global coordinates
     * @param rResult The local coordinates of the point
     * @param Tolerance The  tolerance that will be considered to check if the point is inside or not
     * @return True if the point is inside, false otherwise
     */
    virtual bool IsInside(
        const CoordinatesArrayType& rPoint,
        CoordinatesArrayType& rResult,
        const double Tolerance = std::numeric_limits<double>::epsilon()
        ) const
    {
        KRATOS_ERROR << "Calling base class IsInside method instead of derived class one. Please check the definition of derived class. " << *this << std::endl;
        return false;
    }

    ///@}
    ///@name Inquiry
    ///@{

    /** This method confirm you if this geometry has a specific
    integration method or not. This method will be usefull to
    control the geometry before intagrating using a specific
    method. In Geometry class this method controls if the
    integration points vector respecting to this method is empty
    or not.

    @return bool true if this integration method exist and false if this
    method is not imeplemented for this geometry.
    */
    bool HasIntegrationMethod( IntegrationMethod ThisMethod ) const
    {
        return ( mpGeometryData->HasIntegrationMethod( ThisMethod ) );
    }

    /**
    * @return default integration method
    */

    IntegrationMethod GetDefaultIntegrationMethod() const
    {
        return mpGeometryData->DefaultIntegrationMethod();
    }

    /** This method is to know if this geometry is symmetric or
    not.

    @todo Making some method related to symmetry axis and more...

    @return bool true if this geometry is symmetric and false if
    it's not.
    */
    virtual bool IsSymmetric() const
    {
        return false;
    }

    ///@}
    ///@name Boundaries
    ///@{

    /**
     * @brief This method gives you all boundaries entities of this geometry.
     * @details This method will gives you all the boundaries entities
     * @return GeometriesArrayType containes this geometry boundaries entities.
     * @see GeneratePoints()
     * @see GenerateEdges()
     * @see GenerateFaces()
     */
    virtual GeometriesArrayType GenerateBoundariesEntities() const
    {
        const SizeType dimension = this->LocalSpaceDimension();
        if (dimension == 3) {
            return this->GenerateFaces();
        } else if (dimension == 2) {
            return this->GenerateEdges();
        } else { // Let's assume is one
            return this->GeneratePoints();
        }
    }

    ///@}
    ///@name Points
    ///@{

    /**
     * @brief This method gives you all points of this geometry.
     * @details This method will gives you all the points
     * @return GeometriesArrayType containes this geometry points.
     * @see Points()
     */
    virtual GeometriesArrayType GeneratePoints() const
    {
        GeometriesArrayType points;

        const auto& p_points = this->Points();
        for (IndexType i_point = 0; i_point < p_points.size(); ++i_point) {
            PointsArrayType point_array;
            point_array.push_back(p_points(i_point));
            auto p_point_geometry = Kratos::make_shared<Geometry<TPointType>>(point_array);
            points.push_back(p_point_geometry);
        }

        return points;
    }

    ///@}
    ///@name Edge
    ///@{

    /**
     * @brief This method gives you number of all edges of this geometry.
     * @details For example, for a hexahedron, this would be 12
     * @return SizeType containes number of this geometry edges.
     * @see EdgesNumber()
     * @see Edges()
     * @see GenerateEdges()
     * @see FacesNumber()
     * @see Faces()
     * @see GenerateFaces()
     */
    virtual SizeType EdgesNumber() const
    {
        KRATOS_ERROR << "Calling base class EdgesNumber method instead of derived class one. Please check the definition of derived class. " << *this << std::endl;
    }

    /**
     * @brief This method gives you all edges of this geometry.
     * @details This method will gives you all the edges with one dimension less than this geometry.
     * For example a triangle would return three lines as its edges or a tetrahedral would return four triangle as its edges but won't return its six edge lines by this method.
     * @return GeometriesArrayType containes this geometry edges.
     * @deprecated This is legacy version, move to GenerateFaces
     * @see EdgesNumber()
     * @see Edge()
     */
    KRATOS_DEPRECATED_MESSAGE("This is legacy version (use GenerateEdgesInstead)") virtual GeometriesArrayType Edges( void )
    {
        return this->GenerateEdges();
    }

    /**
     * @brief This method gives you all edges of this geometry.
     * @details This method will gives you all the edges with one dimension less than this geometry.
     * For example a triangle would return three lines as its edges or a tetrahedral would return four triangle as its edges but won't return its six edge lines by this method.
     * @return GeometriesArrayType containes this geometry edges.
     * @see EdgesNumber()
     * @see Edge()
     */
    virtual GeometriesArrayType GenerateEdges() const
    {
        KRATOS_ERROR << "Calling base class Edges method instead of derived class one. Please check the definition of derived class. " << *this << std::endl;
    }

    /** This method gives you an edge of this geometry which holds
    given points. This method will gives you an edge with
    dimension related to given points number. for example a
    tetrahedral would return a triangle for given three points or
    return an edge line for given two nodes by this method.

    @return Geometry::Pointer to this geometry specific edge.
    @see EdgesNumber()
    @see Edges()
    */
    // Commented for possible change in Edge interface of geometry. Pooyan. // NOTE: We should rethink this because is aligned with the current PR
//       virtual Pointer Edge(const PointsArrayType& EdgePoints)
//  {
//    KRATOS_ERROR << "Calling base class Edge method instead of derived class one. Please check the definition of derived class." << *this << std::endl;
//
//  }

    ///@}
    ///@name Face
    ///@{

    /**
     * @brief Returns the number of faces of the current geometry.
     * @details This is only implemented for 3D geometries, since 2D geometries only have edges but no faces
     * @see EdgesNumber
     * @see Edges
     * @see Faces
     */
    virtual SizeType FacesNumber() const
    {
        KRATOS_ERROR << "Calling base class FacesNumber method instead of derived class one. Please check the definition of derived class. " << *this << std::endl;
    }

    /**
     * @brief Returns all faces of the current geometry.
     * @details This is only implemented for 3D geometries, since 2D geometries only have edges but no faces
     * @return GeometriesArrayType containes this geometry faces.
     * @deprecated This is legacy version, move to GenerateFaces
     * @see EdgesNumber
     * @see Edges
     * @see FacesNumber
     */
    KRATOS_DEPRECATED_MESSAGE("This is legacy version (use GenerateEdgesInstead)") virtual GeometriesArrayType Faces( void )
    {
        const SizeType dimension = this->LocalSpaceDimension();
        if (dimension == 3) {
            return this->GenerateFaces();
        } else {
            return this->GenerateEdges();
        }
    }

    /**
     * @brief Returns all faces of the current geometry.
     * @details This is only implemented for 3D geometries, since 2D geometries only have edges but no faces
     * @return GeometriesArrayType containes this geometry faces.
     * @see EdgesNumber
     * @see GenerateEdges
     * @see FacesNumber
     */
    virtual GeometriesArrayType GenerateFaces() const
    {
        KRATOS_ERROR << "Calling base class GenerateFaces method instead of derived class one. Please check the definition of derived class. " << *this << std::endl;
    }

    //Connectivities of faces required
    virtual void NumberNodesInFaces (DenseVector<unsigned int>& rNumberNodesInFaces) const
    {
        KRATOS_ERROR << "Calling base class NumberNodesInFaces method instead of derived class one. Please check the definition of derived class. " << *this << std::endl;
    }

    virtual void NodesInFaces (DenseMatrix<unsigned int>& rNodesInFaces) const
    {
        KRATOS_ERROR << "Calling base class NodesInFaces method instead of derived class one. Please check the definition of derived class. " << *this << std::endl;
    }


    /** This method gives you an edge of this geometry related to
    given index. The numbering order of each geometries edges is
    depended to type of that geometry.

    @return Geometry::Pointer to this geometry specific edge.
    @see EdgesNumber()
    @see Edges()
    */
    // Commented for possible change in Edge interface of geometry. Pooyan. // NOTE: We should rethink this because is aligned with the current PR
//       virtual Pointer Edge(IndexType EdgeIndex)
//  {
//    KRATOS_ERROR << "Calling base class Edge method instead of derived class one. Please check the definition of derived class." << *this << std::endl;

//  }

    /** This method gives you normal edge of this geometry which holds
    given points.

    @return NormalType which is normal to this geometry specific edge.
    @see Edge()
    */
    // Commented for possible change in Edge interface of geometry. Pooyan. // NOTE: We should rethink this because is aligned with the current PR
//       virtual NormalType NormalEdge(const PointsArrayType& EdgePoints)
//  {
//    KRATOS_ERROR << "Calling base class NormalEdge method instead of derived class one. Please check the definition of derived class." << *this << std::endl

//    return NormalType();
//  }

    /** This method gives you normal to edge of this geometry related to
    given index. The numbering order of each geometries edges is
    depended to type of that geometry.

    @return NormalType which is normal to this geometry specific edge.
    @see Edge()
    */
    // Commented for possible change in Edge interface of geometry. Pooyan. // NOTE: We should rethink this because is aligned with the current PR
//       virtual NormalType NormalEdge(IndexType EdgeIndex)
//  {
//    KRATOS_ERROR << "Calling base class NormalEdge method instead of derived class one. Please check the definition of derived class." << *this << std::endl;

//    return NormalType();
//  }

    ///@}
    ///@name Integration Points
    ///@{

    /** Number of integtation points for default integration
    method. This method just call IntegrationPointsNumber(enum
    IntegrationMethod ThisMethod) with default integration
    method.

    @return SizeType which is the number of integration points
    for default integrating method.
    */
    SizeType IntegrationPointsNumber() const
    {
        return mpGeometryData->IntegrationPoints().size();
    }

    /** Number of integtation points for given integration
    method. This method use integration points data base to
    obtain size of the integration points Vector respected to
    given method.

    @return SizeType which is the number of integration points
    for given integrating method.
    */
    SizeType IntegrationPointsNumber( IntegrationMethod ThisMethod ) const
    {
        return mpGeometryData->IntegrationPointsNumber( ThisMethod );
    }


    /** Integtation points for default integration
    method. This method just call IntegrationPoints(enum
    IntegrationMethod ThisMethod) with default integration
    method.

    @return const IntegrationPointsArrayType which is Vector of integration points
    for default integrating method.
    */
    const IntegrationPointsArrayType& IntegrationPoints() const
    {
        return mpGeometryData->IntegrationPoints();
    }

    /** Integtation points for given integration
    method. This method use integration points data base to
    obtain integration points Vector respected to
    given method.

    @return const IntegrationPointsArrayType which is Vector of integration points
    for default integrating method.
    */
    const IntegrationPointsArrayType& IntegrationPoints( IntegrationMethod ThisMethod ) const
    {
        return mpGeometryData->IntegrationPoints( ThisMethod );
    }

    ///@}
    ///@name Jacobian
    ///@{

    /** This method provides the global coordinates corresponding to the local coordinates provided
     * @param rResult The array containing the global coordinates corresponding to the local coordinates provided
     * @param LocalCoordinates The local coordinates provided
     * @return An array containing the global coordinates corresponding to the local coordinates provides
     * @see PointLocalCoordinates
     */
    virtual CoordinatesArrayType& GlobalCoordinates(
        CoordinatesArrayType& rResult,
        CoordinatesArrayType const& LocalCoordinates
        ) const
    {
        noalias( rResult ) = ZeroVector( 3 );

        Vector N( this->size() );
        ShapeFunctionsValues( N, LocalCoordinates );

        for ( IndexType i = 0 ; i < this->size() ; i++ )
            noalias( rResult ) += N[i] * (*this)[i];

        return rResult;
    }

    /** This method provides the global coordinates corresponding to the local coordinates provided, considering additionally a certain increment in the coordinates
     * @param rResult The array containing the global coordinates corresponding to the local coordinates provided
     * @param LocalCoordinates The local coordinates provided
     * @param DeltaPosition The increment of position considered
     * @return An array containing the global coordinates corresponding to the local coordinates provides
     * @see PointLocalCoordinates
     */
    virtual CoordinatesArrayType& GlobalCoordinates(
        CoordinatesArrayType& rResult,
        CoordinatesArrayType const& LocalCoordinates,
        Matrix& DeltaPosition
        ) const
    {
        constexpr std::size_t dimension = 3;
        noalias( rResult ) = ZeroVector( 3 );
        if (DeltaPosition.size2() != 3)
            DeltaPosition.resize(DeltaPosition.size1(), dimension,false);

        Vector N( this->size() );
        ShapeFunctionsValues( N, LocalCoordinates );

        for ( IndexType i = 0 ; i < this->size() ; i++ )
            noalias( rResult ) += N[i] * ((*this)[i] + row(DeltaPosition, i));

        return rResult;
    }

    /** Jacobians for default integration method. This method just
    call Jacobian(enum IntegrationMethod ThisMethod) with
    default integration method.

    @return JacobiansType a Vector of jacobian
    matrices \f$ J_i \f$ where \f$ i=1,2,...,n \f$ is the integration
    point index of default integration method.

    @see DeterminantOfJacobian
    @see InverseOfJacobian
    */
    JacobiansType& Jacobian( JacobiansType& rResult ) const
    {
        Jacobian( rResult, mpGeometryData->DefaultIntegrationMethod() );
        return rResult;
    }

    /** Jacobians for given  method. This method
    calculate jacobians matrices in all integrations points of
    given integration method.

    @param ThisMethod integration method which jacobians has to
    be calculated in its integration points.

    @return JacobiansType a Vector of jacobian
    matrices \f$ J_i \f$ where \f$ i=1,2,...,n \f$ is the integration
    point index of given integration method.

    @see DeterminantOfJacobian
    @see InverseOfJacobian
    */
    virtual JacobiansType& Jacobian( JacobiansType& rResult,
                                     IntegrationMethod ThisMethod ) const
    {
        if( rResult.size() != this->IntegrationPointsNumber( ThisMethod ) )
            rResult.resize( this->IntegrationPointsNumber( ThisMethod ), false );

        for ( unsigned int pnt = 0; pnt < this->IntegrationPointsNumber( ThisMethod ); pnt++ )
        {
            this->Jacobian( rResult[pnt], pnt, ThisMethod);
        }

        return rResult;
    }

    /** Jacobians for given  method. This method
    calculate jacobians matrices in all integrations points of
    given integration method.

    @param ThisMethod integration method which jacobians has to
    be calculated in its integration points.

    @return JacobiansType a Vector of jacobian
    matrices \f$ J_i \f$ where \f$ i=1,2,...,n \f$ is the integration
    point index of given integration method.

    @param DeltaPosition Matrix with the nodes position increment which describes
    the configuration where the jacobian has to be calculated.

    @see DeterminantOfJacobian
    @see InverseOfJacobian
    */
    virtual JacobiansType& Jacobian( JacobiansType& rResult, IntegrationMethod ThisMethod, Matrix & DeltaPosition ) const
    {
        if( rResult.size() != this->IntegrationPointsNumber( ThisMethod ) )
            rResult.resize( this->IntegrationPointsNumber( ThisMethod ), false );

        for ( unsigned int pnt = 0; pnt < this->IntegrationPointsNumber( ThisMethod ); pnt++ )
        {
            this->Jacobian( rResult[pnt], pnt, ThisMethod, DeltaPosition);
        }
        return rResult;
    }

    /** Jacobian in specific integration point of default integration method. This method just
    call Jacobian(IndexType IntegrationPointIndex, enum IntegrationMethod ThisMethod) with
    default integration method.

    @param IntegrationPointIndex index of integration point which jacobians has to
    be calculated in it.

    @return Matrix<double> Jacobian matrix \f$ J_i \f$ where \f$
    i \f$ is the given integration point index of default
    integration method.

    @see DeterminantOfJacobian
    @see InverseOfJacobian
    */
    Matrix& Jacobian( Matrix& rResult, IndexType IntegrationPointIndex ) const
    {
        Jacobian( rResult, IntegrationPointIndex, mpGeometryData->DefaultIntegrationMethod() );
        return rResult;
    }

    /** Jacobian in specific integration point of given integration
    method. This method calculate jacobian matrix in given
    integration point of given integration method.

    @param IntegrationPointIndex index of integration point which jacobians has to
    be calculated in it.

    @param ThisMethod integration method which jacobians has to
    be calculated in its integration points.

    @return Matrix<double> Jacobian matrix \f$ J_i \f$ where \f$
    i \f$ is the given integration point index of given
    integration method.

    @see DeterminantOfJacobian
    @see InverseOfJacobian
    */
    virtual Matrix& Jacobian( Matrix& rResult, IndexType IntegrationPointIndex, IntegrationMethod ThisMethod ) const
    {
        const SizeType working_space_dimension = this->WorkingSpaceDimension();
        const SizeType local_space_dimension = this->LocalSpaceDimension();
        if(rResult.size1() != working_space_dimension || rResult.size2() != local_space_dimension)
            rResult.resize( working_space_dimension, local_space_dimension, false );

        const Matrix& r_shape_functions_gradient_in_integration_point = ShapeFunctionsLocalGradients( ThisMethod )[ IntegrationPointIndex ];

        rResult.clear();
        const SizeType points_number = this->PointsNumber();
        for (IndexType i = 0; i < points_number; ++i ) {
            const array_1d<double, 3>& r_coordinates = (*this)[i].Coordinates();
            for(IndexType k = 0; k< working_space_dimension; ++k) {
                const double value = r_coordinates[k];
                for(IndexType m = 0; m < local_space_dimension; ++m) {
                    rResult(k,m) += value * r_shape_functions_gradient_in_integration_point(i,m);
                }
            }
        }

        return rResult;
    }

    /** Jacobian in specific integration point of given integration
    method. This method calculate jacobian matrix in given
    integration point of given integration method.

    @param IntegrationPointIndex index of integration point which jacobians has to
    be calculated in it.

    @param ThisMethod integration method which jacobians has to
    be calculated in its integration points.

    @param rDeltaPosition Matrix with the nodes position increment which describes
    the configuration where the jacobian has to be calculated.

    @return Matrix<double> Jacobian matrix \f$ J_i \f$ where \f$
    i \f$ is the given integration point index of given
    integration method.

    @see DeterminantOfJacobian
    @see InverseOfJacobian
    */
    virtual Matrix& Jacobian( Matrix& rResult, IndexType IntegrationPointIndex, IntegrationMethod ThisMethod, const Matrix& rDeltaPosition ) const
    {
        const SizeType working_space_dimension = this->WorkingSpaceDimension();
        const SizeType local_space_dimension = this->LocalSpaceDimension();
        if(rResult.size1() != working_space_dimension || rResult.size2() != local_space_dimension)
            rResult.resize( working_space_dimension, local_space_dimension, false );

        const Matrix& r_shape_functions_gradient_in_integration_point = ShapeFunctionsLocalGradients( ThisMethod )[ IntegrationPointIndex ];

        rResult.clear();
        const SizeType points_number = this->PointsNumber();
        for (IndexType i = 0; i < points_number; ++i ) {
            const array_1d<double, 3>& r_coordinates = (*this)[i].Coordinates();
            for(IndexType k = 0; k< working_space_dimension; ++k) {
                const double value = r_coordinates[k] - rDeltaPosition(i,k);
                for(IndexType m = 0; m < local_space_dimension; ++m) {
                    rResult(k,m) += value * r_shape_functions_gradient_in_integration_point(i,m);
                }
            }
        }

        return rResult;
    }

    /** Jacobian in given point. This method calculate jacobian
    matrix in given point.

    @param rCoordinates point which jacobians has to
    be calculated in it.

    @return Matrix of double which is jacobian matrix \f$ J \f$ in given point.

    @see DeterminantOfJacobian
    @see InverseOfJacobian
    */
    virtual Matrix& Jacobian( Matrix& rResult, const CoordinatesArrayType& rCoordinates ) const
    {
        const SizeType working_space_dimension = this->WorkingSpaceDimension();
        const SizeType local_space_dimension = this->LocalSpaceDimension();
        const SizeType points_number = this->PointsNumber();
        if(rResult.size1() != working_space_dimension || rResult.size2() != local_space_dimension)
            rResult.resize( working_space_dimension, local_space_dimension, false );

        Matrix shape_functions_gradients(points_number, local_space_dimension);
        ShapeFunctionsLocalGradients( shape_functions_gradients, rCoordinates );

        rResult.clear();
        for (IndexType i = 0; i < points_number; ++i ) {
            const array_1d<double, 3>& r_coordinates = (*this)[i].Coordinates();
            for(IndexType k = 0; k< working_space_dimension; ++k) {
                const double value = r_coordinates[k];
                for(IndexType m = 0; m < local_space_dimension; ++m) {
                    rResult(k,m) += value * shape_functions_gradients(i,m);
                }
            }
        }

        return rResult;
    }

    /** Jacobian in given point. This method calculate jacobian
    matrix in given point.

    @param rCoordinates point which jacobians has to
    be calculated in it.

    @param rDeltaPosition Matrix with the nodes position increment which describes
    the configuration where the jacobian has to be calculated.

    @return Matrix of double which is jacobian matrix \f$ J \f$ in given point.

    @see DeterminantOfJacobian
    @see InverseOfJacobian
    */

    virtual Matrix& Jacobian( Matrix& rResult, const CoordinatesArrayType& rCoordinates, Matrix& rDeltaPosition ) const
    {
        const SizeType working_space_dimension = this->WorkingSpaceDimension();
        const SizeType local_space_dimension = this->LocalSpaceDimension();
        const SizeType points_number = this->PointsNumber();
        if(rResult.size1() != working_space_dimension || rResult.size2() != local_space_dimension)
            rResult.resize( working_space_dimension, local_space_dimension, false );

        Matrix shape_functions_gradients(points_number, local_space_dimension);
        ShapeFunctionsLocalGradients( shape_functions_gradients, rCoordinates );

        rResult.clear();
        for (IndexType i = 0; i < points_number; ++i ) {
            const array_1d<double, 3>& r_coordinates = (*this)[i].Coordinates();
            for(IndexType k = 0; k< working_space_dimension; ++k) {
                const double value = r_coordinates[k] - rDeltaPosition(i,k);
                for(IndexType m = 0; m < local_space_dimension; ++m) {
                    rResult(k,m) += value * shape_functions_gradients(i,m);
                }
            }
        }

        return rResult;
    }

    /** Determinant of jacobians for default integration method. This method just
    call DeterminantOfJacobian(enum IntegrationMethod ThisMethod) with
    default integration method.

    @return Vector of double which is vector of determinants of
    jacobians \f$ |J|_i \f$ where \f$ i=1,2,...,n \f$ is the
    integration point index of default integration method.

    @see Jacobian
    @see InverseOfJacobian
    */
    Vector& DeterminantOfJacobian( Vector& rResult ) const
    {
        DeterminantOfJacobian( rResult, mpGeometryData->DefaultIntegrationMethod() );
        return rResult;
    }

    /** Determinant of jacobians for given integration method. This
    method calculate determinant of jacobian in all
    integrations points of given integration method.

    @return Vector of double which is vector of determinants of
    jacobians \f$ |J|_i \f$ where \f$ i=1,2,...,n \f$ is the
    integration point index of given integration method.

    @see Jacobian
    @see InverseOfJacobian
    */
    virtual Vector& DeterminantOfJacobian( Vector& rResult, IntegrationMethod ThisMethod ) const
    {
        if( rResult.size() != this->IntegrationPointsNumber( ThisMethod ) )
            rResult.resize( this->IntegrationPointsNumber( ThisMethod ), false );

        Matrix J;
        for ( unsigned int pnt = 0; pnt < this->IntegrationPointsNumber( ThisMethod ); pnt++ )
        {
            this->Jacobian( J, pnt, ThisMethod);
            rResult[pnt] = MathUtils<double>::GeneralizedDet(J);
        }
        return rResult;
    }

    /** Determinant of jacobian in specific integration point of
    default integration method. This method just call
    DeterminantOfJacobian(IndexType IntegrationPointIndex, enum
    IntegrationMethod ThisMethod) with default integration
    method.

    @param IntegrationPointIndex index of integration point
    which determinant jacobians has to be calculated in it.

    @return Determinamt of jacobian matrix \f$ |J|_i \f$ where \f$
    i \f$ is the given integration point index of default
    integration method.

    @see Jacobian
    @see InverseOfJacobian
    */
    double DeterminantOfJacobian( IndexType IntegrationPointIndex ) const
    {
        return DeterminantOfJacobian( IntegrationPointIndex, mpGeometryData->DefaultIntegrationMethod() );
    }

    /** Determinant of jacobian in specific integration point of
    given integration method. This method calculate determinant
    of jacobian in given integration point of given integration
    method.

    @param IntegrationPointIndex index of integration point which jacobians has to
    be calculated in it.

    @param IntegrationPointIndex index of integration point
    which determinant of jacobians has to be calculated in it.

    @return Determinamt of jacobian matrix \f$ |J|_i \f$ where \f$
    i \f$ is the given integration point index of given
    integration method.

    @see Jacobian
    @see InverseOfJacobian
    */
    virtual double DeterminantOfJacobian( IndexType IntegrationPointIndex, IntegrationMethod ThisMethod ) const
    {
        Matrix J;
        this->Jacobian( J, IntegrationPointIndex, ThisMethod);
        return MathUtils<double>::GeneralizedDet(J);
    }


    /** Determinant of jacobian in given point. This method calculate determinant of jacobian
    matrix in given point.

    @param rPoint point which determinant of jacobians has to
    be calculated in it.

    @return Determinamt of jacobian matrix \f$ |J| \f$ in given
    point.

    @see DeterminantOfJacobian
    @see InverseOfJacobian
    */
    virtual double DeterminantOfJacobian( const CoordinatesArrayType& rPoint ) const
    {
        Matrix J;
        this->Jacobian( J, rPoint);
        return MathUtils<double>::GeneralizedDet(J);
    }


    /** Inverse of jacobians for default integration method. This method just
    call InverseOfJacobian(enum IntegrationMethod ThisMethod) with
    default integration method.

    @return Inverse of jacobian
    matrices \f$ J_i^{-1} \f$ where \f$ i=1,2,...,n \f$ is the integration
    point index of default integration method.

    @see Jacobian
    @see DeterminantOfJacobian
    */
    JacobiansType& InverseOfJacobian( JacobiansType& rResult ) const
    {
        InverseOfJacobian( rResult, mpGeometryData->DefaultIntegrationMethod() );
        return rResult;
    }

    /** Inverse of jacobians for given integration method. This method
    calculate inverse of jacobians matrices in all integrations points of
    given integration method.

    @param ThisMethod integration method which inverse of jacobians has to
    be calculated in its integration points.

    @return Inverse of jacobian
    matrices \f$ J^{-1}_i \f$ where \f$ i=1,2,...,n \f$ is the integration
    point index of given integration method.

    @see Jacobian
    @see DeterminantOfJacobian
    */
    virtual JacobiansType& InverseOfJacobian( JacobiansType& rResult, IntegrationMethod ThisMethod ) const
    {
        Jacobian(rResult, ThisMethod); //this will be overwritten

        double detJ;
        Matrix Jinv(this->WorkingSpaceDimension(), this->WorkingSpaceDimension());
        for ( unsigned int pnt = 0; pnt < this->IntegrationPointsNumber( ThisMethod ); pnt++ )
        {
            MathUtils<double>::GeneralizedInvertMatrix(rResult[pnt], Jinv, detJ);
            noalias(rResult[pnt]) = Jinv;
        }
        return rResult;
    }

    /** Inverse of jacobian in specific integration point of default integration method. This method just
    call InverseOfJacobian(IndexType IntegrationPointIndex, enum IntegrationMethod ThisMethod) with
    default integration method.

    @param IntegrationPointIndex index of integration point which inverse of jacobians has to
    be calculated in it.

    @return Inverse of jacobian matrix \f$ J^{-1}_i \f$ where \f$
    i \f$ is the given integration point index of default
    integration method.

    @see Jacobian
    @see DeterminantOfJacobian
    */
    Matrix& InverseOfJacobian( Matrix& rResult, IndexType IntegrationPointIndex ) const
    {
        InverseOfJacobian( rResult, IntegrationPointIndex, mpGeometryData->DefaultIntegrationMethod() );
        return rResult;
    }

    /** Inverse of jacobian in specific integration point of given integration
    method. This method calculate Inverse of jacobian matrix in given
    integration point of given integration method.

    @param IntegrationPointIndex index of integration point which inverse of jacobians has to
    be calculated in it.

    @param ThisMethod integration method which inverse of jacobians has to
    be calculated in its integration points.

    @return Inverse of jacobian matrix \f$ J^{-1}_i \f$ where \f$
    i \f$ is the given integration point index of given
    integration method.

    @see Jacobian
    @see DeterminantOfJacobian
    */
    virtual Matrix& InverseOfJacobian( Matrix& rResult, IndexType IntegrationPointIndex, IntegrationMethod ThisMethod ) const
    {
        Jacobian(rResult,IntegrationPointIndex, ThisMethod); //this will be overwritten

        double detJ;
        Matrix Jinv(this->WorkingSpaceDimension(), this->WorkingSpaceDimension());

        MathUtils<double>::GeneralizedInvertMatrix(rResult, Jinv, detJ);
        noalias(rResult) = Jinv;

        return rResult;
    }

    /** Inverse of jacobian in given point. This method calculate inverse of jacobian
    matrix in given point.

    @param rPoint point which inverse of jacobians has to
    be calculated in it.

    @return Inverse of jacobian matrix \f$ J^{-1} \f$ in given point.

    @see DeterminantOfJacobian
    @see InverseOfJacobian
    */
    virtual Matrix& InverseOfJacobian( Matrix& rResult, const CoordinatesArrayType& rCoordinates ) const
    {
        Jacobian(rResult,rCoordinates); //this will be overwritten

        double detJ;
        Matrix Jinv(this->WorkingSpaceDimension(), this->WorkingSpaceDimension());

        MathUtils<double>::GeneralizedInvertMatrix(rResult, Jinv, detJ);
        noalias(rResult) = Jinv;

        return rResult;
    }



    ///@}
    ///@name Shape Function
    ///@{

    /** This method gives all shape functions values evaluated in all
    integration points of default integration method. It just
    call ShapeFunctionsValues(enum IntegrationMethod ThisMethod)
    with default integration method.There is no calculation and
    it just give it from shape functions values container.

    \note There is no control if the return matrix is empty or not!

    @return Matrix of values of shape functions \f$ F_{ij} \f$
    where i is the integration point index and j is the shape
    function index. In other word component \f$ f_{ij} \f$ is value
    of the shape function corresponding to node j evaluated in
    integration point i of default integration method.

    @see ShapeFunctionValue
    @see ShapeFunctionsLocalGradients
    @see ShapeFunctionLocalGradient
    */
    const Matrix& ShapeFunctionsValues() const
    {
        return mpGeometryData->ShapeFunctionsValues();
    }

    /** This method gives all non-zero shape functions values
    evaluated at the rCoordinates provided

    \note There is no control if the return vector is empty or not!

    @return Vector of values of shape functions \f$ F_{i} \f$
    where i is the shape function index (for NURBS it is the index
    of the local enumeration in the element).

    @see ShapeFunctionValue
    @see ShapeFunctionsLocalGradients
    @see ShapeFunctionLocalGradient
    */

    virtual Vector& ShapeFunctionsValues (Vector &rResult, const CoordinatesArrayType& rCoordinates) const
    {
        KRATOS_ERROR << "Calling base class ShapeFunctionsValues method instead of derived class one. Please check the definition of derived class. " << *this << std::endl;
        return rResult;
    }

    /** This method gives all shape functions values evaluated in all
    integration points of given integration method. There is no
    calculation and it just give it from shape functions values
    container.

    \note There is no control if the return matrix is empty or not!

    @param ThisMethod integration method which shape functions
    evaluated in its integration points.

    @return Matrix of values of shape functions \f$ F_{ij} \f$
    where i is the integration point index and j is the shape
    function index. In other word component \f$ f_{ij} \f$ is value
    of the shape function corresponding to node j evaluated in
    integration point i of given integration method.

    @see ShapeFunctionValue
    @see ShapeFunctionsLocalGradients
    @see ShapeFunctionLocalGradient
    */
    const Matrix& ShapeFunctionsValues( IntegrationMethod ThisMethod )  const
    {
        return mpGeometryData->ShapeFunctionsValues( ThisMethod );
    }

    /** This method gives value of given shape function evaluated in
    given integration point of default integration method. It just
    call ShapeFunctionValue(IndexType IntegrationPointIndex,
    IndexType ShapeFunctionIndex, enum IntegrationMethod
    ThisMethod) with default integration method. There is no
    calculation and it just give it from shape functions values
    container if they are existing. Otherwise it gives you error
    which this value is not exist.

    @param IntegrationPointIndex index of integration point
    which shape functions evaluated in it.

    @param ShapeFunctionIndex index of node which correspounding
    shape function evaluated in given integration point.

    @return Value of given shape function in given integration
    point of default integration method.

    @see ShapeFunctionsValues
    @see ShapeFunctionsLocalGradients
    @see ShapeFunctionLocalGradient
    */
    double ShapeFunctionValue( IndexType IntegrationPointIndex, IndexType ShapeFunctionIndex ) const
    {
        return mpGeometryData->ShapeFunctionValue( IntegrationPointIndex, ShapeFunctionIndex );
    }

    /** This method gives value of given shape function evaluated in given
    integration point of given integration method. There is no
    calculation and it just give it from shape functions values
    container if they are existing. Otherwise it gives you error
    which this value is not exist.

    @param IntegrationPointIndex index of integration point
    which shape functions evaluated in it.

    @param ShapeFunctionIndex index of node which correspounding
    shape function evaluated in given integration point.

    @param ThisMethod integration method which shape function
    evaluated in its integration point.

    @return Value of given shape function in given integration
    point of given integration method.

    @see ShapeFunctionsValues
    @see ShapeFunctionsLocalGradients
    @see ShapeFunctionLocalGradient
    */
    double ShapeFunctionValue( IndexType IntegrationPointIndex, IndexType ShapeFunctionIndex, IntegrationMethod ThisMethod ) const
    {
        return mpGeometryData->ShapeFunctionValue( IntegrationPointIndex, ShapeFunctionIndex, ThisMethod );
    }

    /** This method gives value of given shape function evaluated in given
    point.

    @param rPoint Point of evaluation of the shape
    function. This point must be in local coordinate.

    @param ShapeFunctionIndex index of node which correspounding
    shape function evaluated in given integration point.

    @return Value of given shape function in given point.

    @see ShapeFunctionsValues
    @see ShapeFunctionsLocalGradients
    @see ShapeFunctionLocalGradient
    */
    virtual double ShapeFunctionValue( IndexType ShapeFunctionIndex, const CoordinatesArrayType& rCoordinates ) const
    {
        KRATOS_ERROR << "Calling base class ShapeFunctionValue method instead of derived class one. Please check the definition of derived class. " << *this << std::endl;

        return 0;
    }

    /** This method gives all shape functions gradients evaluated in all
    integration points of default integration method. It just
    call ShapeFunctionsLocalGradients(enum IntegrationMethod ThisMethod)
    with default integration method. There is no calculation and
    it just give it from shape functions values container.

    \note There is no control if there is any gradient calculated or not!

    @return shape functions' gradients \f$ F_{ijk} \f$ where i
    is the integration point index and j is the shape function
    index and k is local coordinate index. In other word
    component \f$ f_{ijk} \f$ is k'th component of gradient of
    the shape function corresponding to node j evaluated in
    integration point i of default integration method.

    @see ShapeFunctionsValues
    @see ShapeFunctionValue
    @see ShapeFunctionLocalGradient
    */

    const ShapeFunctionsGradientsType& ShapeFunctionsLocalGradients() const
    {
        return mpGeometryData->ShapeFunctionsLocalGradients();
    }

    /** This method gives all shape functions gradients evaluated in
    all integration points of given integration method. There is
    no calculation and it just give it from shape functions
    values container.

    \note There is no control if there is any gradient calculated or not!

    @param ThisMethod integration method which shape functions
    gradients evaluated in its integration points.

    @return shape functions' gradients \f$ F_{ijk} \f$ where i
    is the integration point index and j is the shape function
    index and k is local coordinate index. In other word
    component \f$ f_{ijk} \f$ is k'th component of gradient of
    the shape function corresponding to node j evaluated in
    integration point i of given integration method.

    @see ShapeFunctionsValues
    @see ShapeFunctionValue
    @see ShapeFunctionLocalGradient
    */
    const ShapeFunctionsGradientsType& ShapeFunctionsLocalGradients( IntegrationMethod ThisMethod ) const
    {
        return mpGeometryData->ShapeFunctionsLocalGradients( ThisMethod );
    }

    /** This method gives gradient of given shape function evaluated in
    given integration point of default integration method. It just
    call ShapeFunctionLocalGradient(IndexType IntegrationPointIndex,
    IndexType ShapeFunctionIndex, enum IntegrationMethod
    ThisMethod) with default integration method. There is no
    calculation and it just give it from shape functions values
    container if they are existing. Otherwise it gives you error
    which this value is not exist.

    @param IntegrationPointIndex index of integration point
    which shape function gradient evaluated in it.

    @param ShapeFunctionIndex index of node which correspounding
    shape function gradient evaluated in given integration point.

    @return Gradient of given shape function in given integration
    point of default integration method.

    @see ShapeFunctionsValues
    @see ShapeFunctionValue
    @see ShapeFunctionsLocalGradients
    */
    const Matrix& ShapeFunctionLocalGradient( IndexType IntegrationPointIndex )  const
    {
        return mpGeometryData->ShapeFunctionLocalGradient( IntegrationPointIndex );
    }

    /** This method gives gradient of given shape function evaluated
    in given integration point of given integration
    method. There is no calculation and it just give it from
    shape functions values container if they are
    existing. Otherwise it gives you error which this value is
    not exist.

    @param IntegrationPointIndex index of integration point
    which shape function gradient evaluated in it.

    @param ShapeFunctionIndex index of node which correspounding
    shape function gradient evaluated in given integration point.

    @param ThisMethod integration method which shape function gradient
    evaluated in its integration points.

    @return Gradient of given shape function in given integration
    point of given integration method.

    @see ShapeFunctionsValues
    @see ShapeFunctionValue
    @see ShapeFunctionsLocalGradients
    */
    const Matrix& ShapeFunctionLocalGradient(IndexType IntegrationPointIndex , IntegrationMethod ThisMethod)  const
    {
        return mpGeometryData->ShapeFunctionLocalGradient(IntegrationPointIndex, ThisMethod);
    }

    const Matrix& ShapeFunctionLocalGradient(IndexType IntegrationPointIndex, IndexType ShapeFunctionIndex, IntegrationMethod ThisMethod)  const
    {
        return mpGeometryData->ShapeFunctionLocalGradient(IntegrationPointIndex, ShapeFunctionIndex, ThisMethod);
    }


    /** This method gives gradient of all shape functions evaluated
     * in given point.
     * There is no calculation and it just give it from
     * shape functions values container if they are
     * existing. Otherwise it gives you error which this value is
     * not exist.
     *
     * @param rResult the given Container that will be overwritten by the solution
     * @param rPoint the given local coordinates the gradients will be evaluated for
     * @return a matrix of gradients for each shape function
     */
    virtual Matrix& ShapeFunctionsLocalGradients( Matrix& rResult, const CoordinatesArrayType& rPoint ) const
    {
        KRATOS_ERROR << "Calling base class ShapeFunctionsLocalGradients method instead of derived class one. Please check the definition of derived class. " << *this << std::endl;
        return rResult;
    }

    /** This method gives second order derivatives of all shape
     * functions evaluated in given point.
     *
     * @param rResult the given container will be overwritten by the results
     * @param rPoint the given local coordinates the derivatives will be evaluated for.
     * @return a third order tensor containing the second order derivatives for each shape function
     */
    virtual ShapeFunctionsSecondDerivativesType& ShapeFunctionsSecondDerivatives( ShapeFunctionsSecondDerivativesType& rResult, const CoordinatesArrayType& rPoint ) const
    {
        KRATOS_ERROR << "Calling base class ShapeFunctionsSecondDerivatives method instead of derived class one. Please check the definition of derived class. " << *this << std::endl;
        return rResult;
    }

    /** This method gives third order derivatives of all shape
     * functions evaluated in given point.
     *
     * @param rResult the given container will be overwritten by the results
     * @param rPoint the given local coordinates the derivatives will be evaluated for.
     * @return a fourth order tensor containing the second order derivatives for each shape function
     */
    virtual ShapeFunctionsThirdDerivativesType& ShapeFunctionsThirdDerivatives( ShapeFunctionsThirdDerivativesType& rResult, const CoordinatesArrayType& rPoint ) const
    {
        KRATOS_ERROR << "Calling base class ShapeFunctionsThirdDerivatives method instead of derived class one. Please check the definition of derived class. " << *this << std::endl;
        return rResult;
    }


    ShapeFunctionsGradientsType& ShapeFunctionsIntegrationPointsGradients( ShapeFunctionsGradientsType& rResult ) const
    {
        ShapeFunctionsIntegrationPointsGradients( rResult, mpGeometryData->DefaultIntegrationMethod() );
        return rResult;
    }

    virtual ShapeFunctionsGradientsType& ShapeFunctionsIntegrationPointsGradients(
        ShapeFunctionsGradientsType& rResult,
        IntegrationMethod ThisMethod ) const
    {
        const unsigned int integration_points_number = this->IntegrationPointsNumber( ThisMethod );

        if ( integration_points_number == 0 )
            KRATOS_ERROR << "This integration method is not supported" << *this << std::endl;

        if ( rResult.size() != integration_points_number )
            rResult.resize(  this->IntegrationPointsNumber( ThisMethod ), false  );

        //calculating the local gradients
        const ShapeFunctionsGradientsType& DN_De = ShapeFunctionsLocalGradients( ThisMethod );

        //loop over all integration points
        Matrix J(this->WorkingSpaceDimension(),this->LocalSpaceDimension()),Jinv(this->WorkingSpaceDimension(),this->LocalSpaceDimension());
        double DetJ;
        for ( unsigned int pnt = 0; pnt < integration_points_number; pnt++ )
        {
            if(rResult[pnt].size1() != this->WorkingSpaceDimension() ||  rResult[pnt].size2() != this->LocalSpaceDimension())
                rResult[pnt].resize( (*this).size(), this->LocalSpaceDimension(), false );
            this->Jacobian(J,pnt, ThisMethod);
            MathUtils<double>::GeneralizedInvertMatrix( J, Jinv, DetJ );
            noalias(rResult[pnt]) =  prod( DN_De[pnt], Jinv );
        }

        return rResult;
    }

    virtual ShapeFunctionsGradientsType& ShapeFunctionsIntegrationPointsGradients( ShapeFunctionsGradientsType& rResult, Vector& determinants_of_jacobian, IntegrationMethod ThisMethod ) const
    {
        const unsigned int integration_points_number = this->IntegrationPointsNumber( ThisMethod );

        if ( integration_points_number == 0 )
            KRATOS_ERROR << "This integration method is not supported " << *this << std::endl;

        if ( rResult.size() != integration_points_number )
            rResult.resize(  this->IntegrationPointsNumber( ThisMethod ), false  );
        if ( determinants_of_jacobian.size() != integration_points_number )
            determinants_of_jacobian.resize(  this->IntegrationPointsNumber( ThisMethod ), false  );

        //calculating the local gradients
        const ShapeFunctionsGradientsType& DN_De = ShapeFunctionsLocalGradients( ThisMethod );

        //loop over all integration points
        Matrix J(this->WorkingSpaceDimension(),this->LocalSpaceDimension());
        Matrix Jinv(this->WorkingSpaceDimension(),this->LocalSpaceDimension());
        double DetJ;
        for ( unsigned int pnt = 0; pnt < integration_points_number; pnt++ )
        {
            if(rResult[pnt].size1() != this->WorkingSpaceDimension() ||  rResult[pnt].size2() != this->LocalSpaceDimension())
                rResult[pnt].resize( (*this).size(), this->LocalSpaceDimension(), false );
            this->Jacobian(J,pnt, ThisMethod);
            MathUtils<double>::GeneralizedInvertMatrix( J, Jinv, DetJ );
            noalias(rResult[pnt]) =  prod( DN_De[pnt], Jinv );
            determinants_of_jacobian[pnt] = DetJ;
        }

        return rResult;
    }

    virtual ShapeFunctionsGradientsType& ShapeFunctionsIntegrationPointsGradients( ShapeFunctionsGradientsType& rResult, Vector& determinants_of_jacobian, IntegrationMethod ThisMethod, Matrix& ShapeFunctionsIntegrationPointsValues ) const
    {

        ShapeFunctionsIntegrationPointsGradients(rResult,determinants_of_jacobian,ThisMethod);
        ShapeFunctionsIntegrationPointsValues = ShapeFunctionsValues(ThisMethod);
        return rResult;
    }

    ///@}
    ///@name Input and output
    ///@{

    /** Returns geometry information as a string.
     * Returns geometry information as a string.
     *
     * @return String contains information about this geometry.
     *
     * @see Name()
     */
    virtual std::string Info() const {
      std::stringstream buffer;
      buffer << Dimension() << " dimensional geometry in " << WorkingSpaceDimension() << "D space";

      return buffer.str();
    }

    /** Returns the name of the geometry as a string.
     * Returns the name of the geometry as a string.
     *
     * Note: compiler's RVO should optimize this code automatically.
     *
     * @return String with the name of the geometry.
     *
     * @see Info()
     */
    virtual std::string Name() const {
      std::string geometryName = "BaseGeometry";
      KRATOS_ERROR << "Base geometry does not have a name." << std::endl;
      return geometryName;
    }

    /** Prints information about this object.
     * Prints information about this object.
     *
     * @param rOStream Output Stream.
     *
     * @see PrintName()
     * @see PrintData()
     */
    virtual void PrintInfo(std::ostream& rOStream) const {
      rOStream << Dimension()  << " dimensional geometry in " << WorkingSpaceDimension() << "D space";
    }

    /** Prints the name of the geometry.
     * Prints the name of the geometry.
     *
     * @param rOStream Output Stream.
     *
     * @see PrintInfo()
     * @see PrintData()
     */
    virtual void PrintName(std::ostream& rOstream) const {
      rOstream << Name() << std::endl;
    }

    /** Print geometry's data into given stream.
     * Prints it's points by the order they stored in the
     * geometry and then center point of geometry.
     *
     * @param rOStream Output Stream.
     *
     * @see PrintInfo()
     * @see PrintName()
     */
    virtual void PrintData( std::ostream& rOStream ) const {
      if(mpGeometryData) {
        mpGeometryData->PrintData( rOStream );
      }

      rOStream << std::endl;
      rOStream << std::endl;

      for (unsigned int i = 0; i < this->size(); ++i) {
        rOStream << "\tPoint " << i + 1 << "\t : ";
        mPoints[i].PrintData(rOStream);
        rOStream << std::endl;
      }

      rOStream << "\tCenter\t : ";

      Center().PrintData( rOStream );

      rOStream << std::endl;
      rOStream << std::endl;
      // rOStream << "\tLength\t : " << Length() << std::endl;
      // rOStream << "\tArea\t : " << Area() << std::endl;

      // Charlie: Volume is not defined by every geometry (2D geometries),
      // which can cause this call to generate a KRATOS_ERROR while trying
      // to call the base class Volume() method.

      // rOStream << "\tVolume\t : " << Volume() << std::endl;

      // Charlie: Can this be deleted?

      // for(unsigned int i = 0 ; i < mPoints.size() ; ++i) {
      //   rOStream << "    Point " << i+1 << "\t            : ";
      //   mPoints[i].PrintData(rOStream);
      //   rOStream << std::endl;
      // }
      //
      // rOStream << "    Center\t            : ";
      // Center().PrintData(rOStream);
      // rOStream << std::endl;
      // rOStream << std::endl;
      // rOStream << "    Length                  : " << Length() << std::endl;
      // rOStream << "    Area                    : " << Area() << std::endl;
      // rOStream << "    Volume                  : " << Volume();
    }


    ///@}
    ///@name Friends
    ///@{


    ///@}

protected:
    ///@name Protected static Member Variables
    ///@{


    ///@}
    ///@name Protected member Variables
    ///@{


    ///@}
    ///@name Protected Operators
    ///@{


    ///@}
    ///@name Protected Operations
    ///@{

    /// Quality functions

    /** Calculates the inradius to circumradius quality metric.
     * Calculates the inradius to circumradius quality metric.
     * This metric is bounded by the interval (0,1) being:
     *  1 -> Optimal value
     *  0 -> Worst value
     *
     * \f$ \frac{r}{\rho} \f$
     *
     * @return The inradius to circumradius quality metric.
     */
    virtual double InradiusToCircumradiusQuality() const {
      KRATOS_ERROR << "Calling base class 'InradiusToCircumradiusQuality' method instead of derived class one. Please check the definition of derived class. " << *this << std::endl;
      return 0.0;
    }

    /** Calculates the minimum to maximum edge length quality metric.
     * Calculates the minimum to maximum edge length quality metric.
     * This metric is bounded by the interval (0,1) being:
     *  1 -> Optimal value
     *  0 -> Worst value
     *
     * @formulae $$ \frac{h_{min}}{h_{max}} $$
     *
     * @return The Inradius to Circumradius Quality metric.
     */
    virtual double AreaToEdgeLengthRatio() const {
      KRATOS_ERROR << "Calling base class 'AreaToEdgeLengthRatio' method instead of derived class one. Please check the definition of derived class. " << *this << std::endl;
      return 0.0;
    }

    /** Calculates the shortest altitude to edge length quality metric.
     * Calculates the shortest altitude to edge length quality metric.
     * This metric is bounded by the interval (0,1) being:
     *  1 -> Optimal value
     *  0 -> Worst value
     *
     * @formulae $$ \frac{h_{min}}{h_{max}} $$
     *
     * @return The shortest altitude to edge length quality metric.
     */
    virtual double ShortestAltitudeToEdgeLengthRatio() const {
      KRATOS_ERROR << "Calling base class 'ShortestAltitudeToEdgeLengthRatio' method instead of derived class one. Please check the definition of derived class. " << *this << std::endl;
      return 0.0;
    }

    /** Calculates the inradius to longest edge quality metric.
     * Calculates the inradius to longest edge quality metric.
     * This metric is bounded by the interval (0,1) being:
     *  1 -> Optimal value
     *  0 -> Worst value
     *
     * \f$ \frac{r}{L} \f$
     *
     * @return The inradius to longest edge quality metric.
     */
    virtual double InradiusToLongestEdgeQuality() const {
      KRATOS_ERROR << "Calling base class 'InradiusToLongestEdgeQuality' method instead of derived class one. Please check the definition of derived class. " << *this << std::endl;
      return 0.0;
    }

    /** Calculates the shortest to longest edge quality metric.
     * Calculates the shortest to longest edge quality metric.
     * This metric is bounded by the interval (0,1) being:
     *  1 -> Optimal value
     *  0 -> Worst value
     *
     * \f$ \frac{l}{L} \f$
     *
     * @return [description]
     */
    virtual double ShortestToLongestEdgeQuality() const {
      KRATOS_ERROR << "Calling base class 'ShortestToLongestEdgeQuality' method instead of derived class one. Please check the definition of derived class. " << *this << std::endl;
      return 0.0;
    }

    /** Calculates the Regularity quality metric.
     * Calculates the Regularity quality metric.
     * This metric is bounded by the interval (-1,1) being:
     *  1 -> Optimal value
     *  0 -> Worst value
     *  -1 -> Negative volume
     *
     * \f$ \frac{4r}{H} \f$
     *
     * @return regularity quality.
     */
    virtual double RegularityQuality() const {
      KRATOS_ERROR << "Calling base class 'RegularityQuality' method instead of derived class one. Please check the definition of derived class. " << *this << std::endl;
      return 0.0;
    }

    /** Calculates the volume to surface area quality metric.
     * Calculates the volume to surface area quality metric.
     * This metric is bounded by the interval (-1,1) being:
     *   1 -> Optimal value
     *   0 -> Worst value
     *  -1 -> Negative volume
     *
     * \f$ \frac{V^4}{(\sum{A_{i}^{2}})^{3}} \f$
     *
     * @return volume to surface quality.
     */
    virtual double VolumeToSurfaceAreaQuality() const {
      KRATOS_ERROR << "Calling base class 'VolumeToSurfaceAreaQuality' method instead of derived class one. Please check the definition of derived class. " << *this << std::endl;
      return 0.0;
    }

    /** Calculates the Volume to edge length quaility metric.
     * Calculates the Volume to edge length quaility metric.
     * This metric is bounded by the interval (-1,1) being:
     *  1 -> Optimal value
     *  0 -> Worst value
     *  -1 -> Negative volume
     *
     * \f$ \frac{V^{2/3}}{\sum{l_{i}^{2}}} \f$
     *
     * @return Volume to edge length quality.
     */
    virtual double VolumeToEdgeLengthQuality() const {
      KRATOS_ERROR << "Calling base class 'VolumeToEdgeLengthQuality' method instead of derived class one. Please check the definition of derived class. " << *this << std::endl;
      return 0.0;
    }

    /** Calculates the volume to average edge lenght quality metric.
     * Calculates the volume to average edge lenght quality metric.
     * This metric is bounded by the interval (-1,1) being:
     *  1 -> Optimal value
     *  0 -> Worst value
     *  -1 -> Negative volume
     *
     * \f$ \frac{V}{\frac{1}{6}\sum{l_i}} \f$
     *
     * @return [description]
     */
    virtual double VolumeToAverageEdgeLength() const {
      KRATOS_ERROR << "Calling base class 'VolumeToAverageEdgeLength' method instead of derived class one. Please check the definition of derived class. " << *this << std::endl;
      return 0.0;
    }

    /** Calculates the volume to average edge length quality metric.
     * Calculates the volume to average edge length quality metric.
     * The average edge lenght is calculated using the RMS.
     * This metric is bounded by the interval (-1,1) being:
     *  1 -> Optimal value
     *  0 -> Worst value
     *  -1 -> Negative volume
     *
     * \f$ \frac{V}{\sqrt{\frac{1}{6}\sum{A_{i}^{2}}}} \f$
     *
     * @return [description]
     */
    virtual double VolumeToRMSEdgeLength() const {
      KRATOS_ERROR << "Calling base class 'VolumeToRMSEdgeLength' method instead of derived class one. Please check the definition of derived class. " << *this << std::endl;
      return 0.0;
    }

    /** Calculates the min dihedral angle quality metric.
     * Calculates the min dihedral angle quality metric.
     * The min dihedral angle is min angle between two faces of the element
     * In radians
     * @return [description]
     */
    virtual double MinDihedralAngle() const {
      KRATOS_ERROR << "Calling base class 'MinDihedralAngle' method instead of derived class one. Please check the definition of derived class. " << *this << std::endl;
      return 0.0;
    }

    /** Calculates the max dihedral angle quality metric.
     * Calculates the max dihedral angle quality metric.
     * The max dihedral angle is max angle between two faces of the element
     * In radians
     * @return [description]
     */
    virtual double MaxDihedralAngle() const {
        KRATOS_ERROR << "Calling base class 'MaxDihedralAngle' method instead of derived class one. Please check the definition of derived class. " << *this << std::endl;
        return 0.0;
    }

    /** Calculates the min solid angle quality metric.
     * Calculates the min solid angle quality metric.
     * The min solid angle  [stereoradians] is the lowest solid angle "seen" from any of the 4 nodes of the geometry. Valid only for 3d elems!
     * In stereo radians
     * @return [description]
     */
    virtual double MinSolidAngle() const {
      KRATOS_ERROR << "Calling base class 'MinSolidAngle' method instead of derived class one. Please check the definition of derived class. " << *this << std::endl;
      return 0.0;
    }

    ///@}
    ///@name Protected  Access
    ///@{


    ///@}
    ///@name Protected Inquiry
    ///@{


    ///@}
    ///@name Protected LifeCycle
    ///@{

    /** Protected Constructor.
    Avoids object to be created Except for derived classes
    */


    ///@}



private:
    ///@name Static Member Variables
    ///@{

    // static const GeometryData msEmptyGeometryData;

    ///@}
    ///@name Member Variables
    ///@{

    GeometryData const* mpGeometryData;

    PointsArrayType mPoints;

    ///@}
    ///@name Serialization
    ///@{

    friend class Serializer;

    virtual void save( Serializer& rSerializer ) const
    {
        rSerializer.save( "Points", mPoints);
    }

    virtual void load( Serializer& rSerializer )
    {
        rSerializer.load( "Points", mPoints );
    }


    ///@}
    ///@name Private Operators
    ///@{


    ///@}
    ///@name Private Operations
    ///@{

    static const GeometryData& GeometryDataInstance()
    {
        IntegrationPointsContainerType integration_points = {};
        ShapeFunctionsValuesContainerType shape_functions_values = {};
        ShapeFunctionsLocalGradientsContainerType shape_functions_local_gradients = {};
        static GeometryData s_geometry_data(3,
                            3,
                            3,
                            GeometryData::GI_GAUSS_1,
                            integration_points,
                            shape_functions_values,
                            shape_functions_local_gradients);

        return s_geometry_data;
    }


    ///@}
    ///@name Private  Access
    ///@{


    ///@}
    ///@name Private Inquiry
    ///@{


    ///@}
    ///@name Private Friends
    ///@{

    template<class TOtherPointType> friend class Geometry;

    ///@}
    ///@name Un accessible methods
    ///@{


    ///@}

}; // Class Geometry

///@}

///@name Type Definitions
///@{


///@}
///@name Input and output
///@{


/// input stream function
template<class TPointType>
inline std::istream& operator >> ( std::istream& rIStream,
                                   Geometry<TPointType>& rThis );

/// output stream function
template<class TPointType>
inline std::ostream& operator << ( std::ostream& rOStream,
                                   const Geometry<TPointType>& rThis )
{
    rThis.PrintInfo( rOStream );
    rOStream << std::endl;
    rThis.PrintData( rOStream );

    return rOStream;
}

///@}


}  // namespace Kratos.

#endif // KRATOS_GEOMETRY_H_INCLUDED  defined<|MERGE_RESOLUTION|>--- conflicted
+++ resolved
@@ -500,27 +500,6 @@
         mPoints.push_back(x);
     }
 
-<<<<<<< HEAD
-    //virtual iterator insert(iterator Position, const PointPointerType pData)
-    //{
-    //    return mPoints.insert(Position, pData);
-    //}
-=======
-    virtual iterator insert(iterator Position, const ConstPointPointerType pData)
-    {
-        // return iterator(mPoints.insert(Position, pData));
-    }
->>>>>>> d923e693
-
-    virtual iterator erase(iterator pos)
-    {
-        return mPoints.erase(pos.base());
-    }
-
-    virtual iterator erase(iterator first, iterator last)
-    {
-        return mPoints.erase(first.base(), last.base());
-    }
 
     virtual void clear()
     {
