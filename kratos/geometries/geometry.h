--- conflicted
+++ resolved
@@ -2417,11 +2417,7 @@
         this->GlobalCoordinates(rResult, IntegrationPointIndex, GetDefaultIntegrationMethod());
     }
 
-<<<<<<< HEAD
-    /** 
-=======
-    /**
->>>>>>> e93d743a
+    /**
     * @brief This method provides the global coordinates to the corresponding integration point
     * @param rResult The global coordinates
     * @param IntegrationPointIndex The index of the integration point
