//    |  /           |
//    ' /   __| _` | __|  _ \   __|
//    . \  |   (   | |   (   |\__ `
//   _|\_\_|  \__,_|\__|\___/ ____/
//                   Multi-Physics
//
//  License:         BSD License
//                   Kratos default license: kratos/license.txt
//
//  Main authors:    Riccardo Rossi
//                   Janosch Stascheit
//                   Felix Nagel
//  Contributors:    Hoang Giang Bui
//                   Josep Maria Carbonell
//

#pragma once

// System includes
#include <numeric>

// External includes

// Project includes
#include "geometries/triangle_3d_6.h"
#include "geometries/tetrahedra_3d_4.h"
#include "utilities/geometry_utilities.h"
#include "utilities/integration_utilities.h"
#include "integration/tetrahedron_gauss_legendre_integration_points.h"

namespace Kratos
{
///@name Kratos Globals
///@{

///@}
///@name Type Definitions
///@{

///@}
///@name  Enum's
///@{

///@}
///@name  Functions
///@{

///@}
///@name Kratos Classes
///@{
/**
 * @class Tetrahedra3D10
 * @ingroup KratosCore
 * @brief A ten node tetrahedra geometry with quadratic shape functions
 * @details The node ordering corresponds with:
 *                     3
 *                   ,/|`\
 *                 ,/  |  `\
 *               ,7    '.   `9
 *             ,/       8     `\
 *          ,/          |       `\
 *         0--------6--'.--------2
 *          `\.         |      ,/
 *             `\.      |    ,5
 *                `4.   '. ,/
 *                   `\. |/
 *                      `1
 * @author Riccardo Rossi
 * @author Janosch Stascheit
 * @author Felix Nagel
 */
template<class TPointType>
class Tetrahedra3D10
    : public Geometry<TPointType>
{
public:
    ///@name Type Definitions
    ///@{

    /// Geometry as base class.
    using BaseType = Geometry<TPointType>;

    /// Type of edge and face geometries
    using EdgeType = Line3D3<TPointType>;
    using FaceType = Triangle3D6<TPointType>;

    /// Pointer definition of Tetrahedra3D10
    KRATOS_CLASS_POINTER_DEFINITION( Tetrahedra3D10 );

    /// Integration methods implemented in geometry.
    using IntegrationMethod = GeometryData::IntegrationMethod;

    /// A Vector of counted pointers to Geometries. Used for
    /// returning edges of the geometry.
    using GeometriesArrayType = typename BaseType::GeometriesArrayType;

    /// Redefinition of template parameter TPointType.
    using PointType = TPointType;

    /// Type used for indexing in geometry class. std::size_t used for indexing
    /// point or integration point access methods and also all other
    /// methods which need point or integration point index.
    using IndexType = typename BaseType::IndexType;

    /// This type used to return size or dimension in
    /// geometry. Dimension, WorkingDimension, PointsNumber, and
    /// ... return this type as their results.
    using SizeType = typename BaseType::SizeType;

    /// Array of counted pointers to point. This type used to hold
    /// geometry's points.
    using PointsArrayType = typename BaseType::PointsArrayType;

    /// This type used for representing an integration point in
    /// geometry. This integration point is a point with an
    /// additional weight component.
    using IntegrationPointType = typename BaseType::IntegrationPointType;

    /// A Vector of IntegrationPointType which used to hold
    /// integration points related to an integration
    /// method. IntegrationPoints functions used this type to return
    /// their results.
    using IntegrationPointsArrayType = typename BaseType::IntegrationPointsArrayType;

    /// A Vector of IntegrationPointsArrayType which used to hold
    /// integration points related to different integration method
    /// implemented in geometry.
    using IntegrationPointsContainerType = typename BaseType::IntegrationPointsContainerType;

    /// A third order tensor used as shape functions' values
    /// container.
    using ShapeFunctionsValuesContainerType = typename BaseType::ShapeFunctionsValuesContainerType;

    /// A fourth order tensor used as shape functions' local
    /// gradients container in geometry.
    using ShapeFunctionsLocalGradientsContainerType = typename BaseType::ShapeFunctionsLocalGradientsContainerType;

    /// A third order tensor to hold Jacobian matrices evaluated at
    /// integration points. Jacobian and InverseOfJacobian functions
    /// return this type as their result.
    using JacobiansType = typename BaseType::JacobiansType;

    /// A third order tensor to hold shape functions' local
    /// gradients. ShapefunctionsLocalGradients function return this
    /// type as its result.
    using ShapeFunctionsGradientsType = typename BaseType::ShapeFunctionsGradientsType;

    /// A third order tensor to hold shape functions' local second derivatives.
    /// ShapeFunctionsSecondDerivatives function return this type as its result.
    using ShapeFunctionsSecondDerivativesType = typename BaseType::ShapeFunctionsSecondDerivativesType;

<<<<<<< HEAD
    /**
     * Type of the normal vector used for normal to edges in geometry.
     */
    typedef typename BaseType::NormalType NormalType;
=======
    /// Type of the normal vector used for normal to edges in geometry.
    using NormalType = typename BaseType::NormalType;
>>>>>>> 2b98366a

    /// Type of coordinates array
    using CoordinatesArrayType = typename BaseType::CoordinatesArrayType;

    /// Type of Matrix
    using MatrixType = Matrix;

    ///@}
    ///@name Life Cycle
    ///@{

    /// Default constructor.
    Tetrahedra3D10( typename PointType::Pointer pPoint1,
                    typename PointType::Pointer pPoint2,
                    typename PointType::Pointer pPoint3,
                    typename PointType::Pointer pPoint4,
                    typename PointType::Pointer pPoint5,
                    typename PointType::Pointer pPoint6,
                    typename PointType::Pointer pPoint7,
                    typename PointType::Pointer pPoint8,
                    typename PointType::Pointer pPoint9,
                    typename PointType::Pointer pPoint10
                  )
        : BaseType( PointsArrayType(), &msGeometryData )
    {
        this->Points().reserve( 10 );
        this->Points().push_back( pPoint1 );
        this->Points().push_back( pPoint2 );
        this->Points().push_back( pPoint3 );
        this->Points().push_back( pPoint4 );
        this->Points().push_back( pPoint5 );
        this->Points().push_back( pPoint6 );
        this->Points().push_back( pPoint7 );
        this->Points().push_back( pPoint8 );
        this->Points().push_back( pPoint9 );
        this->Points().push_back( pPoint10 );
    }

    /**
     * @brief Constructor with points array
     * @param ThisPoints The points of the current geometry
     */
    Tetrahedra3D10( const PointsArrayType& ThisPoints )
        : BaseType( ThisPoints, &msGeometryData )
    {
        KRATOS_ERROR_IF( this->PointsNumber() != 10 ) << "Invalid points number. Expected 10, given " << this->PointsNumber() << std::endl;
    }

    /// Constructor with Geometry Id
    explicit Tetrahedra3D10(
        const IndexType GeometryId,
        const PointsArrayType& rThisPoints
    ) : BaseType(GeometryId, rThisPoints, &msGeometryData)
    {
        KRATOS_ERROR_IF( this->PointsNumber() != 10 ) << "Invalid points number. Expected 10, given " << this->PointsNumber() << std::endl;
    }

    /// Constructor with Geometry Name
    explicit Tetrahedra3D10(
        const std::string& rGeometryName,
        const PointsArrayType& rThisPoints
    ) : BaseType(rGeometryName, rThisPoints, &msGeometryData)
    {
        KRATOS_ERROR_IF(this->PointsNumber() != 10) << "Invalid points number. Expected 10, given " << this->PointsNumber() << std::endl;
    }

    /**
     * Copy constructor.
     * Construct this geometry as a copy of given geometry.
     *
     * @note This copy constructor don't copy the points and new
     * geometry shares points with given source geometry. It's
     * obvious that any change to this new geometry's point affect
     * source geometry's points too.
     */
    Tetrahedra3D10( Tetrahedra3D10 const& rOther )
        : BaseType( rOther )
    {
    }

    /**
     * Copy constructor from a geometry with other point type.
     * Construct this geometry as a copy of given geometry which
     * has different type of points. The given goemetry's
     * TOtherPointType* must be implicitly convertible to this
     * geometry PointType.
     *
     * @note This copy constructor don't copy the points and new
     * geometry shares points with given source geometry. It's
     * obvious that any change to this new geometry's point affect
     * source geometry's points too.
     */
    template<class TOtherPointType> Tetrahedra3D10( Tetrahedra3D10<TOtherPointType> const& rOther )
        : BaseType( rOther )
    {
    }

    /// Destructor. Does nothing!!!
    ~Tetrahedra3D10() override {}

    /**
     * @brief Gets the geometry family.
     * @details This function returns the family type of the geometry. The geometry family categorizes the geometry into a broader classification, aiding in its identification and processing.
     * @return GeometryData::KratosGeometryFamily The geometry family.
     */
    GeometryData::KratosGeometryFamily GetGeometryFamily() const override
    {
        return GeometryData::KratosGeometryFamily::Kratos_Tetrahedra;
    }

    /**
     * @brief Gets the geometry type.
     * @details This function returns the specific type of the geometry. The geometry type provides a more detailed classification of the geometry.
     * @return GeometryData::KratosGeometryType The specific geometry type.
     */
    GeometryData::KratosGeometryType GetGeometryType() const override
    {
        return GeometryData::KratosGeometryType::Kratos_Tetrahedra3D10;
    }

    /**
     * @brief Gets the geometry order type.
     * @details This function returns the order type of the geometry. The order type relates to the polynomial degree of the geometry.
     * @return GeometryData::KratosGeometryOrderType The geometry order type.
     */
    GeometryData::KratosGeometryOrderType GetGeometryOrderType() const override
    {
        return GeometryData::KratosGeometryOrderType::Kratos_Quadratic_Order;
    }

    ///@}
    ///@name Operators
    ///@{

    /**
     * Assignment operator.
     *
     * @note This operator don't copy the points and this
     * geometry shares points with given source geometry. It's
     * obvious that any change to this geometry's point affect
     * source geometry's points too.
     *
     * @see Clone
     * @see ClonePoints
     */
    Tetrahedra3D10& operator=( const Tetrahedra3D10& rOther )
    {
        BaseType::operator=( rOther );
        return *this;
    }

    /**
     * Assignment operator for geometries with different point type.
     *
     * @note This operator don't copy the points and this
     * geometry shares points with given source geometry. It's
     * obvious that any change to this geometry's point affect
     * source geometry's points too.
     *
     * @see Clone
     * @see ClonePoints
     */
    template<class TOtherPointType>
    Tetrahedra3D10& operator=( Tetrahedra3D10<TOtherPointType> const & rOther )
    {
        BaseType::operator=( rOther );

        return *this;
    }

    ///@}
    ///@name Operations
    ///@{

    /**
     * @brief Creates a new geometry pointer
     * @param rThisPoints the nodes of the new geometry
     * @return Pointer to the new geometry
     */
    typename BaseType::Pointer Create(
        PointsArrayType const& rThisPoints
        ) const override
    {
        return typename BaseType::Pointer( new Tetrahedra3D10( rThisPoints ) );
    }

    /**
     * @brief Creates a new geometry pointer
     * @param NewGeometryId the ID of the new geometry
     * @param ThisPoints the nodes of the new geometry
     * @return Pointer to the new geometry
     */
    typename BaseType::Pointer Create(
        const IndexType NewGeometryId,
        PointsArrayType const& rThisPoints
        ) const override
    {
        return typename BaseType::Pointer( new Tetrahedra3D10( NewGeometryId, rThisPoints ) );
    }

    /**
     * @brief Creates a new geometry pointer
     * @param rGeometry reference to an existing geometry
     * @return Pointer to the new geometry
     */
    typename BaseType::Pointer Create(
        const BaseType& rGeometry
        ) const override
    {
        auto p_geometry = typename BaseType::Pointer( new Tetrahedra3D10( rGeometry.Points() ) );
        p_geometry->SetData(rGeometry.GetData());
        return p_geometry;
    }

    /**
     * @brief Creates a new geometry pointer
     * @param NewGeometryId the ID of the new geometry
     * @param rGeometry reference to an existing geometry
     * @return Pointer to the new geometry
     */
    typename BaseType::Pointer Create(
        const IndexType NewGeometryId,
        const BaseType& rGeometry
        ) const override
    {
        auto p_geometry = typename BaseType::Pointer( new Tetrahedra3D10( NewGeometryId, rGeometry.Points() ) );
        p_geometry->SetData(rGeometry.GetData());
        return p_geometry;
    }

    ///@}
    ///@name Information
    ///@{

    /**
     * This method calculates and returns Length or charactereistic
     * length of this geometry depending on it's dimension. For one
     * dimensional geometry for example Line it returns length of it
     * and for the other geometries it gives Characteristic length
     * otherwise.
     *
     * @return double value contains length or Characteristic
     * length
     * @see Area()
     * @see Volume()
     * @see DomainSize()
     *
     * :TODO: might be necessary to reimplement
     */
    double Length() const override
    {
        return std::sqrt( std::abs( this->DeterminantOfJacobian( PointType() ) ) );
    }

    /**
     * This method calculates and returns area or surface area of
     * this geometry depending to it's dimension. For one dimensional
     * geometry it returns zero, for two dimensional it gives area
     * and for three dimensional geometries it gives surface area.
     *
     *
     * @return double value contains area or surface area.
     * @see Length()
     * @see Volume()
     * @see DomainSize()
     *
     * :TODO: might be necessary to reimplement
     */
    double Area() const override
    {
        return Volume();
    }

    /**
     * @brief This method calculate and return volume of this geometry.
     * @details For one and two dimensional geometry it returns zero and for three dimensional it gives volume of geometry.
     * @return double value contains volume.
     * @see Length()
     * @see Area()
     * @see DomainSize()
     */
    double Volume() const override
    {
        return IntegrationUtilities::ComputeVolume3DGeometry(*this);
    }

    /**
     * This method calculate and return length, area or volume of
     * this geometry depending to it's dimension. For one dimensional
     * geometry it returns its length, for two dimensional it gives area
     * and for three dimensional geometries it gives its volume.
     *
     * @return double value contains length, area or volume.
     * @see Length()
     * @see Area()
     * @see Volume()
     */
    double DomainSize() const override
    {
        return Volume();
    }

    /**
     * @brief Returns the local coordinates of a given arbitrary point
     * @param rResult The vector containing the local coordinates of the point
     * @param rPoint The point in global coordinates
     * @return The vector containing the local coordinates of the point
     */
    CoordinatesArrayType& PointLocalCoordinates(
        CoordinatesArrayType& rResult,
        const CoordinatesArrayType& rPoint
        ) const override
    {
        // Using linear approximation for planar faces
        if (this->FacesArePlanar()) {
            return GeometryUtils::PointLocalCoordinatesPlanarFaceTetrahedra(*this, rResult, rPoint);
        } else {
            return BaseType::PointLocalCoordinates( rResult, rPoint );
        }
    }

    /**
     * @brief Returns whether given arbitrary point is inside the Geometry and the respective
     * local point for the given global point
     * @param rPoint The point to be checked if is inside o note in global coordinates
     * @param rResult The local coordinates of the point
     * @param Tolerance The  tolerance that will be considered to check if the point is inside or not
     * @return True if the point is inside, false otherwise
     */
    bool IsInside(
        const CoordinatesArrayType& rPoint,
        CoordinatesArrayType& rResult,
        const double Tolerance = std::numeric_limits<double>::epsilon()
        ) const override
    {
        this->PointLocalCoordinates( rResult, rPoint );

        if ( (rResult[0] >= (0.0 - Tolerance)) && (rResult[0] <= (1.0 + Tolerance)) ) {
            if ( (rResult[1] >= (0.0 - Tolerance)) && (rResult[1] <= (1.0 + Tolerance)) ) {
                if ( (rResult[2] >= (0.0 - Tolerance)) && (rResult[2] <= (1.0 + Tolerance)) ) {
                    if ((( 1.0 - ( rResult[0] + rResult[1] + rResult[2] ) ) >= (0.0 - Tolerance) ) && (( 1.0 - ( rResult[0] + rResult[1] + rResult[2] ) ) <= (1.0 + Tolerance) ) ) {
                        return true;
                    }
                }
            }
        }

        return false;
    }

    ///@}
    ///@name Edge
    ///@{

    /**
     * @brief This method gives you number of all edges of this geometry.
     * @details For example, for a hexahedron, this would be 12
     * @return SizeType contains number of this geometry edges.
     * @see EdgesNumber()
     * @see Edges()
     * @see GenerateEdges()
     * @see FacesNumber()
     * @see Faces()
     * @see GenerateFaces()
     */
    SizeType EdgesNumber() const override
    {
        return 6;
    }

    /**
     * @brief This method gives you all edges of this geometry.
     * @details This method will gives you all the edges with one dimension less than this geometry.
     * For example a triangle would return three lines as its edges or a tetrahedral would return four triangle as its edges but won't return its six edge lines by this method.
     * @return GeometriesArrayType contains this geometry edges.
     * @see EdgesNumber()
     * @see Edge()
     */
    GeometriesArrayType GenerateEdges() const override
    {
        GeometriesArrayType edges = GeometriesArrayType();
        typedef typename Geometry<TPointType>::Pointer EdgePointerType;
        edges.push_back( EdgePointerType( new EdgeType(
                                              this->pGetPoint( 0 ),
                                              this->pGetPoint( 1 ),
                                              this->pGetPoint( 4 ) ) ) );
        edges.push_back( EdgePointerType( new EdgeType(
                                              this->pGetPoint( 1 ),
                                              this->pGetPoint( 2 ),
                                              this->pGetPoint( 5 ) ) ) );
        edges.push_back( EdgePointerType( new EdgeType(
                                              this->pGetPoint( 2 ),
                                              this->pGetPoint( 0 ),
                                              this->pGetPoint( 6 ) ) ) );
        edges.push_back( EdgePointerType( new EdgeType(
                                              this->pGetPoint( 0 ),
                                              this->pGetPoint( 3 ),
                                              this->pGetPoint( 7 ) ) ) );
        edges.push_back( EdgePointerType( new EdgeType(
                                              this->pGetPoint( 1 ),
                                              this->pGetPoint( 3 ),
                                              this->pGetPoint( 8 ) ) ) );
        edges.push_back( EdgePointerType( new EdgeType(
                                              this->pGetPoint( 2 ),
                                              this->pGetPoint( 3 ),
                                              this->pGetPoint( 9 ) ) ) );

        return edges;
    }

    ///@}
    ///@name Face
    ///@{

    /**
     * @brief Returns the number of faces of the current geometry.
     * @details This is only implemented for 3D geometries, since 2D geometries only have edges but no faces
     * @see EdgesNumber
     * @see Edges
     * @see Faces
     */
    SizeType FacesNumber() const override
    {
        return 4;
    }

    /**
     * @brief Returns all faces of the current geometry.
     * @details This is only implemented for 3D geometries, since 2D geometries only have edges but no faces
     * @return GeometriesArrayType contains this geometry faces.
     * @see EdgesNumber
     * @see GenerateEdges
     * @see FacesNumber
     */
    GeometriesArrayType GenerateFaces() const override
    {
        GeometriesArrayType faces = GeometriesArrayType();
        typedef typename Geometry<TPointType>::Pointer FacePointerType;
        faces.push_back( FacePointerType( new FaceType(
                                              this->pGetPoint( 0 ),
                                              this->pGetPoint( 2 ),
                                              this->pGetPoint( 1 ),
                                              this->pGetPoint( 6 ),
                                              this->pGetPoint( 5 ),
                                              this->pGetPoint( 4 ) ) ) );
        faces.push_back( FacePointerType( new FaceType(
                                              this->pGetPoint( 0 ),
                                              this->pGetPoint( 3 ),
                                              this->pGetPoint( 2 ),
                                              this->pGetPoint( 7 ),
                                              this->pGetPoint( 9 ),
                                              this->pGetPoint( 6 ) ) ) );
        faces.push_back( FacePointerType( new FaceType(
                                              this->pGetPoint( 0 ),
                                              this->pGetPoint( 1 ),
                                              this->pGetPoint( 3 ),
                                              this->pGetPoint( 4 ),
                                              this->pGetPoint( 8 ),
                                              this->pGetPoint( 7 ) ) ) );
        faces.push_back( FacePointerType( new FaceType(
                                              this->pGetPoint( 2 ),
                                              this->pGetPoint( 3 ),
                                              this->pGetPoint( 1 ),
                                              this->pGetPoint( 9 ),
                                              this->pGetPoint( 8 ),
                                              this->pGetPoint( 5 ) ) ) );
        return faces;
    }

    /** This method calculates and returns the average edge length of the geometry
     *
     * @return double value with the average edge length
     *
     */
    double AverageEdgeLength() const override {
        const GeometriesArrayType edges = this->GenerateEdges();
        return std::accumulate(
            edges.begin(),
            edges.end(),
            0.0,
            [](double sum, const auto& rEdge) {return sum + rEdge.Length();}
        ) * 0.16666666666666666667;
    }

    Matrix& PointsLocalCoordinates( Matrix& rResult ) const override
    {
        if(rResult.size1()!= 10 || rResult.size2()!= 3)
            rResult.resize(10, 3, false);
        rResult(0,0)=0.0;
        rResult(0,1)=0.0;
        rResult(0,2)=0.0;
        rResult(1,0)=1.0;
        rResult(1,1)=0.0;
        rResult(1,2)=0.0;
        rResult(2,0)=0.0;
        rResult(2,1)=1.0;
        rResult(2,2)=0.0;
        rResult(3,0)=0.0;
        rResult(3,1)=0.0;
        rResult(3,2)=1.0;
        rResult(4,0)=0.5;
        rResult(4,1)=0.0;
        rResult(4,2)=0.0;
        rResult(5,0)=0.5;
        rResult(5,1)=0.5;
        rResult(5,2)=0.0;
        rResult(6,0)=0.0;
        rResult(6,1)=0.5;
        rResult(6,2)=0.0;
        rResult(7,0)=0.0;
        rResult(7,1)=0.0;
        rResult(7,2)=0.5;
        rResult(8,0)=0.5;
        rResult(8,1)=0.0;
        rResult(8,2)=0.5;
        rResult(9,0)=0.0;
        rResult(9,1)=0.5;
        rResult(9,2)=0.5;
        return rResult;
    }

    ///@}
    ///@name Shape Function
    ///@{

    Vector& ShapeFunctionsValues(Vector &rResult, const CoordinatesArrayType& rCoordinates) const override
    {
        ShapeFunctionsValuesImpl(rResult, rCoordinates);
        return rResult;
    }

    /**
     * Calculates the value of a given shape function at a given point.
     *
     * @param ShapeFunctionIndex The number of the desired shape function
     * @param rPoint the given point in local coordinates at which the
     * value of the shape function is calculated
     *
     * @return the value of the shape function at the given point
     */
    double ShapeFunctionValue( IndexType ShapeFunctionIndex,
                                       const CoordinatesArrayType& rPoint ) const override
    {
        double fourthCoord = 1.0 - ( rPoint[0] + rPoint[1] + rPoint[2] );

        switch ( ShapeFunctionIndex )
        {
        case 0:
            return( fourthCoord*( 2*fourthCoord - 1 ) );
        case 1:
            return( rPoint[0]*( 2*rPoint[0] - 1 ) );
        case 2:
            return( rPoint[1]*( 2*rPoint[1] - 1 ) );
        case 3:
            return( rPoint[2]*( 2*rPoint[2] - 1 ) );
        case 4:
            return( 4*fourthCoord*rPoint[0] );
        case 5:
            return( 4*rPoint[0]*rPoint[1] );
        case 6:
            return( 4*fourthCoord*rPoint[1] );
        case 7:
            return( 4*fourthCoord*rPoint[2] );
        case 8:
            return( 4*rPoint[0]*rPoint[2] );
        case 9:
            return( 4*rPoint[1]*rPoint[2] );
        default:
            KRATOS_ERROR << "Wrong index of shape function!" << *this << std::endl;
        }

        return 0;
    }

    Matrix& ShapeFunctionsLocalGradients(Matrix& rResult,
            const CoordinatesArrayType& rPoint) const override
    {
        const double fourthCoord = 1.0 - (rPoint[0] + rPoint[1] + rPoint[2]);
        if (rResult.size1() != this->size() || rResult.size2() != this->LocalSpaceDimension())
            rResult.resize(this->size(), this->LocalSpaceDimension(), false);

        rResult(0, 0) = -(4.0 * fourthCoord - 1.0);
        rResult(0, 1) = -(4.0 * fourthCoord - 1.0);
        rResult(0, 2) = -(4.0 * fourthCoord - 1.0);
        rResult(1, 0) =  4.0 * rPoint[0] - 1.0;
        rResult(1, 1) =  0.0;
        rResult(1, 2) =  0.0;
        rResult(2, 0) =  0.0;
        rResult(2, 1) =  4.0 * rPoint[1] - 1.0;
        rResult(2, 2) =  0.0;
        rResult(3, 0) =  0.0;
        rResult(3, 1) =  0.0;
        rResult(3, 2) =  4.0 * rPoint[2] - 1.0;
        rResult(4, 0) = -4.0 * rPoint[0] + 4.0 * fourthCoord;
        rResult(4, 1) = -4.0 * rPoint[0];
        rResult(4, 2) = -4.0 * rPoint[0];
        rResult(5, 0) =  4.0 * rPoint[1];
        rResult(5, 1) =  4.0 * rPoint[0];
        rResult(5, 2) =  0.0;
        rResult(6, 0) = -4.0 * rPoint[1];
        rResult(6, 1) = -4.0 * rPoint[1] + 4.0 * fourthCoord;
        rResult(6, 2) = -4.0 * rPoint[1];
        rResult(7, 0) = -4.0 * rPoint[2];
        rResult(7, 1) = -4.0 * rPoint[2];
        rResult(7, 2) = -4.0 * rPoint[2] + 4.0 * fourthCoord;
        rResult(8, 0) =  4.0 * rPoint[2];
        rResult(8, 1) =  0.0;
        rResult(8, 2) =  4.0 * rPoint[0];
        rResult(9, 0) =  0.0;
        rResult(9, 1) =  4.0 * rPoint[2];
        rResult(9, 2) =  4.0 * rPoint[1];

        return rResult;
    }

    ShapeFunctionsSecondDerivativesType& ShapeFunctionsSecondDerivatives(
        ShapeFunctionsSecondDerivativesType& rResult,
        const CoordinatesArrayType& rPoint) const override
    {
        // Check and resize results container
        if (rResult.size() != this->PointsNumber()) {
            rResult.resize(this->PointsNumber(), false);
        }

        for (IndexType i = 0; i < this->PointsNumber(); ++i) {
            auto& r_DDN_i = rResult[i];
            if (r_DDN_i.size1() != 3 || r_DDN_i.size2() != 3) {
                r_DDN_i.resize(3,3, false);
            }
        }

        // Node 0
        rResult[0](0,0) = 4.0; rResult[0](0,1) = 4.0; rResult[0](0,2) = 4.0;
        rResult[0](1,0) = 4.0; rResult[0](1,1) = 4.0; rResult[0](1,2) = 4.0;
        rResult[0](2,0) = 4.0; rResult[0](2,1) = 4.0; rResult[0](2,2) = 4.0;

        // Node 1
        rResult[1](0,0) = 4.0; rResult[1](0,1) = 0.0; rResult[1](0,2) = 0.0;
        rResult[1](1,0) = 0.0; rResult[1](1,1) = 0.0; rResult[1](1,2) = 0.0;
        rResult[1](2,0) = 0.0; rResult[1](2,1) = 0.0; rResult[1](2,2) = 0.0;

        // Node 2
        rResult[2](0,0) = 0.0; rResult[2](0,1) = 0.0; rResult[2](0,2) = 0.0;
        rResult[2](1,0) = 0.0; rResult[2](1,1) = 4.0; rResult[2](1,2) = 0.0;
        rResult[2](2,0) = 0.0; rResult[2](2,1) = 0.0; rResult[2](2,2) = 0.0;

        // Node 3
        rResult[3](0,0) = 0.0; rResult[3](0,1) = 0.0; rResult[3](0,2) = 0.0;
        rResult[3](1,0) = 0.0; rResult[3](1,1) = 0.0; rResult[3](1,2) = 0.0;
        rResult[3](2,0) = 0.0; rResult[3](2,1) = 0.0; rResult[3](2,2) = 4.0;

        // Node 4
        rResult[4](0,0) = -8.0; rResult[4](0,1) = -4.0; rResult[4](0,2) = -4.0;
        rResult[4](1,0) = -4.0; rResult[4](1,1) = 0.0; rResult[4](1,2) = 0.0;
        rResult[4](2,0) = -4.0; rResult[4](2,1) = 0.0; rResult[4](2,2) = 0.0;

        // Node 5
        rResult[5](0,0) = 0.0; rResult[5](0,1) = 4.0; rResult[5](0,2) = 0.0;
        rResult[5](1,0) = 4.0; rResult[5](1,1) = 0.0; rResult[5](1,2) = 0.0;
        rResult[5](2,0) = 0.0; rResult[5](2,1) = 0.0; rResult[5](2,2) = 0.0;

        // Node 6
        rResult[6](0,0) = 0.0; rResult[6](0,1) = -4.0; rResult[6](0,2) = 0.0;
        rResult[6](1,0) = -4.0; rResult[6](1,1) = -8.0; rResult[6](1,2) = -4.0;
        rResult[6](2,0) = 0.0; rResult[6](2,1) = -4.0; rResult[6](2,2) = 0.0;

        // Node 7
        rResult[7](0,0) = 0.0; rResult[7](0,1) = 0.0; rResult[7](0,2) = -4.0;
        rResult[7](1,0) = 0.0; rResult[7](1,1) = 0.0; rResult[7](1,2) = -4.0;
        rResult[7](2,0) = -4.0; rResult[7](2,1) = -4.0; rResult[7](2,2) = -8.0;

        // Node 8
        rResult[8](0,0) = 0.0; rResult[8](0,1) = 0.0; rResult[8](0,2) = 4.0;
        rResult[8](1,0) = 0.0; rResult[8](1,1) = 0.0; rResult[8](1,2) = 0.0;
        rResult[8](2,0) = 4.0; rResult[8](2,1) = 0.0; rResult[8](2,2) = 0.0;

        // Node 9
        rResult[9](0,0) = 0.0; rResult[9](0,1) = 0.0; rResult[9](0,2) = 0.0;
        rResult[9](1,0) = 0.0; rResult[9](1,1) = 0.0; rResult[9](1,2) = 4.0;
        rResult[9](2,0) = 0.0; rResult[9](2,1) = 4.0; rResult[9](2,2) = 0.0;

        return rResult;
    }

    /** Tests the intersection of the geometry with
     * a 3D box defined by rLowPoint and rHighPoint.
     * The method is only implemented for simple tets
     * where the faces are planar.
     *
     * @param  rLowPoint  Lower point of the box to test the intersection
     * @param  rHighPoint Higher point of the box to test the intersection
     * @return            True if the geometry intersects the box, False in any other case.
     */
    bool HasIntersection(const Point& rLowPoint, const Point& rHighPoint) const override
    {
        // Check if the faces are planar
        if (this->FacesArePlanar()) {
            // TODO: Move implementation to GeometryUtils to avoid creating a new tetrahedra
            return Tetrahedra3D4<TPointType>(
                this->pGetPoint(0),
                this->pGetPoint(1),
                this->pGetPoint(2),
                this->pGetPoint(3)).HasIntersection(rLowPoint, rHighPoint);
        } else {
             KRATOS_ERROR << "\"HasIntersection\" is not implemented for non-planar 10 noded tetrahedra.";
        }
        return false;
    }

    ///@}
    ///@name Spatial Operations
    ///@{

    /**
    * @brief Computes the distance between an point in
    *        global coordinates and the closest point
    *        of this geometry.
    *        If projection fails, double::max will be returned.
    * @param rPointGlobalCoordinates the point to which the
    *        closest point has to be found.
    * @param Tolerance accepted orthogonal error.
    * @return Distance to geometry.
    *         positive -> outside of to the geometry (for 2D and solids)
    *         0        -> on/ in the geometry.
    */
    double CalculateDistance(
        const CoordinatesArrayType& rPointGlobalCoordinates,
        const double Tolerance = std::numeric_limits<double>::epsilon()
        ) const override
    {
        // Point to compute distance to
        const Point point(rPointGlobalCoordinates);

        // Check if point is inside
        CoordinatesArrayType aux_coordinates;
        if (this->IsInside(rPointGlobalCoordinates, aux_coordinates, Tolerance)) {
            return 0.0;
        }

        // Compute distance to faces
        std::array<double, 4> distances;
        distances[0] = GeometryUtils::PointDistanceToTriangle3D(this->GetPoint(0), this->GetPoint(2), this->GetPoint(1), this->GetPoint(6), this->GetPoint(5), this->GetPoint(4), point);
        distances[1] = GeometryUtils::PointDistanceToTriangle3D(this->GetPoint(0), this->GetPoint(3), this->GetPoint(2), this->GetPoint(7), this->GetPoint(9), this->GetPoint(6), point);
        distances[2] = GeometryUtils::PointDistanceToTriangle3D(this->GetPoint(0), this->GetPoint(1), this->GetPoint(3), this->GetPoint(4), this->GetPoint(8), this->GetPoint(7), point);
        distances[3] = GeometryUtils::PointDistanceToTriangle3D(this->GetPoint(2), this->GetPoint(3), this->GetPoint(1), this->GetPoint(9), this->GetPoint(8), this->GetPoint(5), point);
        const auto min = std::min_element(distances.begin(), distances.end());
        return *min;
    }

    ///@}
    ///@name Input and output
    ///@{

    /// @copydoc Geometry::Name
    std::string Name() const override
    {
        return "Tetrahedra3D10N";
    }

    /**
     * Turn back information as a string.
     *
     * @return String contains information about this geometry.
     * @see PrintData()
     * @see PrintInfo()
     */
    std::string Info() const override
    {
        return "3 dimensional tetrahedra with ten nodes in 3D space";
    }

    /**
     * Print information about this object.
     *
     * @param rOStream Stream to print into it.
     * @see PrintData()
     * @see Info()
     */
    void PrintInfo( std::ostream& rOStream ) const override
    {
        rOStream << "3 dimensional tetrahedra with ten nodes in 3D space";
    }

    /**
     * Print geometry's data into given stream.
     * Prints it's points by the order they stored in the geometry
     * and then center point of geometry.
     *
     * @param rOStream Stream to print into it.
     * @see PrintInfo()
     * @see Info()
     */
    void PrintData( std::ostream& rOStream ) const override
    {
        // Base Geometry class PrintData call
        BaseType::PrintData( rOStream );
        std::cout << std::endl;

        // If the geometry has valid points, calculate and output its data
        if (this->AllPointsAreValid()) {
            Matrix jacobian;
            this->Jacobian( jacobian, PointType() );
            rOStream << "    Jacobian in the origin\t : " << jacobian;
        }
    }
private:
    ///@name Static Member Variables
    ///@{

    static const GeometryData msGeometryData;

    static const GeometryDimension msGeometryDimension;

    ///@}
    ///@name Serialization
    ///@{

    friend class Serializer;

    void save( Serializer& rSerializer ) const override
    {
        KRATOS_SERIALIZE_SAVE_BASE_CLASS( rSerializer, BaseType );
    }

    void load( Serializer& rSerializer ) override
    {
        KRATOS_SERIALIZE_LOAD_BASE_CLASS( rSerializer, BaseType );
    }

    ///@}
    ///@name Private Life Cycle
    ///@{

    Tetrahedra3D10(): BaseType( PointsArrayType(), &msGeometryData ) {}

    ///@}
    ///@name Private Operations
    ///@{

    /**
     * @brief Returns vector of shape function values at local coordinate.
     *
     * For a definition of the shape functions see, e.g.,
     * P. Wriggers, Nonlinear Finite Element Methods, Springer, 2008, Sec. 4.1.
     */
    static void ShapeFunctionsValuesImpl(Vector &rResult, const CoordinatesArrayType& rCoordinates)
    {
        if (rResult.size() != 10)
            rResult.resize(10, false);
        const double fourthCoord = 1.0 - rCoordinates[0] - rCoordinates[1] - rCoordinates[2];
        rResult[0] = fourthCoord * (2.0 * fourthCoord - 1.0);
        rResult[1] = rCoordinates[0] * (2.0 * rCoordinates[0] - 1.0);
        rResult[2] = rCoordinates[1] * (2.0 * rCoordinates[1] - 1.0);
        rResult[3] = rCoordinates[2] * (2.0 * rCoordinates[2] - 1.0);
        rResult[4] = 4.0 * fourthCoord * rCoordinates[0];
        rResult[5] = 4.0 * rCoordinates[0] * rCoordinates[1];
        rResult[6] = 4.0 * rCoordinates[1] * fourthCoord;
        rResult[7] = 4.0 * rCoordinates[2] * fourthCoord;
        rResult[8] = 4.0 * rCoordinates[0] * rCoordinates[2];
        rResult[9] = 4.0 * rCoordinates[1] * rCoordinates[2];
    }

    /**
     * Calculates the values of all shape function in all integration points.
     * Integration points are expected to be given in local coordinates
     *
     * @param ThisMethod the current integration method
     * @return the matrix of values of every shape function in each integration point
     *
     */
    static Matrix CalculateShapeFunctionsIntegrationPointsValues(typename BaseType::IntegrationMethod ThisMethod)
    {
        const std::size_t points_number = 10;
        IntegrationPointsContainerType all_integration_points = AllIntegrationPoints();
        IntegrationPointsArrayType integration_points = all_integration_points[static_cast<int>(ThisMethod)];
        Matrix shape_function_values(integration_points.size(), points_number);
        //loop over all integration points
        Vector N(points_number);
        for (std::size_t pnt = 0; pnt < integration_points.size(); ++pnt)
        {
            ShapeFunctionsValuesImpl(N, integration_points[pnt]);
            for (std::size_t i = 0; i < N.size(); ++i)
                shape_function_values(pnt, i) = N[i];
        }
        return shape_function_values;
    }

    /**
     * Calculates the local gradients of all shape functions in all integration points.
     * Integration points are expected to be given in local coordinates
     *
     * @param ThisMethod the current integration method
     * @return the vector of the gradients of all shape functions
     * in each integration point
     *
     */
    static ShapeFunctionsGradientsType
    CalculateShapeFunctionsIntegrationPointsLocalGradients(
        typename BaseType::IntegrationMethod ThisMethod )
    {
        IntegrationPointsContainerType all_integration_points =
            AllIntegrationPoints();
        IntegrationPointsArrayType integration_points = all_integration_points[static_cast<int>(ThisMethod)];
        //number of integration points
        const int integration_points_number = integration_points.size();
        ShapeFunctionsGradientsType d_shape_f_values( integration_points_number );
        //initialising container
        //loop over all integration points

        for ( int pnt = 0; pnt < integration_points_number; pnt++ )
        {
            double fourthCoord = 1.0 - ( integration_points[pnt].X() + integration_points[pnt].Y() + integration_points[pnt].Z() );
            double fourthCoord_DX = -1.0;
            double fourthCoord_DY = -1.0;
            double fourthCoord_DZ = -1.0;

            Matrix result = ZeroMatrix( 10, 3 );
            result( 0, 0 ) = ( 4 * fourthCoord - 1.0 ) * fourthCoord_DX;
            result( 0, 1 ) = ( 4 * fourthCoord - 1.0 ) * fourthCoord_DY;
            result( 0, 2 ) = ( 4 * fourthCoord - 1.0 ) * fourthCoord_DZ;
            result( 1, 0 ) =  4 * integration_points[pnt].X() - 1.0;
            result( 1, 1 ) =  0.0;
            result( 1, 2 ) =  0.0;
            result( 2, 0 ) =  0.0;
            result( 2, 1 ) =  4 * integration_points[pnt].Y() - 1.0;
            result( 2, 2 ) =  0.0;
            result( 3, 0 ) =  0.0;
            result( 3, 1 ) =  0.0;
            result( 3, 2 ) =  4 * integration_points[pnt].Z() - 1.0 ;
            result( 4, 0 ) =  4 * fourthCoord_DX * integration_points[pnt].X() + 4 * fourthCoord;
            result( 4, 1 ) =  4 * fourthCoord_DY * integration_points[pnt].X();
            result( 4, 2 ) =  4 * fourthCoord_DZ * integration_points[pnt].X();
            result( 5, 0 ) =  4 * integration_points[pnt].Y();
            result( 5, 1 ) =  4 * integration_points[pnt].X();
            result( 5, 2 ) =  0.0;
            result( 6, 0 ) =  4 * fourthCoord_DX * integration_points[pnt].Y();
            result( 6, 1 ) =  4 * fourthCoord_DY * integration_points[pnt].Y() + 4 * fourthCoord;
            result( 6, 2 ) =  4 * fourthCoord_DZ * integration_points[pnt].Y();
            result( 7, 0 ) =  4 * fourthCoord_DX * integration_points[pnt].Z();
            result( 7, 1 ) =  4 * fourthCoord_DY * integration_points[pnt].Z();
            result( 7, 2 ) =  4 * fourthCoord_DZ * integration_points[pnt].Z() + 4 * fourthCoord;
            result( 8, 0 ) =  4 * integration_points[pnt].Z();
            result( 8, 1 ) =  0.0;
            result( 8, 2 ) =  4 * integration_points[pnt].X();
            result( 9, 0 ) =  0.0;
            result( 9, 1 ) =  4 * integration_points[pnt].Z();
            result( 9, 2 ) =  4 * integration_points[pnt].Y();

            d_shape_f_values[pnt] = result;
        }

        return d_shape_f_values;
    }

    static const IntegrationPointsContainerType AllIntegrationPoints()
    {
        IntegrationPointsContainerType integration_points =
        {
            {
                Quadrature < TetrahedronGaussLegendreIntegrationPoints1,
                3, IntegrationPoint<3> >::GenerateIntegrationPoints(),
                Quadrature < TetrahedronGaussLegendreIntegrationPoints2,
                3, IntegrationPoint<3> >::GenerateIntegrationPoints(),
                Quadrature < TetrahedronGaussLegendreIntegrationPoints3,
                3, IntegrationPoint<3> >::GenerateIntegrationPoints(),
                Quadrature < TetrahedronGaussLegendreIntegrationPoints4,
                3, IntegrationPoint<3> >::GenerateIntegrationPoints(),
                Quadrature < TetrahedronGaussLegendreIntegrationPoints5,
                3, IntegrationPoint<3> >::GenerateIntegrationPoints(),
            }
        };
        return integration_points;
    }

    static const ShapeFunctionsValuesContainerType AllShapeFunctionsValues()
    {
        ShapeFunctionsValuesContainerType shape_functions_values =
        {
            {
                Tetrahedra3D10<TPointType>::CalculateShapeFunctionsIntegrationPointsValues(
                    GeometryData::IntegrationMethod::GI_GAUSS_1 ),
                Tetrahedra3D10<TPointType>::CalculateShapeFunctionsIntegrationPointsValues(
                    GeometryData::IntegrationMethod::GI_GAUSS_2 ),
                Tetrahedra3D10<TPointType>::CalculateShapeFunctionsIntegrationPointsValues(
                    GeometryData::IntegrationMethod::GI_GAUSS_3 ),
                Tetrahedra3D10<TPointType>::CalculateShapeFunctionsIntegrationPointsValues(
                    GeometryData::IntegrationMethod::GI_GAUSS_4 ),
                Tetrahedra3D10<TPointType>::CalculateShapeFunctionsIntegrationPointsValues(
                    GeometryData::IntegrationMethod::GI_GAUSS_5 )
            }
        };
        return shape_functions_values;
    }

    static const ShapeFunctionsLocalGradientsContainerType
    AllShapeFunctionsLocalGradients()
    {
        ShapeFunctionsLocalGradientsContainerType shape_functions_local_gradients =
        {
            {
                Tetrahedra3D10<TPointType>::CalculateShapeFunctionsIntegrationPointsLocalGradients(
                    GeometryData::IntegrationMethod::GI_GAUSS_1 ),
                Tetrahedra3D10<TPointType>::CalculateShapeFunctionsIntegrationPointsLocalGradients(
                    GeometryData::IntegrationMethod::GI_GAUSS_2 ),
                Tetrahedra3D10<TPointType>::CalculateShapeFunctionsIntegrationPointsLocalGradients(
                    GeometryData::IntegrationMethod::GI_GAUSS_3 ),
                Tetrahedra3D10<TPointType>::CalculateShapeFunctionsIntegrationPointsLocalGradients(
                    GeometryData::IntegrationMethod::GI_GAUSS_4 ),
                Tetrahedra3D10<TPointType>::CalculateShapeFunctionsIntegrationPointsLocalGradients(
                    GeometryData::IntegrationMethod::GI_GAUSS_5 )
            }
        };
        return shape_functions_local_gradients;
    }

    /**
     * @brief Checks if faces are planar. We iterate for all edges and check
     * that the sum of 0-2 and 2-1 segments is no bigger than 0-1.
     * @return bool faces are planar or not
     */
    bool FacesArePlanar() const
    {
        constexpr double tol = 1e-6;
        constexpr std::array<std::array<size_t, 3>, 6> edges{
            {{0, 1, 4}, {1, 2, 5}, {2, 0, 6}, {0, 3, 7}, {1, 3, 8}, {2, 3, 9}}};
        const auto& r_points = this->Points();
        for (const auto& r_edge : edges) {
            const double a = MathUtils<double>::Norm3(r_points[r_edge[0]] - r_points[r_edge[1]]);
            const double b = MathUtils<double>::Norm3(r_points[r_edge[1]] - r_points[r_edge[2]]);
            const double c = MathUtils<double>::Norm3(r_points[r_edge[2]] - r_points[r_edge[0]]);
            if (b + c > a*(1.0+tol) ) {
                return false;
            }
        }
        return true;
    }

    ///@}
    ///@name Private  Friends
    ///@{

    template<class TOtherPointType> friend class Tetrahedra3D10;

    ///@}
    ///@name Un accessible methods
    ///@{

    ///@}
};// Class Tetrahedra3D10

///@}
///@name Type Definitions
///@{

///@}
///@name Input and output
///@{

/// input stream function
template<class TPointType> inline std::istream& operator >> (
    std::istream& rIStream, Tetrahedra3D10<TPointType>& rThis );

/// output stream function
template<class TPointType> inline std::ostream& operator << (
    std::ostream& rOStream, const Tetrahedra3D10<TPointType>& rThis )
{
    rThis.PrintInfo( rOStream );
    rOStream << std::endl;
    rThis.PrintData( rOStream );

    return rOStream;
}

template<class TPointType> const
GeometryData Tetrahedra3D10<TPointType>::msGeometryData(
    &msGeometryDimension,
    GeometryData::IntegrationMethod::GI_GAUSS_2,
    Tetrahedra3D10<TPointType>::AllIntegrationPoints(),
    Tetrahedra3D10<TPointType>::AllShapeFunctionsValues(),
    AllShapeFunctionsLocalGradients()
);

template<class TPointType> const
GeometryDimension Tetrahedra3D10<TPointType>::msGeometryDimension(3, 3);

///@}

}// namespace Kratos.<|MERGE_RESOLUTION|>--- conflicted
+++ resolved
@@ -149,15 +149,8 @@
     /// ShapeFunctionsSecondDerivatives function return this type as its result.
     using ShapeFunctionsSecondDerivativesType = typename BaseType::ShapeFunctionsSecondDerivativesType;
 
-<<<<<<< HEAD
-    /**
-     * Type of the normal vector used for normal to edges in geometry.
-     */
-    typedef typename BaseType::NormalType NormalType;
-=======
     /// Type of the normal vector used for normal to edges in geometry.
     using NormalType = typename BaseType::NormalType;
->>>>>>> 2b98366a
 
     /// Type of coordinates array
     using CoordinatesArrayType = typename BaseType::CoordinatesArrayType;
