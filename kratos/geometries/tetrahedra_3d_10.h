//    |  /           |
//    ' /   __| _` | __|  _ \   __|
//    . \  |   (   | |   (   |\__ `
//   _|\_\_|  \__,_|\__|\___/ ____/
//                   Multi-Physics
//
//  License:         BSD License
//                   Kratos default license: kratos/license.txt
//
//  Main authors:    Riccardo Rossi
//                   Janosch Stascheit
//                   Felix Nagel
//  Contributors:    Hoang Giang Bui
//                   Josep Maria Carbonell
//

#pragma once

// System includes
#include <numeric>

// External includes

// Project includes
#include "geometries/triangle_3d_6.h"
#include "geometries/tetrahedra_3d_4.h"
#include "utilities/integration_utilities.h"
#include "integration/tetrahedron_gauss_legendre_integration_points.h"

namespace Kratos
{
/**
 * @class Tetrahedra3D10
 * @ingroup KratosCore
 * @brief A ten node tetrahedra geometry with quadratic shape functions
 * @details The node ordering corresponds with:
 *                     3
 *                   ,/|`\
 *                 ,/  |  `\
 *               ,7    '.   `9
 *             ,/       8     `\
 *          ,/          |       `\
 *         0--------6--'.--------2
 *          `\.         |      ,/
 *             `\.      |    ,5
 *                `4.   '. ,/
 *                   `\. |/
 *                      `1
 * @author Riccardo Rossi
 * @author Janosch Stascheit
 * @author Felix Nagel
 */
template<class TPointType> class Tetrahedra3D10 : public Geometry<TPointType>
{
public:
    /**
     * Type Definitions
     */

    /**
     * Geometry as base class.
     */
    typedef Geometry<TPointType> BaseType;

    /**
     * Type of edge and face geometries
     */
    typedef Line3D3<TPointType> EdgeType;
    typedef Triangle3D6<TPointType> FaceType;

    /**
     * Pointer definition of Tetrahedra3D10
     */
    KRATOS_CLASS_POINTER_DEFINITION( Tetrahedra3D10 );

    /**
     * Integration methods implemented in geometry.
     */
    typedef GeometryData::IntegrationMethod IntegrationMethod;

    /**
     * A Vector of counted pointers to Geometries. Used for
     * returning edges of the geometry.
     */
    typedef typename BaseType::GeometriesArrayType GeometriesArrayType;

    /**
     * Redefinition of template parameter TPointType.
     */
    typedef TPointType PointType;

    /**
     * Type used for indexing in geometry class.std::size_t used for indexing
     * point or integration point access methods and also all other
     * methods which need point or integration point index.
     */
    typedef typename BaseType::IndexType IndexType;


    /**
     * This typed used to return size or dimension in
     * geometry. Dimension, WorkingDimension, PointsNumber and
     * ... return this type as their results.
     */
    typedef typename BaseType::SizeType SizeType;

    /**
     * Array of counted pointers to point. This type used to hold
     * geometry's points.
     */
    typedef typename BaseType::PointsArrayType PointsArrayType;

    /**
     * This type used for representing an integration point in
     * geometry. This integration point is a point with an
     * additional weight component.
     */
    typedef typename BaseType::IntegrationPointType IntegrationPointType;

    /**
     * A Vector of IntegrationPointType which used to hold
     * integration points related to an integration
     * method. IntegrationPoints functions used this type to return
     * their results.
     */
    typedef typename BaseType::IntegrationPointsArrayType IntegrationPointsArrayType;

    /**
     * A Vector of IntegrationPointsArrayType which used to hold
     * integration points related to different integration method
     * implemented in geometry.
     */
    typedef typename BaseType::IntegrationPointsContainerType IntegrationPointsContainerType;

    /**
     * A third order tensor used as shape functions' values
     * container.
     */
    typedef typename BaseType::ShapeFunctionsValuesContainerType
    ShapeFunctionsValuesContainerType;

    /**
     * A fourth order tensor used as shape functions' local
     * gradients container in geometry.
     */
    typedef typename BaseType::ShapeFunctionsLocalGradientsContainerType
    ShapeFunctionsLocalGradientsContainerType;

    /**
     * A third order tensor to hold jacobian matrices evaluated at
     * integration points. Jacobian and InverseOfJacobian functions
     * return this type as their result.
     */
    typedef typename BaseType::JacobiansType JacobiansType;

    /**
     * A third order tensor to hold shape functions' local
     * gradients. ShapefunctionsLocalGradients function return this
     * type as its result.
     */
    typedef typename BaseType::ShapeFunctionsGradientsType ShapeFunctionsGradientsType;

    /**
     * Type of the normal vector used for normal to edges in geomety.
     */
    typedef typename BaseType::NormalType NormalType;

    /**
     * Type of coordinates array
     */
    typedef typename BaseType::CoordinatesArrayType CoordinatesArrayType;

    /**
     * Type of Matrix
     */
    typedef Matrix MatrixType;


    /**
     * Life Cycle
     */

//     Tetrahedra3D10( const PointType& Point1, const PointType& Point2,
//                     const PointType& Point3, const PointType& Point4 ,
//                     const PointType& Point5, const PointType& Point6,
//                     const PointType& Point7, const PointType& Point8 ,
//                     const PointType& Point9, const PointType& Point10
//                   )
//         : BaseType( PointsArrayType(), &msGeometryData )
//     {
//         this->Points().reserve( 10 );
//         this->Points().push_back( typename PointType::Pointer( new PointType( Point1 ) ) );
//         this->Points().push_back( typename PointType::Pointer( new PointType( Point2 ) ) );
//         this->Points().push_back( typename PointType::Pointer( new PointType( Point3 ) ) );
//         this->Points().push_back( typename PointType::Pointer( new PointType( Point4 ) ) );
//         this->Points().push_back( typename PointType::Pointer( new PointType( Point5 ) ) );
//         this->Points().push_back( typename PointType::Pointer( new PointType( Point6 ) ) );
//         this->Points().push_back( typename PointType::Pointer( new PointType( Point7 ) ) );
//         this->Points().push_back( typename PointType::Pointer( new PointType( Point8 ) ) );
//         this->Points().push_back( typename PointType::Pointer( new PointType( Point9 ) ) );
//         this->Points().push_back( typename PointType::Pointer( new PointType( Point10 ) ) );
//     }

    Tetrahedra3D10( typename PointType::Pointer pPoint1,
                    typename PointType::Pointer pPoint2,
                    typename PointType::Pointer pPoint3,
                    typename PointType::Pointer pPoint4,
                    typename PointType::Pointer pPoint5,
                    typename PointType::Pointer pPoint6,
                    typename PointType::Pointer pPoint7,
                    typename PointType::Pointer pPoint8,
                    typename PointType::Pointer pPoint9,
                    typename PointType::Pointer pPoint10
                  )
        : BaseType( PointsArrayType(), &msGeometryData )
    {
        this->Points().reserve( 10 );
        this->Points().push_back( pPoint1 );
        this->Points().push_back( pPoint2 );
        this->Points().push_back( pPoint3 );
        this->Points().push_back( pPoint4 );
        this->Points().push_back( pPoint5 );
        this->Points().push_back( pPoint6 );
        this->Points().push_back( pPoint7 );
        this->Points().push_back( pPoint8 );
        this->Points().push_back( pPoint9 );
        this->Points().push_back( pPoint10 );
    }

    Tetrahedra3D10( const PointsArrayType& ThisPoints )
        : BaseType( ThisPoints, &msGeometryData )
    {
        if ( this->PointsNumber() != 10 )
            KRATOS_ERROR << "Invalid points number. Expected 10, given " << this->PointsNumber() << std::endl;
    }

    /// Constructor with Geometry Id
    explicit Tetrahedra3D10(
        const IndexType GeometryId,
        const PointsArrayType& rThisPoints
    ) : BaseType(GeometryId, rThisPoints, &msGeometryData)
    {
        KRATOS_ERROR_IF( this->PointsNumber() != 10 ) << "Invalid points number. Expected 10, given " << this->PointsNumber() << std::endl;
    }

    /// Constructor with Geometry Name
    explicit Tetrahedra3D10(
        const std::string& rGeometryName,
        const PointsArrayType& rThisPoints
    ) : BaseType(rGeometryName, rThisPoints, &msGeometryData)
    {
        KRATOS_ERROR_IF(this->PointsNumber() != 10) << "Invalid points number. Expected 10, given " << this->PointsNumber() << std::endl;
    }

    /**
     * Copy constructor.
     * Construct this geometry as a copy of given geometry.
     *
     * @note This copy constructor don't copy the points and new
     * geometry shares points with given source geometry. It's
     * obvious that any change to this new geometry's point affect
     * source geometry's points too.
     */
    Tetrahedra3D10( Tetrahedra3D10 const& rOther )
        : BaseType( rOther )
    {
    }

    /**
     * Copy constructor from a geometry with other point type.
     * Construct this geometry as a copy of given geometry which
     * has different type of points. The given goemetry's
     * TOtherPointType* must be implicity convertible to this
     * geometry PointType.
     *
     * @note This copy constructor don't copy the points and new
     * geometry shares points with given source geometry. It's
     * obvious that any change to this new geometry's point affect
     * source geometry's points too.
     */
    template<class TOtherPointType> Tetrahedra3D10( Tetrahedra3D10<TOtherPointType> const& rOther )
        : BaseType( rOther )
    {
    }

    /// Destructor. Does nothing!!!
    ~Tetrahedra3D10() override {}

    GeometryData::KratosGeometryFamily GetGeometryFamily() const override
    {
        return GeometryData::KratosGeometryFamily::Kratos_Tetrahedra;
    }

    GeometryData::KratosGeometryType GetGeometryType() const override
    {
        return GeometryData::KratosGeometryType::Kratos_Tetrahedra3D10;
    }

    /**
     * Operators
     */

    /**
     * Assignment operator.
     *
     * @note This operator don't copy the points and this
     * geometry shares points with given source geometry. It's
     * obvious that any change to this geometry's point affect
     * source geometry's points too.
     *
     * @see Clone
     * @see ClonePoints
     */
    Tetrahedra3D10& operator=( const Tetrahedra3D10& rOther )
    {
        BaseType::operator=( rOther );
        return *this;
    }

    /**
     * Assignment operator for geometries with different point type.
     *
     * @note This operator don't copy the points and this
     * geometry shares points with given source geometry. It's
     * obvious that any change to this geometry's point affect
     * source geometry's points too.
     *
     * @see Clone
     * @see ClonePoints
     */
    template<class TOtherPointType>
    Tetrahedra3D10& operator=( Tetrahedra3D10<TOtherPointType> const & rOther )
    {
        BaseType::operator=( rOther );

        return *this;
    }


    ///@}
    ///@name Operations
    ///@{

    /**
     * @brief Creates a new geometry pointer
     * @param rThisPoints the nodes of the new geometry
     * @return Pointer to the new geometry
     */
    typename BaseType::Pointer Create(
        PointsArrayType const& rThisPoints
        ) const override
    {
        return typename BaseType::Pointer( new Tetrahedra3D10( rThisPoints ) );
    }

    /**
     * @brief Creates a new geometry pointer
     * @param NewGeometryId the ID of the new geometry
     * @param ThisPoints the nodes of the new geometry
     * @return Pointer to the new geometry
     */
    typename BaseType::Pointer Create(
        const IndexType NewGeometryId,
        PointsArrayType const& rThisPoints
        ) const override
    {
        return typename BaseType::Pointer( new Tetrahedra3D10( NewGeometryId, rThisPoints ) );
    }

    /**
     * @brief Creates a new geometry pointer
     * @param rGeometry reference to an existing geometry
     * @return Pointer to the new geometry
     */
    typename BaseType::Pointer Create(
        const BaseType& rGeometry
        ) const override
    {
        auto p_geometry = typename BaseType::Pointer( new Tetrahedra3D10( rGeometry.Points() ) );
        p_geometry->SetData(rGeometry.GetData());
        return p_geometry;
    }

    /**
     * @brief Creates a new geometry pointer
     * @param NewGeometryId the ID of the new geometry
     * @param rGeometry reference to an existing geometry
     * @return Pointer to the new geometry
     */
    typename BaseType::Pointer Create(
        const IndexType NewGeometryId,
        const BaseType& rGeometry
        ) const override
    {
        auto p_geometry = typename BaseType::Pointer( new Tetrahedra3D10( NewGeometryId, rGeometry.Points() ) );
        p_geometry->SetData(rGeometry.GetData());
        return p_geometry;
    }

    ///@}
    ///@name Information
    ///@{

    /**
     * This method calculates and returns Length or charactereistic
     * length of this geometry depending on it's dimension. For one
     * dimensional geometry for example Line it returns length of it
     * and for the other geometries it gives Characteristic length
     * otherwise.
     *
     * @return double value contains length or Characteristic
     * length
     * @see Area()
     * @see Volume()
     * @see DomainSize()
     *
     * :TODO: might be necessary to reimplement
     */
    double Length() const override
    {
        return sqrt( fabs( this->DeterminantOfJacobian( PointType() ) ) );
    }

    /**
     * This method calculates and returns area or surface area of
     * this geometry depending to it's dimension. For one dimensional
     * geometry it returns zero, for two dimensional it gives area
     * and for three dimensional geometries it gives surface area.
     *
     *
     * @return double value contains area or surface area.
     * @see Length()
     * @see Volume()
     * @see DomainSize()
     *
     * :TODO: might be necessary to reimplement
     */
    double Area() const override
    {
        return Volume();
    }

    /** 
     * @brief This method calculate and return volume of this geometry. 
     * @details For one and two dimensional geometry it returns zero and for three dimensional it gives volume of geometry.
     * @return double value contains volume.
     * @see Length()
     * @see Area()
     * @see DomainSize()
     */
    double Volume() const override
    {
        return IntegrationUtilities::ComputeVolume3DGeometry(*this);
    }

    /**
     * This method calculate and return length, area or volume of
     * this geometry depending to it's dimension. For one dimensional
     * geometry it returns its length, for two dimensional it gives area
     * and for three dimensional geometries it gives its volume.
     *
     * @return double value contains length, area or volume.
     * @see Length()
     * @see Area()
     * @see Volume()
     *
     * :TODO: might be necessary to reimplement
     */
    double DomainSize() const override
    {
        return  Volume();
    }

    /**
     * @brief Returns whether given arbitrary point is inside the Geometry and the respective
     * local point for the given global point
     * @param rPoint The point to be checked if is inside o note in global coordinates
     * @param rResult The local coordinates of the point
     * @param Tolerance The  tolerance that will be considered to check if the point is inside or not
     * @return True if the point is inside, false otherwise
     */
    bool IsInside(
        const CoordinatesArrayType& rPoint,
        CoordinatesArrayType& rResult,
        const double Tolerance = std::numeric_limits<double>::epsilon()
        ) const override
    {
        this->PointLocalCoordinates( rResult, rPoint );

        if ( (rResult[0] >= (0.0 - Tolerance)) && (rResult[0] <= (1.0 + Tolerance)) )
        {
            if ( (rResult[1] >= (0.0 - Tolerance)) && (rResult[1] <= (1.0 + Tolerance)) )
            {
                if ( (rResult[2] >= (0.0 - Tolerance)) && (rResult[2] <= (1.0 + Tolerance)) )
                {
                    if ((( 1.0 - ( rResult[0] + rResult[1] + rResult[2] ) ) >= (0.0 - Tolerance) ) && (( 1.0 - ( rResult[0] + rResult[1] + rResult[2] ) ) <= (1.0 + Tolerance) ) )
                    {
                        return true;
                    }
                }
            }
        }

        return false;
    }

    ///@}
    ///@name Edge
    ///@{

    /**
     * @brief This method gives you number of all edges of this geometry.
     * @details For example, for a hexahedron, this would be 12
     * @return SizeType containes number of this geometry edges.
     * @see EdgesNumber()
     * @see Edges()
     * @see GenerateEdges()
     * @see FacesNumber()
     * @see Faces()
     * @see GenerateFaces()
     */
    SizeType EdgesNumber() const override
    {
        return 6;
    }

    /**
     * @brief This method gives you all edges of this geometry.
     * @details This method will gives you all the edges with one dimension less than this geometry.
     * For example a triangle would return three lines as its edges or a tetrahedral would return four triangle as its edges but won't return its six edge lines by this method.
     * @return GeometriesArrayType containes this geometry edges.
     * @see EdgesNumber()
     * @see Edge()
     */
    GeometriesArrayType GenerateEdges() const override
    {
        GeometriesArrayType edges = GeometriesArrayType();
        typedef typename Geometry<TPointType>::Pointer EdgePointerType;
        edges.push_back( EdgePointerType( new EdgeType(
                                              this->pGetPoint( 0 ),
                                              this->pGetPoint( 1 ),
                                              this->pGetPoint( 4 ) ) ) );
        edges.push_back( EdgePointerType( new EdgeType(
                                              this->pGetPoint( 1 ),
                                              this->pGetPoint( 2 ),
                                              this->pGetPoint( 5 ) ) ) );
        edges.push_back( EdgePointerType( new EdgeType(
                                              this->pGetPoint( 2 ),
                                              this->pGetPoint( 0 ),
                                              this->pGetPoint( 6 ) ) ) );
        edges.push_back( EdgePointerType( new EdgeType(
                                              this->pGetPoint( 0 ),
                                              this->pGetPoint( 3 ),
                                              this->pGetPoint( 7 ) ) ) );
        edges.push_back( EdgePointerType( new EdgeType(
                                              this->pGetPoint( 1 ),
                                              this->pGetPoint( 3 ),
                                              this->pGetPoint( 8 ) ) ) );
        edges.push_back( EdgePointerType( new EdgeType(
                                              this->pGetPoint( 2 ),
                                              this->pGetPoint( 3 ),
                                              this->pGetPoint( 9 ) ) ) );

        return edges;
    }

    ///@}
    ///@name Face
    ///@{

    /**
     * @brief Returns the number of faces of the current geometry.
     * @details This is only implemented for 3D geometries, since 2D geometries only have edges but no faces
     * @see EdgesNumber
     * @see Edges
     * @see Faces
     */
    SizeType FacesNumber() const override
    {
        return 4;
    }

    /**
     * @brief Returns all faces of the current geometry.
     * @details This is only implemented for 3D geometries, since 2D geometries only have edges but no faces
     * @return GeometriesArrayType containes this geometry faces.
     * @see EdgesNumber
     * @see GenerateEdges
     * @see FacesNumber
     */
    GeometriesArrayType GenerateFaces() const override
    {
        GeometriesArrayType faces = GeometriesArrayType();
        typedef typename Geometry<TPointType>::Pointer FacePointerType;
        faces.push_back( FacePointerType( new FaceType(
                                              this->pGetPoint( 0 ),
                                              this->pGetPoint( 2 ),
                                              this->pGetPoint( 1 ),
                                              this->pGetPoint( 6 ),
                                              this->pGetPoint( 5 ),
                                              this->pGetPoint( 4 ) ) ) );
        faces.push_back( FacePointerType( new FaceType(
                                              this->pGetPoint( 0 ),
                                              this->pGetPoint( 3 ),
                                              this->pGetPoint( 2 ),
                                              this->pGetPoint( 7 ),
                                              this->pGetPoint( 9 ),
                                              this->pGetPoint( 6 ) ) ) );
        faces.push_back( FacePointerType( new FaceType(
                                              this->pGetPoint( 0 ),
                                              this->pGetPoint( 1 ),
                                              this->pGetPoint( 3 ),
                                              this->pGetPoint( 4 ),
                                              this->pGetPoint( 8 ),
                                              this->pGetPoint( 7 ) ) ) );
        faces.push_back( FacePointerType( new FaceType(
                                              this->pGetPoint( 2 ),
                                              this->pGetPoint( 3 ),
                                              this->pGetPoint( 1 ),
                                              this->pGetPoint( 9 ),
                                              this->pGetPoint( 8 ),
                                              this->pGetPoint( 5 ) ) ) );
        return faces;
    }

    /** This method calculates and returns the average edge length of the geometry
     *
     * @return double value with the average edge length
     *
     */
    double AverageEdgeLength() const override {
        const GeometriesArrayType edges = this->GenerateEdges();
        return std::accumulate(
            edges.begin(),
            edges.end(),
            0.0,
            [](double sum, const auto& rEdge) {return sum + rEdge.Length();}
        ) * 0.16666666666666666667;
    }

    Matrix& PointsLocalCoordinates( Matrix& rResult ) const override
    {
        if(rResult.size1()!= 10 || rResult.size2()!= 3)
            rResult.resize(10, 3, false);
        rResult(0,0)=0.0;
        rResult(0,1)=0.0;
        rResult(0,2)=0.0;
        rResult(1,0)=1.0;
        rResult(1,1)=0.0;
        rResult(1,2)=0.0;
        rResult(2,0)=0.0;
        rResult(2,1)=1.0;
        rResult(2,2)=0.0;
        rResult(3,0)=0.0;
        rResult(3,1)=0.0;
        rResult(3,2)=1.0;
        rResult(4,0)=0.5;
        rResult(4,1)=0.0;
        rResult(4,2)=0.0;
        rResult(5,0)=0.5;
        rResult(5,1)=0.5;
        rResult(5,2)=0.0;
        rResult(6,0)=0.0;
        rResult(6,1)=0.5;
        rResult(6,2)=0.0;
        rResult(7,0)=0.0;
        rResult(7,1)=0.0;
        rResult(7,2)=0.5;
        rResult(8,0)=0.5;
        rResult(8,1)=0.0;
        rResult(8,2)=0.5;
        rResult(9,0)=0.0;
        rResult(9,1)=0.5;
        rResult(9,2)=0.5;
        return rResult;
    }


    /**
     * Shape Function
     */

    Vector& ShapeFunctionsValues(Vector &rResult, const CoordinatesArrayType& rCoordinates) const override
    {
        ShapeFunctionsValuesImpl(rResult, rCoordinates);
        return rResult;
    }

    /**
     * Calculates the value of a given shape function at a given point.
     *
     * @param ShapeFunctionIndex The number of the desired shape function
     * @param rPoint the given point in local coordinates at which the
     * value of the shape function is calculated
     *
     * @return the value of the shape function at the given point
     */
    double ShapeFunctionValue( IndexType ShapeFunctionIndex,
                                       const CoordinatesArrayType& rPoint ) const override
    {
        double fourthCoord = 1.0 - ( rPoint[0] + rPoint[1] + rPoint[2] );

        switch ( ShapeFunctionIndex )
        {
        case 0:
            return( fourthCoord*( 2*fourthCoord - 1 ) );
        case 1:
            return( rPoint[0]*( 2*rPoint[0] - 1 ) );
        case 2:
            return( rPoint[1]*( 2*rPoint[1] - 1 ) );
        case 3:
            return( rPoint[2]*( 2*rPoint[2] - 1 ) );
        case 4:
            return( 4*fourthCoord*rPoint[0] );
        case 5:
            return( 4*rPoint[0]*rPoint[1] );
        case 6:
            return( 4*fourthCoord*rPoint[1] );
        case 7:
            return( 4*fourthCoord*rPoint[2] );
        case 8:
            return( 4*rPoint[0]*rPoint[2] );
        case 9:
            return( 4*rPoint[1]*rPoint[2] );
        default:
            KRATOS_ERROR << "Wrong index of shape function!" << *this << std::endl;
        }

        return 0;
    }

    Matrix& ShapeFunctionsLocalGradients(Matrix& rResult,
            const CoordinatesArrayType& rPoint) const override
    {
        const double fourthCoord = 1.0 - (rPoint[0] + rPoint[1] + rPoint[2]);
        if (rResult.size1() != this->size() || rResult.size2() != this->LocalSpaceDimension())
            rResult.resize(this->size(), this->LocalSpaceDimension(), false);

        rResult(0, 0) = -(4.0 * fourthCoord - 1.0);
        rResult(0, 1) = -(4.0 * fourthCoord - 1.0);
        rResult(0, 2) = -(4.0 * fourthCoord - 1.0);
        rResult(1, 0) =  4.0 * rPoint[0] - 1.0;
        rResult(1, 1) =  0.0;
        rResult(1, 2) =  0.0;
        rResult(2, 0) =  0.0;
        rResult(2, 1) =  4.0 * rPoint[1] - 1.0;
        rResult(2, 2) =  0.0;
        rResult(3, 0) =  0.0;
        rResult(3, 1) =  0.0;
        rResult(3, 2) =  4.0 * rPoint[2] - 1.0;
        rResult(4, 0) = -4.0 * rPoint[0] + 4.0 * fourthCoord;
        rResult(4, 1) = -4.0 * rPoint[0];
        rResult(4, 2) = -4.0 * rPoint[0];
        rResult(5, 0) =  4.0 * rPoint[1];
        rResult(5, 1) =  4.0 * rPoint[0];
        rResult(5, 2) =  0.0;
        rResult(6, 0) = -4.0 * rPoint[1];
        rResult(6, 1) = -4.0 * rPoint[1] + 4.0 * fourthCoord;
        rResult(6, 2) = -4.0 * rPoint[1];
        rResult(7, 0) = -4.0 * rPoint[2];
        rResult(7, 1) = -4.0 * rPoint[2];
        rResult(7, 2) = -4.0 * rPoint[2] + 4.0 * fourthCoord;
        rResult(8, 0) =  4.0 * rPoint[2];
        rResult(8, 1) =  0.0;
        rResult(8, 2) =  4.0 * rPoint[0];
        rResult(9, 0) =  0.0;
        rResult(9, 1) =  4.0 * rPoint[2];
        rResult(9, 2) =  4.0 * rPoint[1];

        return rResult;
    }

    /** Tests the intersection of the geometry with
     * a 3D box defined by rLowPoint and rHighPoint.
     * The method is only implemented for simple tets
     * where the faces are planar.
     *
     * @param  rLowPoint  Lower point of the box to test the intersection
     * @param  rHighPoint Higher point of the box to test the intersection
     * @return            True if the geometry intersects the box, False in any other case.
     */
    bool HasIntersection(const Point& rLowPoint, const Point& rHighPoint) const override
    {
        if (this->FacesArePlanar()) {
            return Tetrahedra3D4<TPointType>(
                this->pGetPoint(0),
                this->pGetPoint(1),
                this->pGetPoint(2),
                this->pGetPoint(3)).HasIntersection(rLowPoint, rHighPoint);
        } else {
             KRATOS_ERROR << "\"HasIntersection\" is not implemented for non-planar 10 noded tetrahedra.";
        }
        return false;
    }


    /**
     * Input and output
     */

    /**
     * Turn back information as a string.
     *
     * @return String contains information about this geometry.
     * @see PrintData()
     * @see PrintInfo()
     */
    std::string Info() const override
    {
        return "3 dimensional tetrahedra with ten nodes in 3D space";
    }

    /**
     * Print information about this object.
     *
     * @param rOStream Stream to print into it.
     * @see PrintData()
     * @see Info()
     */
    void PrintInfo( std::ostream& rOStream ) const override
    {
        rOStream << "3 dimensional tetrahedra with ten nodes in 3D space";
    }

    /**
     * Print geometry's data into given stream.
     * Prints it's points by the order they stored in the geometry
     * and then center point of geometry.
     *
     * @param rOStream Stream to print into it.
     * @see PrintInfo()
     * @see Info()
     */
    void PrintData( std::ostream& rOStream ) const override
    {
        BaseType::PrintData( rOStream );
        std::cout << std::endl;
        Matrix jacobian;
        this->Jacobian( jacobian, PointType() );
        rOStream << "    Jacobian in the origin\t : " << jacobian;
    }

protected:

    /**
     * there are no protected class members
     */

private:

    /**
     * Static Member Variables
     */
    static const GeometryData msGeometryData;

    static const GeometryDimension msGeometryDimension;


    ///@}
    ///@name Serialization
    ///@{

    friend class Serializer;

    void save( Serializer& rSerializer ) const override
    {
        KRATOS_SERIALIZE_SAVE_BASE_CLASS( rSerializer, BaseType );
    }

    void load( Serializer& rSerializer ) override
    {
        KRATOS_SERIALIZE_LOAD_BASE_CLASS( rSerializer, BaseType );
    }

    Tetrahedra3D10(): BaseType( PointsArrayType(), &msGeometryData ) {}


    /**
     * Private Operations
     */

    /**
     * @brief Returns vector of shape function values at local coordinate.
     *
     * For a definition of the shape functions see, e.g.,
     * P. Wriggers, Nonlinear Finite Element Methods, Springer, 2008, Sec. 4.1.
     */
    static void ShapeFunctionsValuesImpl(Vector &rResult, const CoordinatesArrayType& rCoordinates)
    {
        if (rResult.size() != 10)
            rResult.resize(10, false);
        const double fourthCoord = 1.0 - rCoordinates[0] - rCoordinates[1] - rCoordinates[2];
        rResult[0] = fourthCoord * (2.0 * fourthCoord - 1.0);
        rResult[1] = rCoordinates[0] * (2.0 * rCoordinates[0] - 1.0);
        rResult[2] = rCoordinates[1] * (2.0 * rCoordinates[1] - 1.0);
        rResult[3] = rCoordinates[2] * (2.0 * rCoordinates[2] - 1.0);
        rResult[4] = 4.0 * fourthCoord * rCoordinates[0];
        rResult[5] = 4.0 * rCoordinates[0] * rCoordinates[1];
        rResult[6] = 4.0 * rCoordinates[1] * fourthCoord;
        rResult[7] = 4.0 * rCoordinates[2] * fourthCoord;
        rResult[8] = 4.0 * rCoordinates[0] * rCoordinates[2];
        rResult[9] = 4.0 * rCoordinates[1] * rCoordinates[2];
    }

    /**
     * Calculates the values of all shape function in all integration points.
     * Integration points are expected to be given in local coordinates
     *
     * @param ThisMethod the current integration method
     * @return the matrix of values of every shape function in each integration point
     *
     */
    static Matrix CalculateShapeFunctionsIntegrationPointsValues(typename BaseType::IntegrationMethod ThisMethod)
    {
        const std::size_t points_number = 10;
        IntegrationPointsContainerType all_integration_points = AllIntegrationPoints();
        IntegrationPointsArrayType integration_points = all_integration_points[static_cast<int>(ThisMethod)];
        Matrix shape_function_values(integration_points.size(), points_number);
        //loop over all integration points
        Vector N(points_number);
        for (std::size_t pnt = 0; pnt < integration_points.size(); ++pnt)
        {
            ShapeFunctionsValuesImpl(N, integration_points[pnt]);
            for (std::size_t i = 0; i < N.size(); ++i)
                shape_function_values(pnt, i) = N[i];
        }
        return shape_function_values;
    }

    /**
     * Calculates the local gradients of all shape functions in all integration points.
     * Integration points are expected to be given in local coordinates
     *
     * @param ThisMethod the current integration method
     * @return the vector of the gradients of all shape functions
     * in each integration point
     *
     */
    static ShapeFunctionsGradientsType
    CalculateShapeFunctionsIntegrationPointsLocalGradients(
        typename BaseType::IntegrationMethod ThisMethod )
    {
        IntegrationPointsContainerType all_integration_points =
            AllIntegrationPoints();
        IntegrationPointsArrayType integration_points = all_integration_points[static_cast<int>(ThisMethod)];
        //number of integration points
        const int integration_points_number = integration_points.size();
        ShapeFunctionsGradientsType d_shape_f_values( integration_points_number );
        //initialising container
        //loop over all integration points

        for ( int pnt = 0; pnt < integration_points_number; pnt++ )
        {
            double fourthCoord = 1.0 - ( integration_points[pnt].X() + integration_points[pnt].Y() + integration_points[pnt].Z() );
            double fourthCoord_DX = -1.0;
            double fourthCoord_DY = -1.0;
            double fourthCoord_DZ = -1.0;

            Matrix result = ZeroMatrix( 10, 3 );
            result( 0, 0 ) = ( 4 * fourthCoord - 1.0 ) * fourthCoord_DX;
            result( 0, 1 ) = ( 4 * fourthCoord - 1.0 ) * fourthCoord_DY;
            result( 0, 2 ) = ( 4 * fourthCoord - 1.0 ) * fourthCoord_DZ;
            result( 1, 0 ) =  4 * integration_points[pnt].X() - 1.0;
            result( 1, 1 ) =  0.0;
            result( 1, 2 ) =  0.0;
            result( 2, 0 ) =  0.0;
            result( 2, 1 ) =  4 * integration_points[pnt].Y() - 1.0;
            result( 2, 2 ) =  0.0;
            result( 3, 0 ) =  0.0;
            result( 3, 1 ) =  0.0;
            result( 3, 2 ) =  4 * integration_points[pnt].Z() - 1.0 ;
            result( 4, 0 ) =  4 * fourthCoord_DX * integration_points[pnt].X() + 4 * fourthCoord;
            result( 4, 1 ) =  4 * fourthCoord_DY * integration_points[pnt].X();
            result( 4, 2 ) =  4 * fourthCoord_DZ * integration_points[pnt].X();
            result( 5, 0 ) =  4 * integration_points[pnt].Y();
            result( 5, 1 ) =  4 * integration_points[pnt].X();
            result( 5, 2 ) =  0.0;
            result( 6, 0 ) =  4 * fourthCoord_DX * integration_points[pnt].Y();
            result( 6, 1 ) =  4 * fourthCoord_DY * integration_points[pnt].Y() + 4 * fourthCoord;
            result( 6, 2 ) =  4 * fourthCoord_DZ * integration_points[pnt].Y();
            result( 7, 0 ) =  4 * fourthCoord_DX * integration_points[pnt].Z();
            result( 7, 1 ) =  4 * fourthCoord_DY * integration_points[pnt].Z();
            result( 7, 2 ) =  4 * fourthCoord_DZ * integration_points[pnt].Z() + 4 * fourthCoord;
            result( 8, 0 ) =  4 * integration_points[pnt].Z();
            result( 8, 1 ) =  0.0;
            result( 8, 2 ) =  4 * integration_points[pnt].X();
            result( 9, 0 ) =  0.0;
            result( 9, 1 ) =  4 * integration_points[pnt].Z();
            result( 9, 2 ) =  4 * integration_points[pnt].Y();

            d_shape_f_values[pnt] = result;
        }

        return d_shape_f_values;
    }

    static const IntegrationPointsContainerType AllIntegrationPoints()
    {
        IntegrationPointsContainerType integration_points =
        {
            {
                Quadrature < TetrahedronGaussLegendreIntegrationPoints1,
                3, IntegrationPoint<3> >::GenerateIntegrationPoints(),
                Quadrature < TetrahedronGaussLegendreIntegrationPoints2,
                3, IntegrationPoint<3> >::GenerateIntegrationPoints(),
                Quadrature < TetrahedronGaussLegendreIntegrationPoints3,
                3, IntegrationPoint<3> >::GenerateIntegrationPoints(),
                Quadrature < TetrahedronGaussLegendreIntegrationPoints4,
                3, IntegrationPoint<3> >::GenerateIntegrationPoints(),
                Quadrature < TetrahedronGaussLegendreIntegrationPoints5,
                3, IntegrationPoint<3> >::GenerateIntegrationPoints(),
            }
        };
        return integration_points;
    }

    static const ShapeFunctionsValuesContainerType AllShapeFunctionsValues()
    {
        ShapeFunctionsValuesContainerType shape_functions_values =
        {
            {
                Tetrahedra3D10<TPointType>::CalculateShapeFunctionsIntegrationPointsValues(
                    GeometryData::IntegrationMethod::GI_GAUSS_1 ),
                Tetrahedra3D10<TPointType>::CalculateShapeFunctionsIntegrationPointsValues(
                    GeometryData::IntegrationMethod::GI_GAUSS_2 ),
                Tetrahedra3D10<TPointType>::CalculateShapeFunctionsIntegrationPointsValues(
                    GeometryData::IntegrationMethod::GI_GAUSS_3 ),
                Tetrahedra3D10<TPointType>::CalculateShapeFunctionsIntegrationPointsValues(
                    GeometryData::IntegrationMethod::GI_GAUSS_4 ),
                Tetrahedra3D10<TPointType>::CalculateShapeFunctionsIntegrationPointsValues(
                    GeometryData::IntegrationMethod::GI_GAUSS_5 )
            }
        };
        return shape_functions_values;
    }

    static const ShapeFunctionsLocalGradientsContainerType
    AllShapeFunctionsLocalGradients()
    {
        ShapeFunctionsLocalGradientsContainerType shape_functions_local_gradients =
        {
            {
                Tetrahedra3D10<TPointType>::CalculateShapeFunctionsIntegrationPointsLocalGradients(
                    GeometryData::IntegrationMethod::GI_GAUSS_1 ),
                Tetrahedra3D10<TPointType>::CalculateShapeFunctionsIntegrationPointsLocalGradients(
                    GeometryData::IntegrationMethod::GI_GAUSS_2 ),
                Tetrahedra3D10<TPointType>::CalculateShapeFunctionsIntegrationPointsLocalGradients(
                    GeometryData::IntegrationMethod::GI_GAUSS_3 ),
                Tetrahedra3D10<TPointType>::CalculateShapeFunctionsIntegrationPointsLocalGradients(
                    GeometryData::IntegrationMethod::GI_GAUSS_4 ),
                Tetrahedra3D10<TPointType>::CalculateShapeFunctionsIntegrationPointsLocalGradients(
                    GeometryData::IntegrationMethod::GI_GAUSS_5 )
            }
        };
        return shape_functions_local_gradients;
    }

    /**
     * Checks if faces are planar. We iterate for all edges and check
     * that the sum of 0-2 and 2-1 segments is no bigger than 0-1.
     *
     * @return bool faces are planar or not
     *
     */
    bool FacesArePlanar() const
    {
        constexpr double tol = 1e-6;
<<<<<<< HEAD
        for (auto& r_edge : this->GenerateEdges()) {
            const double a = MathUtils<double>::Norm3(r_edge.GetPoint(0)-r_edge.GetPoint(1));
            const double b = MathUtils<double>::Norm3(r_edge.GetPoint(1)-r_edge.GetPoint(2));
            const double c = MathUtils<double>::Norm3(r_edge.GetPoint(2)-r_edge.GetPoint(0));
            if (b + c > a + c*tol) {
=======
        for (auto edge : this->GenerateEdges()) {
            const double a = MathUtils<double>::Norm3(edge.GetPoint(0)-edge.GetPoint(1));
            const double b = MathUtils<double>::Norm3(edge.GetPoint(1)-edge.GetPoint(2));
            const double c = MathUtils<double>::Norm3(edge.GetPoint(2)-edge.GetPoint(0));
            if (b + c > a*(1.0+tol) ) {
>>>>>>> 330999dd
                return false;
            }
        }
        return true;
    }


    /**
     * Private Friends
     */

    template<class TOtherPointType> friend class Tetrahedra3D10;


    /**
     * Un accessible methods
     */


};// Class Tetrahedra3D10


/**
 * Input and output
 */

/**
 * input stream function
 */
template<class TPointType> inline std::istream& operator >> (
    std::istream& rIStream, Tetrahedra3D10<TPointType>& rThis );

/**
 * output stream function
 */
template<class TPointType> inline std::ostream& operator << (
    std::ostream& rOStream, const Tetrahedra3D10<TPointType>& rThis )
{
    rThis.PrintInfo( rOStream );
    rOStream << std::endl;
    rThis.PrintData( rOStream );

    return rOStream;
}


template<class TPointType> const
GeometryData Tetrahedra3D10<TPointType>::msGeometryData(
    &msGeometryDimension,
    GeometryData::IntegrationMethod::GI_GAUSS_2,
    Tetrahedra3D10<TPointType>::AllIntegrationPoints(),
    Tetrahedra3D10<TPointType>::AllShapeFunctionsValues(),
    AllShapeFunctionsLocalGradients()
);

template<class TPointType> const
GeometryDimension Tetrahedra3D10<TPointType>::msGeometryDimension(
    3, 3, 3);

}// namespace Kratos.<|MERGE_RESOLUTION|>--- conflicted
+++ resolved
@@ -1065,19 +1065,11 @@
     bool FacesArePlanar() const
     {
         constexpr double tol = 1e-6;
-<<<<<<< HEAD
         for (auto& r_edge : this->GenerateEdges()) {
             const double a = MathUtils<double>::Norm3(r_edge.GetPoint(0)-r_edge.GetPoint(1));
             const double b = MathUtils<double>::Norm3(r_edge.GetPoint(1)-r_edge.GetPoint(2));
             const double c = MathUtils<double>::Norm3(r_edge.GetPoint(2)-r_edge.GetPoint(0));
-            if (b + c > a + c*tol) {
-=======
-        for (auto edge : this->GenerateEdges()) {
-            const double a = MathUtils<double>::Norm3(edge.GetPoint(0)-edge.GetPoint(1));
-            const double b = MathUtils<double>::Norm3(edge.GetPoint(1)-edge.GetPoint(2));
-            const double c = MathUtils<double>::Norm3(edge.GetPoint(2)-edge.GetPoint(0));
             if (b + c > a*(1.0+tol) ) {
->>>>>>> 330999dd
                 return false;
             }
         }
