--- conflicted
+++ resolved
@@ -1003,30 +1003,12 @@
         BaseType::PrintData( rOStream );
         std::cout << std::endl;
 
-<<<<<<< HEAD
-        // Check if the geometry has valid points
-        bool is_valid = true;
-        for (IndexType i = 0; i < this->PointsNumber(); ++i) {
-            if (this->pGetPoint(i) == nullptr) {
-                is_valid = false;
-                break;
-            }
-        }
-
-        // If the geometry has valid points, calculate and output its data
-        if (is_valid) {
-            Matrix jacobian;
-            this->Jacobian( jacobian, PointType() );
-            rOStream << "    Jacobian in the origin\t : " << jacobian;
-        }
-=======
         // If the geometry has valid points, calculate and output its data
         if (this->AllPointsAreValid()) {
             Matrix jacobian;
             this->Jacobian( jacobian, PointType() );
             rOStream << "    Jacobian in the origin\t : " << jacobian;
         }
->>>>>>> 87455959
     }
 
     /**
