//    |  /           |
//    ' /   __| _` | __|  _ \   __|
//    . \  |   (   | |   (   |\__ `
//   _|\_\_|  \__,_|\__|\___/ ____/
//                   Multi-Physics
//
//  License:         BSD License
//                   Kratos default license: kratos/license.txt
//
//  Main authors:    Tobias Teschemacher
//                   Andreas Apostolatos
//                   Pooyan Dadvand
//                   Philipp Bucher
//

#if !defined(KRATOS_BREP_CURVE_ON_SURFACE_3D_H_INCLUDED )
#define  KRATOS_BREP_CURVE_ON_SURFACE_3D_H_INCLUDED

// System includes

// External includes

// Project includes
#include "geometries/geometry.h"
#include "geometries/nurbs_shape_function_utilities/nurbs_interval.h"

#include "geometries/nurbs_curve_on_surface_geometry.h"


namespace Kratos
{
///@name Kratos Classes
///@{

/**
 * @class BrepCurveOnSurface
 * @ingroup KratosCore
 * @brief The BrepCurveOnSurface acts as topology for curves on surfaces.
 */
template<class TContainerPointType, class TContainerPointEmbeddedType = TContainerPointType>
class BrepCurveOnSurface
    : public Geometry<typename TContainerPointType::value_type>
{
public:
    ///@}
    ///@name Type Definitions
    ///@{

    /** Pointer definition of BrepCurveOnSurface */
    KRATOS_CLASS_POINTER_DEFINITION( BrepCurveOnSurface );

    typedef typename TContainerPointType::value_type PointType;

    typedef Geometry<typename TContainerPointType::value_type> BaseType;
    typedef Geometry<typename TContainerPointType::value_type> GeometryType;

    typedef GeometryData::IntegrationMethod IntegrationMethod;

    typedef NurbsSurfaceGeometry<3, TContainerPointType> NurbsSurfaceType;
    typedef NurbsCurveGeometry<2, TContainerPointEmbeddedType> NurbsCurveType;

    typedef NurbsCurveOnSurfaceGeometry<3, TContainerPointEmbeddedType, TContainerPointType> NurbsCurveOnSurfaceType;

    typedef typename NurbsCurveOnSurfaceType::Pointer NurbsCurveOnSurfacePointerType;

    typedef typename BaseType::GeometriesArrayType GeometriesArrayType;

    typedef typename BaseType::IndexType IndexType;
    typedef typename BaseType::SizeType SizeType;

    typedef typename BaseType::PointsArrayType PointsArrayType;
    typedef typename BaseType::CoordinatesArrayType CoordinatesArrayType;

    ///@}
    ///@name Life Cycle
    ///@{

    /// constructor for untrimmed surface
    BrepCurveOnSurface( 
        typename NurbsSurfaceType::Pointer pSurface,
        typename NurbsCurveType::Pointer pCurve,
        bool SameCurveDirection = true)
        : BaseType(PointsArrayType(), &msGeometryData)
        , mpCurveOnSurface(
            Kratos::make_shared<NurbsCurveOnSurfaceType>(
                pSurface, pCurve))
        , mSameCurveDirection(SameCurveDirection)
    {
    }

    /// constructor for trimmed surface
    BrepCurveOnSurface(
        typename NurbsSurfaceType::Pointer pSurface,
        typename NurbsCurveType::Pointer pCurve,
        NurbsInterval CurveNurbsInterval,
        bool SameCurveDirection = true)
        : BaseType(PointsArrayType(), &msGeometryData)
        , mpCurveOnSurface(
            Kratos::make_shared<NurbsCurveOnSurfaceType>(
                pSurface, pCurve))
        , mCurveNurbsInterval(CurveNurbsInterval)
        , mSameCurveDirection(SameCurveDirection)
    {
    }

    /// constructor for untrimmed surface with curve on surface
    BrepCurveOnSurface(
        NurbsCurveOnSurfacePointerType pNurbsCurveOnSurface,
        bool SameCurveDirection = true)
        : BaseType(PointsArrayType(), &msGeometryData)
        , mpCurveOnSurface(pNurbsCurveOnSurface)
        , mSameCurveDirection(SameCurveDirection)
    {
    }

    /// constructor for trimmed surface with curve on surface
    BrepCurveOnSurface(
        NurbsCurveOnSurfacePointerType pNurbsCurveOnSurface,
        NurbsInterval CurveNurbsInterval,
        bool SameCurveDirection = true)
        : BaseType(PointsArrayType(), &msGeometryData)
        , mCurveNurbsInterval(CurveNurbsInterval)
        , mpCurveOnSurface(pNurbsCurveOnSurface)
        , mSameCurveDirection(SameCurveDirection)
    {
    }

    BrepCurveOnSurface()
        : BaseType(PointsArrayType(), &msGeometryData)
    {}

    explicit BrepCurveOnSurface(const PointsArrayType& ThisPoints)
        : BaseType(ThisPoints, &msGeometryData)
    {
    }

    /// Copy constructor.
    BrepCurveOnSurface( BrepCurveOnSurface const& rOther )
        : BaseType( rOther )
        , mpCurveOnSurface(rOther.mpCurveOnSurface)
        , mCurveNurbsInterval(rOther.mCurveNurbsInterval)
        , mSameCurveDirection(rOther.mSameCurveDirection)
    {
    }

    /// Copy constructor from a geometry with different point type.
    template<class TOtherContainerPointType, class TOtherContainerPointEmbeddedType>
    explicit BrepCurveOnSurface(
        BrepCurveOnSurface<TOtherContainerPointType, TOtherContainerPointEmbeddedType> const& rOther )
        : BaseType( rOther )
        , mpCurveOnSurface(rOther.mpCurveOnSurface)
        , mCurveNurbsInterval(rOther.mCurveNurbsInterval)
        , mSameCurveDirection(rOther.mSameCurveDirection)
    {
    }

    /// Destructor
    ~BrepCurveOnSurface() override = default;

    ///@}
    ///@name Operators
    ///@{

    /**
     * Assignment operator.
     *
     * @note This operator don't copy the points and this
     * geometry shares points with given source geometry. It's
     * obvious that any change to this geometry's point affect
     * source geometry's points too.
     *
     * @see Clone
     * @see ClonePoints
     */
    BrepCurveOnSurface& operator=( const BrepCurveOnSurface& rOther )
    {
        BaseType::operator=( rOther );
        mpCurveOnSurface = rOther.mpCurveOnSurface;
        mCurveNurbsInterval = rOther.mCurveNurbsInterval;
        mSameCurveDirection = rOther.mSameCurveDirection;
        return *this;
    }

    /**
     * Assignment operator for geometries with different point type.
     *
     * @note This operator don't copy the points and this
     * geometry shares points with given source geometry. It's
     * obvious that any change to this geometry's point affect
     * source geometry's points too.
     *
     * @see Clone
     * @see ClonePoints
     */
    template<class TOtherContainerPointType, class TOtherContainerPointEmbeddedType>
    BrepCurveOnSurface& operator=( BrepCurveOnSurface<TOtherContainerPointType, TOtherContainerPointEmbeddedType> const & rOther )
    {
        BaseType::operator=( rOther );
        mpCurveOnSurface = rOther.mpCurveOnSurface;
        mCurveNurbsInterval = rOther.mCurveNurbsInterval;
        mSameCurveDirection = rOther.mSameCurveDirection;
        return *this;
    }

    ///@}
    ///@name Operations
    ///@{

    typename BaseType::Pointer Create( PointsArrayType const& ThisPoints ) const override
    {
        return typename BaseType::Pointer( new BrepCurveOnSurface( ThisPoints ) );
    }

    ///@}
<<<<<<< HEAD
    ///@name Point Access
    ///@{

    void GetPointsAt(
        PointsArrayType& rGeometryArray,
        const CoordinatesArrayType& rLocalCoordinates,
        IndexType SpecificationType = 0) const override
    {
        mpNurbsSurface->GetPointsAt(
            rGeometryArray, rLocalCoordinates, SpecificationType);
=======
    ///@name Set/ Get functions
    ///@{

    /*
    * @brief Indicates if the NURBS-curve is pointing in the same direction
    *        as the B-Rep curve.
    * @return true -> brep curve and nurbs curve point in same direction.
    *        false -> brep curve and nurbs curve point in opposite directions.
    */
    bool HasSameCurveDirection()
    {
        return mSameCurveDirection;
    }

    /// Returns the NurbsCurveOnSurface::Pointer of this brep.
    NurbsCurveOnSurfacePointerType pGetCurveOnSurface()
    {
        return mpCurveOnSurface;
    }

    /// Returns the const NurbsCurveOnSurface::Pointer of this brep.
    const NurbsCurveOnSurfacePointerType pGetCurveOnSurface() const
    {
        return mpCurveOnSurface;
>>>>>>> 3e5b2c9e
    }

    ///@}
    ///@name Geometrical Operations
    ///@{

    /*
    * @brief This method maps from dimension space to working space.
    * @param rResult array_1d<double, 3> with the coordinates in working space
    * @param LocalCoordinates The local coordinates in dimension space
    * @return array_1d<double, 3> with the coordinates in working space
    * @see PointLocalCoordinates
    */
    CoordinatesArrayType& GlobalCoordinates(
        CoordinatesArrayType& rResult,
        const CoordinatesArrayType& rLocalCoordinates
    ) const override
     {
        return mpCurveOnSurface->GlobalCoordinates(rResult, rLocalCoordinates);
    }

    /**
    * Returns whether given arbitrary point is inside the Geometry and the respective
    * local point for the given global point
    * @param rPoint The point to be checked if is inside o note in global coordinates
    * @param rResult The local coordinates of the point
    * @param Tolerance The  tolerance that will be considered to check if the point is inside or not
    * @return True if the point is inside, false otherwise
    */
    bool IsInside(
        const CoordinatesArrayType& rPoint,
        CoordinatesArrayType& rResult,
        const double Tolerance = std::numeric_limits<double>::epsilon()
    ) const override
    {
        KRATOS_ERROR << "IsInside is not yet implemented within the BrepCurveOnSurface";
    }

    ///@name Shape Function
    ///@{

    Vector& ShapeFunctionsValues(
        Vector &rResult,
        const CoordinatesArrayType& rCoordinates) const override
    {
        return mpCurveOnSurface->ShapeFunctionsValues(rResult, rCoordinates);
    }

    Matrix& ShapeFunctionsLocalGradients(
        Matrix& rResult,
        const CoordinatesArrayType& rCoordinates) const override
    {
        return mpCurveOnSurface->ShapeFunctionsLocalGradients(rResult, rCoordinates);
    }

    ///@}
    ///@name Input and output
    ///@{


    ///@}
    ///@name Information
    ///@{

    /// Turn back information as a string.
    std::string Info() const override
    {
        return "Brep face curve";
    }

    /// Print information about this object.
    void PrintInfo( std::ostream& rOStream ) const override
    {
        rOStream << "Brep face curve";
    }

    /// Print object's data.
    void PrintData( std::ostream& rOStream ) const override
    {
        BaseType::PrintData( rOStream );
        std::cout << std::endl;
        rOStream << "    Brep face curve : " << std::endl;
    }

    ///@}

private:
    ///@name Static Member Variables
    ///@{

    static const GeometryData msGeometryData;

    static const GeometryDimension msGeometryDimension;

    ///@}
    ///@name Member Variables
    ///@{

    NurbsCurveOnSurfacePointerType mpCurveOnSurface;

    NurbsInterval mCurveNurbsInterval;

    /** true-> brep curve and nurbs curve point in same direction.
    *  false-> brep curve and nurbs curve point in opposite directions. */
    bool mSameCurveDirection;

    ///@}
    ///@name Serialization
    ///@{

    friend class Serializer;

    void save( Serializer& rSerializer ) const override
    {
        KRATOS_SERIALIZE_SAVE_BASE_CLASS( rSerializer, BaseType );
        rSerializer.save("CurveOnSurface", mpCurveOnSurface);
        rSerializer.save("NurbsInterval", mCurveNurbsInterval);
        rSerializer.save("SameCurveDirection", mSameCurveDirection);
    }

    void load( Serializer& rSerializer ) override
    {
        KRATOS_SERIALIZE_LOAD_BASE_CLASS( rSerializer, BaseType );
        rSerializer.load("CurveOnSurface", mpCurveOnSurface);
        rSerializer.load("NurbsInterval", mCurveNurbsInterval);
        rSerializer.load("SameCurveDirection", mSameCurveDirection);
    }

    ///@}
}; // Class BrepCurveOnSurface

///@name Input and output
///@{

/// input stream functions
template<class TContainerPointType, class TContainerPointEmbeddedType = TContainerPointType> inline std::istream& operator >> (
    std::istream& rIStream,
    BrepCurveOnSurface<TContainerPointType, TContainerPointEmbeddedType>& rThis );

/// output stream functions
template<class TContainerPointType, class TContainerPointEmbeddedType = TContainerPointType> inline std::ostream& operator << (
    std::ostream& rOStream,
    const BrepCurveOnSurface<TContainerPointType, TContainerPointEmbeddedType>& rThis )
{
    rThis.PrintInfo( rOStream );
    rOStream << std::endl;
    rThis.PrintData( rOStream );
    return rOStream;
}

///@}
///@name Static Type Declarations
///@{

template<class TContainerPointType, class TContainerPointEmbeddedType> const
GeometryData BrepCurveOnSurface<TContainerPointType, TContainerPointEmbeddedType>::msGeometryData(
    &msGeometryDimension,
    GeometryData::GI_GAUSS_1,
    {}, {}, {});

template<class TContainerPointType, class TContainerPointEmbeddedType>
const GeometryDimension BrepCurveOnSurface<TContainerPointType, TContainerPointEmbeddedType>::msGeometryDimension(
    1, 3, 2);

///@}
}// namespace Kratos.

#endif // KRATOS_BREP_CURVE_ON_SURFACE_3D_H_INCLUDED  defined<|MERGE_RESOLUTION|>--- conflicted
+++ resolved
@@ -212,18 +212,6 @@
     }
 
     ///@}
-<<<<<<< HEAD
-    ///@name Point Access
-    ///@{
-
-    void GetPointsAt(
-        PointsArrayType& rGeometryArray,
-        const CoordinatesArrayType& rLocalCoordinates,
-        IndexType SpecificationType = 0) const override
-    {
-        mpNurbsSurface->GetPointsAt(
-            rGeometryArray, rLocalCoordinates, SpecificationType);
-=======
     ///@name Set/ Get functions
     ///@{
 
@@ -248,7 +236,6 @@
     const NurbsCurveOnSurfacePointerType pGetCurveOnSurface() const
     {
         return mpCurveOnSurface;
->>>>>>> 3e5b2c9e
     }
 
     ///@}
