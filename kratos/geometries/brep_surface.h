//    |  /           |
//    ' /   __| _` | __|  _ \   __|
//    . \  |   (   | |   (   |\__ `
//   _|\_\_|  \__,_|\__|\___/ ____/
//                   Multi-Physics
//
//  License:         BSD License
//                   Kratos default license: kratos/license.txt
//
//  Main authors:    Tobias Teschemacher
//                   Andreas Apostolatos
//                   Pooyan Dadvand
//                   Philipp Bucher
//

#if !defined(KRATOS_BREP_FACE_3D_H_INCLUDED )
#define  KRATOS_BREP_FACE_3D_H_INCLUDED

// System includes

// External includes

// Project includes
#include "geometries/geometry.h"
#include "geometries/brep_curve_on_surface.h"
#include "geometries/nurbs_shape_function_utilities/nurbs_interval.h"


namespace Kratos
{
///@name Kratos Classes
///@{

/**
 * @class BrepSurface
 * @ingroup KratosCore
 * @brief The BrepSurface acts as topology for faces. Those
 *        can be enclosed by a certain set of brep face curves.
 */
template<class TContainerPointType, class TContainerPointEmbeddedType = TContainerPointType>
class BrepSurface
    : public Geometry<typename TContainerPointType::value_type>
{
public:
    ///@}
    ///@name Type Definitions
    ///@{

    /** Pointer definition of BrepSurface */
    KRATOS_CLASS_POINTER_DEFINITION( BrepSurface );

    typedef typename TContainerPointType::value_type PointType;

    typedef Geometry<typename TContainerPointType::value_type> BaseType;
    typedef Geometry<typename TContainerPointType::value_type> GeometryType;

    typedef GeometryData::IntegrationMethod IntegrationMethod;

    typedef NurbsSurfaceGeometry<3, TContainerPointType> NurbsSurfaceType;
    typedef BrepCurveOnSurface<TContainerPointType, TContainerPointEmbeddedType> BrepCurveOnSurfaceType;

    typedef DenseVector<typename BrepCurveOnSurfaceType::Pointer> BrepCurveOnSurfaceLoopType;
    typedef DenseVector<DenseVector<typename BrepCurveOnSurfaceType::Pointer>> BrepCurveOnSurfaceLoopArrayType;

    typedef typename BaseType::GeometriesArrayType GeometriesArrayType;

    typedef typename BaseType::IndexType IndexType;
    typedef typename BaseType::SizeType SizeType;

    typedef typename BaseType::PointsArrayType PointsArrayType;
    typedef typename BaseType::CoordinatesArrayType CoordinatesArrayType;

    static constexpr IndexType SURFACE_INDEX = -1;

    ///@}
    ///@name Life Cycle
    ///@{

    /// Constructor for untrimmed patch
    BrepSurface( 
        typename NurbsSurfaceType::Pointer pSurface)
        : BaseType(PointsArrayType(), &msGeometryData)
        , mpNurbsSurface(pSurface)
    {
        mIsTrimmed = false;
    }

    /// Constructor for trimmed patch
    BrepSurface(
        typename NurbsSurfaceType::Pointer pSurface,
        BrepCurveOnSurfaceLoopArrayType& BrepOuterLoopArray,
        BrepCurveOnSurfaceLoopArrayType& BrepInnerLoopArray)
        : BaseType(PointsArrayType(), &msGeometryData)
        , mpNurbsSurface(pSurface)
        , mOuterLoopArray(BrepOuterLoopArray)
        , mInnerLoopArray(BrepInnerLoopArray)
    {
        mIsTrimmed = !(mOuterLoopArray.size() == 0 && mInnerLoopArray.size() == 0);
    }

    /// Constructor for trimmed patch including IsTrimmed
    BrepSurface(
        typename NurbsSurfaceType::Pointer pSurface,
        BrepCurveOnSurfaceLoopArrayType& BrepOuterLoopArray,
        BrepCurveOnSurfaceLoopArrayType& BrepInnerLoopArray,
        bool IsTrimmed)
        : BaseType(PointsArrayType(), &msGeometryData)
        , mpNurbsSurface(pSurface)
        , mOuterLoopArray(BrepOuterLoopArray)
        , mInnerLoopArray(BrepInnerLoopArray)
        , mIsTrimmed(IsTrimmed)
    {
    }

    explicit BrepSurface(const PointsArrayType& ThisPoints)
        : BaseType(ThisPoints, &msGeometryData)
    {
    }

    /// Copy constructor.
    BrepSurface( BrepSurface const& rOther )
        : BaseType( rOther )
        , mpNurbsSurface(rOther.mpNurbsSurface)
        , mOuterLoopArray(rOther.mOuterLoopArray)
        , mInnerLoopArray(rOther.mInnerLoopArray)
        , mIsTrimmed(rOther.mIsTrimmed)
    {
    }

    /// Copy constructor from a geometry with different point type.
    template<class TOtherContainerPointType, class TOtherContainerPointEmbeddedType>
    explicit BrepSurface(
        BrepSurface<TOtherContainerPointType, TOtherContainerPointEmbeddedType> const& rOther )
        : BaseType( rOther )
        , mpNurbsSurface(rOther.mpNurbsSurface)
        , mOuterLoopArray(rOther.mOuterLoopArray)
        , mInnerLoopArray(rOther.mInnerLoopArray)
        , mIsTrimmed(rOther.mIsTrimmed)
    {
    }

    /// Destructor
    ~BrepSurface() override = default;

    ///@}
    ///@name Operators
    ///@{

    /**
     * Assignment operator.
     *
     * @note This operator don't copy the points and this
     * geometry shares points with given source geometry. It's
     * obvious that any change to this geometry's point affect
     * source geometry's points too.
     *
     * @see Clone
     * @see ClonePoints
     */
    BrepSurface& operator=( const BrepSurface& rOther )
    {
        BaseType::operator=( rOther );
        mpNurbsSurface = rOther.mpNurbsSurface;
        mOuterLoopArray = rOther.mOuterLoopArray;
        mInnerLoopArray = rOther.mInnerLoopArray;
        mIsTrimmed = rOther.mIsTrimmed;
        return *this;
    }

    /**
     * Assignment operator for geometries with different point type.
     *
     * @note This operator don't copy the points and this
     * geometry shares points with given source geometry. It's
     * obvious that any change to this geometry's point affect
     * source geometry's points too.
     *
     * @see Clone
     * @see ClonePoints
     */
    template<class TOtherContainerPointType, class TOtherContainerPointEmbeddedType>
    BrepSurface& operator=( BrepSurface<TOtherContainerPointType, TOtherContainerPointEmbeddedType> const & rOther )
    {
        BaseType::operator=( rOther );
        mpNurbsSurface = rOther.mpNurbsSurface;
        mOuterLoopArray = rOther.mOuterLoopArray;
        mInnerLoopArray = rOther.mInnerLoopArray;
        mIsTrimmed = rOther.mIsTrimmed;
        return *this;
    }

    ///@}
    ///@name Operations
    ///@{

    typename BaseType::Pointer Create( PointsArrayType const& ThisPoints ) const override
    {
        return typename BaseType::Pointer( new BrepSurface( ThisPoints ) );
    }

    ///@}
    ///@name Access to Geometry Parts
    ///@{

<<<<<<< HEAD
=======
    GeometryType& GetGeometryPart(IndexType Index) const override
    {
        if (Index == SURFACE_INDEX)
            return *mpNurbsSurface;

        for (IndexType i = 0; i < mOuterLoopArray.size(); ++i)
        {
            for (IndexType j = 0; j < mOuterLoopArray[i].size(); ++j)
            {
                if (mOuterLoopArray[i][j]->Id() == Index)
                    return *mOuterLoopArray[i][j];
            }
        }

        for (IndexType i = 0; i < mInnerLoopArray.size(); ++i)
        {
            for (IndexType j = 0; j < mInnerLoopArray[i].size(); ++j)
            {
                if (mInnerLoopArray[i][j]->Id() == Index)
                    return *mInnerLoopArray[i][j];
            }
        }

        KRATOS_ERROR << "Index " << Index << " not existing in BrepSurface: "
            << this->Id() << std::endl;
    }

>>>>>>> fff0062c
    typename GeometryType::Pointer pGetGeometryPart(IndexType Index) override
    {
        if (Index == SURFACE_INDEX)
            return mpNurbsSurface;

        for (IndexType i = 0; i < mOuterLoopArray.size(); ++i)
        {
            for (IndexType j = 0; j < mOuterLoopArray[i].size(); ++j)
            {
                if (mOuterLoopArray[i][j]->Id() == Index)
                    return mOuterLoopArray[i][j];
            }
        }

        for (IndexType i = 0; i < mInnerLoopArray.size(); ++i)
        {
            for (IndexType j = 0; j < mInnerLoopArray[i].size(); ++j)
            {
                if (mInnerLoopArray[i][j]->Id() == Index)
                    return mInnerLoopArray[i][j];
            }
        }

<<<<<<< HEAD
        KRATOS_ERROR << "Index " << Index << " not existing in geometry: "
            << this->Id() << std::endl;
    }

=======
        KRATOS_ERROR << "Index " << Index << " not existing in BrepSurface: "
            << this->Id() << std::endl;
    }

    /**
    * @brief This function is used to check if this BrepSurface
    *        has certain trim or surface object.
    * @param Index of the geometry part.
    * @return true if has trim or surface
    */
    bool HasGeometryPart(IndexType Index) const override
    {
        if (Index == SURFACE_INDEX)
            return true;

        for (IndexType i = 0; i < mOuterLoopArray.size(); ++i)
        {
            for (IndexType j = 0; j < mOuterLoopArray[i].size(); ++j)
            {
                if (mOuterLoopArray[i][j]->Id() == Index)
                    return true;
            }
        }

        for (IndexType i = 0; i < mInnerLoopArray.size(); ++i)
        {
            for (IndexType j = 0; j < mInnerLoopArray[i].size(); ++j)
            {
                if (mInnerLoopArray[i][j]->Id() == Index)
                    return true;
            }
        }

        return false;
    }

>>>>>>> fff0062c
    ///@}
    ///@name Information
    ///@{

    /*
    * @brief checks if the BrepSurface has any boundary trim information.
    * @return true if has no trimming.
    */
    bool IsTrimmed() const
    {
        return mIsTrimmed;
    }

    ///@}
    ///@name Geometrical Operations
    ///@{

    /*
    * @brief This method maps from dimension space to working space.
    * @param rResult array_1d<double, 3> with the coordinates in working space
    * @param LocalCoordinates The local coordinates in dimension space
    * @return array_1d<double, 3> with the coordinates in working space
    * @see PointLocalCoordinates
    */
    CoordinatesArrayType& GlobalCoordinates(
        CoordinatesArrayType& rResult,
        const CoordinatesArrayType& rLocalCoordinates
    ) const override
     {
        mpNurbsSurface->GlobalCoordinates(rResult, rLocalCoordinates);

        return rResult;
    }

    ///@name Shape Function
    ///@{

    Vector& ShapeFunctionsValues(
        Vector &rResult,
        const CoordinatesArrayType& rCoordinates) const override
    {
        mpNurbsSurface->ShapeFunctionsValues(rResult, rCoordinates);

        return rResult;
    }

    Matrix& ShapeFunctionsLocalGradients(
        Matrix& rResult,
        const CoordinatesArrayType& rCoordinates) const override
    {
        mpNurbsSurface->ShapeFunctionsLocalGradients(rResult, rCoordinates);

        return rResult;
    }

    ///@}
    ///@name Information
    ///@{

    /// Turn back information as a string.
    std::string Info() const override
    {
        return "Brep surface";
    }

    /// Print information about this object.
    void PrintInfo( std::ostream& rOStream ) const override
    {
        rOStream << "Brep surface";
    }

    /// Print object's data.
    void PrintData( std::ostream& rOStream ) const override
    {
        BaseType::PrintData( rOStream );
        std::cout << std::endl;
        rOStream << "    Brep surface " << std::endl;
    }

    ///@}

private:
    ///@name Static Member Variables
    ///@{

    static const GeometryData msGeometryData;

    static const GeometryDimension msGeometryDimension;

    ///@}
    ///@name Member Variables
    ///@{

    typename NurbsSurfaceType::Pointer mpNurbsSurface;

    BrepCurveOnSurfaceLoopArrayType mOuterLoopArray;
    BrepCurveOnSurfaceLoopArrayType mInnerLoopArray;

    /** IsTrimmed is used to optimize processes as
    *   e.g. creation of integration domain.
    */
    bool mIsTrimmed;

    ///@}
    ///@name Serialization
    ///@{

    friend class Serializer;

    void save( Serializer& rSerializer ) const override
    {
        KRATOS_SERIALIZE_SAVE_BASE_CLASS( rSerializer, BaseType );
        rSerializer.save("NurbsSurface", mpNurbsSurface);
        rSerializer.save("OuterLoopArray", mOuterLoopArray);
        rSerializer.save("InnerLoopArray", mInnerLoopArray);
        rSerializer.save("IsTrimmed", mIsTrimmed);
    }

    void load( Serializer& rSerializer ) override
    {
        KRATOS_SERIALIZE_LOAD_BASE_CLASS( rSerializer, BaseType );
        rSerializer.load("NurbsSurface", mpNurbsSurface);
        rSerializer.load("OuterLoopArray", mOuterLoopArray);
        rSerializer.load("InnerLoopArray", mInnerLoopArray);
        rSerializer.load("IsTrimmed", mIsTrimmed);
    }

    BrepSurface()
        : BaseType( PointsArrayType(), &msGeometryData )
    {}

    ///@}

}; // Class BrepSurface

///@name Input and output
///@{

/// input stream functions
template<class TContainerPointType, class TContainerPointEmbeddedType = TContainerPointType> inline std::istream& operator >> (
    std::istream& rIStream,
    BrepSurface<TContainerPointType, TContainerPointEmbeddedType>& rThis );

/// output stream functions
template<class TContainerPointType, class TContainerPointEmbeddedType = TContainerPointType> inline std::ostream& operator << (
    std::ostream& rOStream,
    const BrepSurface<TContainerPointType, TContainerPointEmbeddedType>& rThis )
{
    rThis.PrintInfo( rOStream );
    rOStream << std::endl;
    rThis.PrintData( rOStream );
    return rOStream;
}

///@}
///@name Static Type Declarations
///@{

template<class TContainerPointType, class TContainerPointEmbeddedType> const
GeometryData BrepSurface<TContainerPointType, TContainerPointEmbeddedType>::msGeometryData(
    &msGeometryDimension,
    GeometryData::GI_GAUSS_1,
    {}, {}, {});

template<class TContainerPointType, class TContainerPointEmbeddedType>
const GeometryDimension BrepSurface<TContainerPointType, TContainerPointEmbeddedType>::msGeometryDimension(
    2, 3, 2);

///@}
}// namespace Kratos.

#endif // KRATOS_BREP_FACE_3D_H_INCLUDED  defined<|MERGE_RESOLUTION|>--- conflicted
+++ resolved
@@ -202,8 +202,6 @@
     ///@name Access to Geometry Parts
     ///@{
 
-<<<<<<< HEAD
-=======
     GeometryType& GetGeometryPart(IndexType Index) const override
     {
         if (Index == SURFACE_INDEX)
@@ -231,7 +229,6 @@
             << this->Id() << std::endl;
     }
 
->>>>>>> fff0062c
     typename GeometryType::Pointer pGetGeometryPart(IndexType Index) override
     {
         if (Index == SURFACE_INDEX)
@@ -255,12 +252,6 @@
             }
         }
 
-<<<<<<< HEAD
-        KRATOS_ERROR << "Index " << Index << " not existing in geometry: "
-            << this->Id() << std::endl;
-    }
-
-=======
         KRATOS_ERROR << "Index " << Index << " not existing in BrepSurface: "
             << this->Id() << std::endl;
     }
@@ -297,7 +288,6 @@
         return false;
     }
 
->>>>>>> fff0062c
     ///@}
     ///@name Information
     ///@{
