//    |  /           |
//    ' /   __| _` | __|  _ \   __|
//    . \  |   (   | |   (   |\__ `
//   _|\_\_|  \__,_|\__|\___/ ____/
//                   Multi-Physics
//
//  License:		 BSD License
//					 Kratos default license: kratos/license.txt
//
//  Main authors:    Josep Maria Carbonell
//                   Alejandro Cornejo
//
//

#pragma once


// System includes

// External includes

// Project includes
#include "integration/quadrature.h"

//TO BE COMPLETED: Only the needed ones have been implemented

namespace Kratos
{

class QuadrilateralGaussLobattoIntegrationPoints1
{
public:
    KRATOS_CLASS_POINTER_DEFINITION(QuadrilateralGaussLobattoIntegrationPoints1);
    typedef std::size_t SizeType;

    static const unsigned int Dimension = 2;

    typedef IntegrationPoint<2> IntegrationPointType;

    typedef std::array<IntegrationPointType, 2> IntegrationPointsArrayType;

    typedef IntegrationPointType::PointType PointType;

    static SizeType IntegrationPointsNumber()
    {
        return 2;
    }

    static const IntegrationPointsArrayType& IntegrationPoints()
    {
        static const IntegrationPointsArrayType s_integration_points{{
            IntegrationPointType( -1.00 , 0.00, 1.00 ),
            IntegrationPointType(  1.00 , 0.00, 1.00 )
        }};
        return s_integration_points;
    }

    std::string Info() const
    {
        std::stringstream buffer;
        buffer << "Quadrilateral Gauss-Lobatto integration 1 ";
        return buffer.str();
    }


}; // Class QuadrilateralGaussLobattoIntegrationPoints1

class QuadrilateralGaussLobattoIntegrationPoints2
{
public:
    KRATOS_CLASS_POINTER_DEFINITION(QuadrilateralGaussLobattoIntegrationPoints2);
    typedef std::size_t SizeType;

    static const unsigned int Dimension = 2;

    typedef IntegrationPoint<2> IntegrationPointType;

    typedef std::array<IntegrationPointType, 4> IntegrationPointsArrayType;

    typedef IntegrationPointType::PointType PointType;

    static SizeType IntegrationPointsNumber()
    {
        return 4;
    }

    static const IntegrationPointsArrayType& IntegrationPoints()
    {
        static const IntegrationPointsArrayType s_integration_points{{
            IntegrationPointType( -1.00 , -1.00, 1.0 ),
            IntegrationPointType(  1.00 , -1.00, 1.0 ),
            IntegrationPointType(  1.00 ,  1.00, 1.0 ),
            IntegrationPointType( -1.00 ,  1.00, 1.0 )
        }};
        return s_integration_points;
    }

    std::string Info() const
    {
        std::stringstream buffer;
        buffer << "Quadrilateral Gauss-Lobatto integration 2 ";
        return buffer.str();
    }

}; // Class QuadrilateralGaussLobattoIntegrationPoints2


class QuadrilateralGaussLobattoIntegrationPoints3
{
public:
    KRATOS_CLASS_POINTER_DEFINITION(QuadrilateralGaussLobattoIntegrationPoints3);
    typedef std::size_t SizeType;

    static const unsigned int Dimension = 2;

    typedef IntegrationPoint<2> IntegrationPointType;

    typedef std::array<IntegrationPointType, 9> IntegrationPointsArrayType;
<<<<<<< HEAD

    typedef IntegrationPointType::PointType PointType;

    static SizeType IntegrationPointsNumber()
    {
        return 9;
    }

    static const IntegrationPointsArrayType& IntegrationPoints()
    {
        const double one_over_nine  = 1.0 / 9.0;
        const double four_over_nine = 4.0 * one_over_nine;
        static const IntegrationPointsArrayType s_integration_points{{
            IntegrationPointType( -1.00 ,  1.00, one_over_nine ),
            IntegrationPointType( -1.00 , -1.00, one_over_nine ),
            IntegrationPointType(  1.00 , -1.00, one_over_nine ),
            IntegrationPointType(  1.00 ,  1.00, one_over_nine ),

            IntegrationPointType(  0.00 ,  1.00, four_over_nine ),
            IntegrationPointType( -1.00 ,  0.00, four_over_nine ),
            IntegrationPointType(  0.00 , -1.00, four_over_nine ),
            IntegrationPointType(  1.00 ,  0.00, four_over_nine ),

            IntegrationPointType(  0.00 , 0.00, 4.0*four_over_nine )
        }};
        return s_integration_points;
    }

=======

    typedef IntegrationPointType::PointType PointType;

    static SizeType IntegrationPointsNumber()
    {
        return 9;
    }

    static const IntegrationPointsArrayType& IntegrationPoints()
    {
        // Define weights for 3rd-order Lobatto quadrature
        const double one_over_thirty_six  = 1.0 / 36.0;
        const double four_over_thirty_six = 4.0 * one_over_thirty_six;  // = 1/9
        const double sixteen_over_thirty_six = 16.0 * one_over_thirty_six;  // = 4/9

        // Define the integration points and their weights
        static const IntegrationPointsArrayType s_integration_points{{
            // Corner points
            IntegrationPointType( -1.00 , -1.00, one_over_thirty_six ),
            IntegrationPointType(  1.00 , -1.00, one_over_thirty_six ),
            IntegrationPointType( -1.00 ,  1.00, one_over_thirty_six ),
            IntegrationPointType(  1.00 ,  1.00, one_over_thirty_six ),

            // Edge midpoints
            IntegrationPointType(  0.00 , -1.00, four_over_thirty_six ),
            IntegrationPointType( -1.00 ,  0.00, four_over_thirty_six ),
            IntegrationPointType(  1.00 ,  0.00, four_over_thirty_six ),
            IntegrationPointType(  0.00 ,  1.00, four_over_thirty_six ),

            // Center point
            IntegrationPointType(  0.00 ,  0.00, sixteen_over_thirty_six )
        }};
        return s_integration_points;
    }

>>>>>>> 65b74b6f
    std::string Info() const
    {
        std::stringstream buffer;
        buffer << "Quadrilateral Gauss-Lobatto integration 3 ";
        return buffer.str();
    }

}; // Class QuadrilateralGaussLobattoIntegrationPoints3

}

<|MERGE_RESOLUTION|>--- conflicted
+++ resolved
@@ -116,36 +116,6 @@
     typedef IntegrationPoint<2> IntegrationPointType;
 
     typedef std::array<IntegrationPointType, 9> IntegrationPointsArrayType;
-<<<<<<< HEAD
-
-    typedef IntegrationPointType::PointType PointType;
-
-    static SizeType IntegrationPointsNumber()
-    {
-        return 9;
-    }
-
-    static const IntegrationPointsArrayType& IntegrationPoints()
-    {
-        const double one_over_nine  = 1.0 / 9.0;
-        const double four_over_nine = 4.0 * one_over_nine;
-        static const IntegrationPointsArrayType s_integration_points{{
-            IntegrationPointType( -1.00 ,  1.00, one_over_nine ),
-            IntegrationPointType( -1.00 , -1.00, one_over_nine ),
-            IntegrationPointType(  1.00 , -1.00, one_over_nine ),
-            IntegrationPointType(  1.00 ,  1.00, one_over_nine ),
-
-            IntegrationPointType(  0.00 ,  1.00, four_over_nine ),
-            IntegrationPointType( -1.00 ,  0.00, four_over_nine ),
-            IntegrationPointType(  0.00 , -1.00, four_over_nine ),
-            IntegrationPointType(  1.00 ,  0.00, four_over_nine ),
-
-            IntegrationPointType(  0.00 , 0.00, 4.0*four_over_nine )
-        }};
-        return s_integration_points;
-    }
-
-=======
 
     typedef IntegrationPointType::PointType PointType;
 
@@ -181,7 +151,6 @@
         return s_integration_points;
     }
 
->>>>>>> 65b74b6f
     std::string Info() const
     {
         std::stringstream buffer;
