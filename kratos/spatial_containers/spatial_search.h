//    |  /           |
//    ' /   __| _` | __|  _ \   __|
//    . \  |   (   | |   (   |\__ `
//   _|\_\_|  \__,_|\__|\___/ ____/
//                   Multi-Physics
//
//  License:         BSD License
//                   Kratos default license: kratos/license.txt
//
//  Main authors:    Carlos Roig
//

#pragma once

// System includes

// External includes

// Project includes
#include "includes/model_part.h"
#include "spatial_containers/spatial_search_result_container.h"

namespace Kratos
{
///@name Kratos Globals
///@{

///@}
///@name Type Definitions
///@{

///@}
///@name  Enum's
///@{

///@}
///@name  Functions
///@{

///@}
///@name Kratos Classes
///@{

/**
* @class SpatialSearch
* @ingroup KratosCore
* @brief This class is used to search for elements, conditions and nodes in a given model part
* @author Carlos Roig
*/
class KRATOS_API(KRATOS_CORE) SpatialSearch
{
public:
    ///@name Type Definitions
    ///@{

    /// Pointer definition of SpatialSearch
    KRATOS_CLASS_POINTER_DEFINITION(SpatialSearch);

    /// The size type definition
    using SizeType = std::size_t;

    /// The index type definition
    using IndexType = std::size_t;

    /// Defining dimension
    static constexpr std::size_t Dimension = 3;

    /// Maximum level of the tree
    static constexpr std::size_t MAX_LEVEL = 16;

    /// Minimum level of the tree
    static constexpr std::size_t MIN_LEVEL = 2;

    /// The point type
    using PointType = Point;

    /// The node type
    using NodeType = Node;

    /// Nodes classes
    using NodesContainerType = ModelPart::NodesContainerType;
    using ResultNodesContainerType = NodesContainerType::ContainerType;
    using VectorResultNodesContainerType = std::vector<ResultNodesContainerType>;
    using NodeSpatialSearchResultContainerType = SpatialSearchResultContainer<Node>;
    using NodeSpatialSearchResultContainerMapType = SpatialSearchResultContainerMap<Node>;

    /// Elements classes
    using ElementsContainerType = ModelPart::ElementsContainerType;
    using ResultElementsContainerType = ElementsContainerType::ContainerType;
    using VectorResultElementsContainerType = std::vector<ResultElementsContainerType>;
    using ElementSpatialSearchResultContainerType = SpatialSearchResultContainer<GeometricalObject>;
    using ElementSpatialSearchResultContainerMapType = SpatialSearchResultContainerMap<GeometricalObject>;

    /// Conditions classes
    using ConditionsContainerType = ModelPart::ConditionsContainerType;
    using ResultConditionsContainerType = ConditionsContainerType::ContainerType;
    using VectorResultConditionsContainerType = std::vector<ResultConditionsContainerType>;
    using ConditionSpatialSearchResultContainerType = SpatialSearchResultContainer<GeometricalObject>;
    using ConditionSpatialSearchResultContainerMapType = SpatialSearchResultContainerMap<GeometricalObject>;

    /// Input/output types
    using RadiusArrayType = std::vector<double>;
    using DistanceType = std::vector<double>;
    using VectorDistanceType = std::vector<DistanceType>;

    ///@}
    ///@name Life Cycle
    ///@{

    /// Default constructor.
    SpatialSearch(){}

    /// Destructor.
    virtual ~SpatialSearch(){}

    ///@}
    ///@name Operators
    ///@{

    ///@}
    ///@name Operations
    ///@{

    //************************************************************************
    // Elemental Exclusive search with distance calculation
    //************************************************************************

    /**
    * @brief Search neighbours for every element in "rModelpart" excluding itself
    * @param rModelPart          Input modelpart against which the neighbours are searched
    * @param rRadius             List of search radius for every element
    * @param rResults            Array of results for each element
    * @param rResultDistance     Array of distances for each result of each element
    */
    virtual void SearchElementsInRadiusExclusive (
        ModelPart& rModelPart,
        const RadiusArrayType& rRadius,
        VectorResultElementsContainerType& rResults,
        VectorDistanceType& rResultsDistance
        );

    /**
    * @brief Search neighbours for every element in "rModelpart" excluding itself
    * @param rModelPart          Input modelpart against which the neighbours are searched
    * @param rRadius             List of search radius for every element
    * @param rDataCommunicator   The data communicator
    * @return                    The results maps
    */
    virtual ElementSpatialSearchResultContainerMapType SearchElementsInRadiusExclusive (
        ModelPart& rModelPart,
        const RadiusArrayType& rRadius,
        const DataCommunicator& rDataCommunicator
        );

    /**
    * @brief Search neighbours for every element in "rInputElements" excluding itself
    * @param rModelPart          Input modelpart against which the neighbours are searched
    * @param rInputElements      List of elements to be searched
    * @param rRadius             List of search radius for every element
    * @param rResults            Array of results for each element
    * @param rResultDistance     Array of distances for each result of each element
    */
    virtual void SearchElementsInRadiusExclusive (
        ModelPart& rModelPart,
        const ElementsContainerType& rInputElements,
        const RadiusArrayType& rRadius,
        VectorResultElementsContainerType& rResults,
        VectorDistanceType& rResultsDistance
        );

    /**
    * @brief Search neighbours for every element in "rInputElements" excluding itself
    * @param rModelPart          Input modelpart against which the neighbours are searched
    * @param rInputElements      List of elements to be searched
    * @param rRadius             List of search radius for every element
    * @param rDataCommunicator   The data communicator
    * @return                    The results maps
    */
    virtual ElementSpatialSearchResultContainerMapType SearchElementsInRadiusExclusive (
        ModelPart& rModelPart,
        const ElementsContainerType& rInputElements,
        const RadiusArrayType& rRadius,
        const DataCommunicator& rDataCommunicator
        );

    /**
    * @brief Search neighbours for every element in "StructureElements" excluding itself
    * @param rStructureElements  List of elements modelpart against which the neighbours are searched
    * @param rRadius             List of search radius for every element
    * @param rResults            Array of results for each element
    * @param rResultDistance     Array of distances for each result of each element
    */
    virtual void SearchElementsInRadiusExclusive (
        const ElementsContainerType& rStructureElements,
        const RadiusArrayType& rRadius,
        VectorResultElementsContainerType& rResults,
        VectorDistanceType& rResultsDistance
        );

    /**
    * @brief Search neighbours for every element in "StructureElements" excluding itself
    * @param rStructureElements  List of elements modelpart against which the neighbours are searched
    * @param rRadius             List of search radius for every element
    * @param rDataCommunicator   The data communicator
    * @return                    The results maps
    */
    virtual ElementSpatialSearchResultContainerMapType SearchElementsInRadiusExclusive (
        const ElementsContainerType& rStructureElements,
        const RadiusArrayType& rRadius,
        const DataCommunicator& rDataCommunicator
        );

    /**
    * @brief Search neighbours for every element in "rInputElements" excluding itself
    * @param rStructureElements  List of elements against which the neighbours are searched
    * @param rInputElements      List of elements to be searched
    * @param rRadius             List of search radius for every element
    * @param rResults            Array of results for each element
    * @param rResultDistance     Array of distances for each result of each element
    */
    virtual void SearchElementsInRadiusExclusive (
        const ElementsContainerType& rStructureElements,
        const ElementsContainerType& rInputElements,
        const RadiusArrayType& rRadius,
        VectorResultElementsContainerType& rResults,
        VectorDistanceType& rResultsDistance
        );

    /**
    * @brief Search neighbours for every element in "rInputElements" excluding itself
    * @param rStructureElements  List of elements against which the neighbours are searched
    * @param rInputElements      List of elements to be searched
    * @param rRadius             List of search radius for every element
    * @param rDataCommunicator   The data communicator
    * @return                    The results maps
    */
    virtual ElementSpatialSearchResultContainerMapType SearchElementsInRadiusExclusive (
        const ElementsContainerType& rStructureElements,
        const ElementsContainerType& rInputElements,
        const RadiusArrayType& rRadius,
        const DataCommunicator& rDataCommunicator
        );

    //************************************************************************
    // Elemental Inclusive search with distance calculation
    //************************************************************************

    /**
    * @brief Search neighbours for every element in "rModelpart" including itself
    * @param rModelPart          Input modelpart against which the neighbours are searched
    * @param rRadius             List of search radius for every element
    * @param rResults            Array of results for each element
    * @param rResultDistance     Array of distances for each result of each element
    */
    virtual void SearchElementsInRadiusInclusive (
        ModelPart& rModelPart,
        const RadiusArrayType& rRadius,
        VectorResultNodesContainerType& rResults,
        VectorDistanceType& rResultsDistance
        );

    /**
    * @brief Search neighbours for every element in "rModelpart" including itself
    * @param rModelPart          Input modelpart against which the neighbours are searched
    * @param rRadius             List of search radius for every element
    * @param rDataCommunicator   The data communicator
    * @return                    The results maps
    */
    virtual NodeSpatialSearchResultContainerMapType SearchElementsInRadiusInclusive (
        ModelPart& rModelPart,
        const RadiusArrayType& rRadius,
        const DataCommunicator& rDataCommunicator
        );

    /**
    * @brief Search neighbours for every element in "InputElements" including itself
    * @param rModelPart          Input modelpart against which the neighbours are searched
    * @param rInputElements      List of elements to be searched
    * @param rRadius             List of search radius for every element
    * @param rResults            Array of results for each element
    * @param rResultDistance     Array of distances for each result of each element
    */
    virtual void SearchElementsInRadiusInclusive (
        ModelPart& rModelPart,
        const ElementsContainerType& rInputElements,
        const RadiusArrayType& rRadius,
        VectorResultNodesContainerType& rResults,
        VectorDistanceType& rResultsDistance
        );

    /**
    * @brief Search neighbours for every element in "InputElements" including itself
    * @param rModelPart          Input modelpart against which the neighbours are searched
    * @param rInputElements      List of elements to be searched
    * @param rRadius             List of search radius for every element
    * @param rDataCommunicator   The data communicator
    * @return                    The results maps
    */
    virtual NodeSpatialSearchResultContainerMapType SearchElementsInRadiusInclusive (
        ModelPart& rModelPart,
        const ElementsContainerType& rInputElements,
        const RadiusArrayType& rRadius,
        const DataCommunicator& rDataCommunicator
        );

    /**
    * @brief Search neighbours for every element in "StructureElements" including itself
    * @param rStructureElements  List of elements against which the neighbours are searched
    * @param rRadius             List of search radius for every element
    * @param rResults            Array of results for each element
    * @param rResultDistance     Array of distances for each result of each element
    */
    virtual void SearchElementsInRadiusInclusive (
        const ElementsContainerType& rStructureElements,
        const RadiusArrayType& rRadius,
        VectorResultNodesContainerType& rResults,
        VectorDistanceType& rResultsDistance
        );

    /**
    * @brief Search neighbours for every element in "StructureElements" including itself
    * @param rStructureElements  List of elements against which the neighbours are searched
    * @param rRadius             List of search radius for every element
    * @param rDataCommunicator   The data communicator
    * @return                    The results maps
    */
    virtual NodeSpatialSearchResultContainerMapType SearchElementsInRadiusInclusive (
        const ElementsContainerType& rStructureElements,
        const RadiusArrayType& rRadius,
        const DataCommunicator& rDataCommunicator
        );

    /**
    * @brief Search neighbours for every element in "InputElements" including itself
    * @param rStructureElements  List of elements against which the neighbours are searched
    * @param rInputElements      List of elements to be searched
    * @param rRadius             List of search radius for every element
    * @param rResults            Array of results for each element
    * @param rResultDistance     Array of distances for each result of each element
    */
    virtual void SearchElementsInRadiusInclusive (
        const ElementsContainerType& rStructureElements,
        const ElementsContainerType& rInputElements,
        const RadiusArrayType& rRadius,
        VectorResultNodesContainerType& rResults,
        VectorDistanceType& rResultsDistance
        );

    /**
    * @brief Search neighbours for every element in "InputElements" including itself
    * @param rStructureElements  List of elements against which the neighbours are searched
    * @param rInputElements      List of elements to be searched
    * @param rRadius             List of search radius for every element
    * @param rDataCommunicator   The data communicator
    * @return                    The results maps
    */
    virtual NodeSpatialSearchResultContainerMapType SearchElementsInRadiusInclusive (
        const ElementsContainerType& rStructureElements,
        const ElementsContainerType& rInputElements,
        const RadiusArrayType& rRadius,
        const DataCommunicator& rDataCommunicator
        );

    //************************************************************************
    // Elemental Exclusive search without distance calculation
    //************************************************************************

    /**
    * @brief Search neighbours for every element in "rModelpart" excluding itself
    * @param rModelPart          Input modelpart against which the neighbours are searched
    * @param rRadius             List of search radius for every element
    * @param rResults            Array of results for each element
    */
    virtual void SearchElementsInRadiusExclusive (
        ModelPart& rModelPart,
        const RadiusArrayType& rRadius,
        VectorResultElementsContainerType& rResults
        );

    /**
    * @brief Search neighbours for every element in "rInputElements" excluding itself
    * @param rModelPart          Input modelpart against which the neighbours are searched
    * @param rInputElements      List of elements to be searched
    * @param rRadius             List of search radius for every element
    * @param rResults            Array of results for each element
    */
    virtual void SearchElementsInRadiusExclusive (
        ModelPart& rModelPart,
        const ElementsContainerType& rInputElements,
        const RadiusArrayType& rRadius,
        VectorResultElementsContainerType& rResults
        );

    /**
    * @brief Search neighbours for every element in "StructureElements" excluding itself
    * @param rStructureElements  List of nodes against which the neighbours are searched
    * @param rRadius             List of search radius for every element
    * @param rResults            Array of results for each element
    */
    virtual void SearchElementsInRadiusExclusive (
        const ElementsContainerType& rStructureElements,
        const RadiusArrayType& rRadius,
        VectorResultElementsContainerType& rResults
        );

    /**
    * @brief Search neighbours for every element in "rInputElements" excluding itself
    * @param rStructureElements  List of elements against which the neighbours are searched
    * @param rInputElements      List of elements to be searched
    * @param rRadius             List of search radius for every element
    * @param rResults            Array of results for each element
    */
    virtual void SearchElementsInRadiusExclusive (
        const ElementsContainerType& rStructureElements,
        const ElementsContainerType& rInputElements,
        const RadiusArrayType& rRadius,
        VectorResultElementsContainerType& rResults
        );

    //************************************************************************
    // Elemental Inclusive search without distance calculation
    //************************************************************************

    /**
    * @brief Search neighbours for every element in "rModelpart" including itself
    * @param rModelPart          Input modelpart against which the neighbours are searched
    * @param rRadius             List of search radius for every element
    * @param rResults            Array of results for each element
    */
    virtual void SearchElementsInRadiusInclusive (
        ModelPart& rModelPart,
        const RadiusArrayType& rRadius,
        VectorResultNodesContainerType& rResults
        );

    /**
    * @brief Search neighbours for every element in "InputElements" including itself
    * @param rModelPart          Input modelpart against which the neighbours are searched
    * @param rInputElements      List of elements to be searched
    * @param rRadius             List of search radius for every element
    * @param rResults            Array of results for each element
    */
    virtual void SearchElementsInRadiusInclusive (
        ModelPart& rModelPart,
        const ElementsContainerType& rInputElements,
        const RadiusArrayType& rRadius,
        VectorResultNodesContainerType& rResults
        );

    /**
    * @brief Search neighbours for every element in "StructureElements" including itself
    * @param rStructureElements  List of elements against which the neighbours are searched
    * @param rRadius             List of search radius for every element
    * @param rResults            Array of results for each element
    */
    virtual void SearchElementsInRadiusInclusive (
        const ElementsContainerType& rStructureElements,
        const RadiusArrayType& rRadius,
        VectorResultNodesContainerType& rResults
        );

    /**
    * @brief Search neighbours for every element in "InputElements" including itself
    * @param rStructureElements  List of elements against which the neighbours are searched
    * @param rInputElements      List of elements to be searched
    * @param rRadius             List of search radius for every element
    * @param rResults            Array of results for each element
    */
    virtual void SearchElementsInRadiusInclusive (
        const ElementsContainerType& rStructureElements,
        const ElementsContainerType& rInputElements,
        const RadiusArrayType& rRadius,
        VectorResultNodesContainerType& rResults
        );

    //************************************************************************
    // Nodal Exclusive search with distance calculation
    //************************************************************************

    /**
    * @brief Search neighbours for every node in "rModelpart" excluding itself
    * @param rModelPart          Input modelpart against which the neighbours are searched
    * @param rRadius             List of search radius for every node
    * @param rResults            Array of results for each node
    * @param rResultDistance     Array of distances for each result of each node
    */
    virtual void SearchNodesInRadiusExclusive (
        ModelPart& rModelPart,
        const RadiusArrayType& rRadius,
        VectorResultNodesContainerType& rResults,
        VectorDistanceType& rResultsDistance
        );

    /**
    * @brief Search neighbours for every node in "rModelpart" excluding itself
    * @param rModelPart          Input modelpart against which the neighbours are searched
    * @param rRadius             List of search radius for every node
    * @param rDataCommunicator   The data communicator
    * @return                    The results maps
    */
    virtual NodeSpatialSearchResultContainerMapType SearchNodesInRadiusExclusive (
        ModelPart& rModelPart,
        const RadiusArrayType& rRadius,
        const DataCommunicator& rDataCommunicator
        );

    /**
    * @brief Search neighbours for every node in "InputNodes" excluding itself
    * @param rModelPart          Input modelpart against which the neighbours are searched
    * @param rInputNodes         List of nodes to be searched
    * @param rRadius             List of search radius for every node
    * @param rResults            Array of results for each node
    * @param rResultDistance     Array of distances for each result of each node
    */
    virtual void SearchNodesInRadiusExclusive (
        ModelPart& rModelPart,
        const NodesContainerType& rInputNodes,
        const RadiusArrayType& rRadius,
        VectorResultNodesContainerType& rResults,
        VectorDistanceType& rResultsDistance
        );

    /**
    * @brief Search neighbours for every node in "InputNodes" excluding itself
    * @param rModelPart          Input modelpart against which the neighbours are searched
    * @param rInputNodes         List of nodes to be searched
    * @param rRadius             List of search radius for every node
    * @param rDataCommunicator   The data communicator
    * @return                    The results maps
    */
    virtual NodeSpatialSearchResultContainerMapType SearchNodesInRadiusExclusive (
        ModelPart& rModelPart,
        const NodesContainerType& rInputNodes,
        const RadiusArrayType& rRadius,
        const DataCommunicator& rDataCommunicator
        );

    /**
    * @brief Search neighbours for every node in "rStructureNodes" excluding itself
    * @param rStructureNodes     List of nodes against which the neighbours are searched
    * @param rRadius             List of search radius for every node
    * @param rResults            Array of results for each node
    * @param rResultDistance     Array of distances for each result of each node
    */
    virtual void SearchNodesInRadiusExclusive (
        const NodesContainerType& rStructureNodes,
        const RadiusArrayType& rRadius,
        VectorResultNodesContainerType& rResults,
        VectorDistanceType& rResultsDistance
        );

    /**
    * @brief Search neighbours for every node in "rStructureNodes" excluding itself
    * @param rStructureNodes     List of nodes against which the neighbours are searched
    * @param rRadius             List of search radius for every node
    * @param rDataCommunicator   The data communicator
    * @return                    The results maps
    */
    virtual NodeSpatialSearchResultContainerMapType SearchNodesInRadiusExclusive (
        const NodesContainerType& rStructureNodes,
        const RadiusArrayType& rRadius,
        const DataCommunicator& rDataCommunicator
        );

    /**
    * @brief Search neighbours for every node in "InputNodes" excluding itself
    * @param rModelPart          List of nodes against which the neighbours are searched
    * @param rInputNodes         List of nodes to be searched
    * @param rRadius             List of search radius for every node
    * @param rResults            Array of results for each node
    * @param rResultDistance     Array of distances for each result of each node
    */
    virtual void SearchNodesInRadiusExclusive (
        const NodesContainerType& rStructureNodes,
        const NodesContainerType& rInputNodes,
        const RadiusArrayType& rRadius,
        VectorResultNodesContainerType& rResults,
        VectorDistanceType& rResultsDistance
        );

    /**
    * @brief Search neighbours for every node in "InputNodes" excluding itself
    * @param rModelPart          List of nodes against which the neighbours are searched
    * @param rInputNodes         List of nodes to be searched
    * @param rRadius             List of search radius for every node
    * @param rDataCommunicator   The data communicator
    * @return                    The results maps
    */
    virtual NodeSpatialSearchResultContainerMapType SearchNodesInRadiusExclusive (
        const NodesContainerType& rStructureNodes,
        const NodesContainerType& rInputNodes,
        const RadiusArrayType& rRadius,
        const DataCommunicator& rDataCommunicator
        );

    //************************************************************************
    // Nodal Inclusive search with distance calculation
    //************************************************************************

    /**
    * @brief Search neighbours for every node in "rModelpart" including itself
    * @param rModelPart          Input modelpart against which the neighbours are searched
    * @param rRadius             List of search radius for every node
    * @param rResults            Array of results for each node
    * @param rResultDistance     Array of distances for each result of each node
    */
    virtual void SearchNodesInRadiusInclusive (
        ModelPart& rModelPart,
        const RadiusArrayType& rRadius,
        VectorResultNodesContainerType& rResults,
        VectorDistanceType& rResultsDistance
        );

    /**
    * @brief Search neighbours for every node in "rModelpart" including itself
    * @param rModelPart          Input modelpart against which the neighbours are searched
    * @param rRadius             List of search radius for every node
    * @param rDataCommunicator   The data communicator
    * @return                    The results maps
    */
    virtual NodeSpatialSearchResultContainerMapType SearchNodesInRadiusInclusive (
        ModelPart& rModelPart,
        const RadiusArrayType& rRadius,
        const DataCommunicator& rDataCommunicator
        );

    /**
    * @brief Search neighbours for every node in "InputNodes" including itself
    * @param rModelPart          Input modelpart against which the neighbours are searched
    * @param rInputNodes         List of nodes to be searched
    * @param rRadius             List of search radius for every node
    * @param rResults            Array of results for each node
    * @param rResultDistance     Array of distances for each result of each node
    */
    virtual void SearchNodesInRadiusInclusive (
        ModelPart& rModelPart,
        const NodesContainerType& rInputNodes,
        const RadiusArrayType& rRadius,
        VectorResultNodesContainerType& rResults,
        VectorDistanceType& rResultsDistance
        );

    /**
    * @brief Search neighbours for every node in "InputNodes" including itself
    * @param rModelPart          Input modelpart against which the neighbours are searched
    * @param rInputNodes         List of nodes to be searched
    * @param rRadius             List of search radius for every node
    * @param rDataCommunicator   The data communicator
    * @return                    The results maps
    */
    virtual NodeSpatialSearchResultContainerMapType SearchNodesInRadiusInclusive (
        ModelPart& rModelPart,
        const NodesContainerType& rInputNodes,
        const RadiusArrayType& rRadius,
        const DataCommunicator& rDataCommunicator
        );

    /**
    * @brief Search neighbours for every node in "rStructureNodes" including itself
    * @param rStructureNodes     List of nodes against which the neighbours are searched
    * @param rRadius             List of search radius for every node
    * @param rResults            Array of results for each node
    * @param rResultDistance     Array of distances for each result of each node
    */
    virtual void SearchNodesInRadiusInclusive (
        const NodesContainerType& rStructureNodes,
        const RadiusArrayType& rRadius,
        VectorResultNodesContainerType& rResults,
        VectorDistanceType& rResultsDistance
        );

    /**
    * @brief Search neighbours for every node in "rStructureNodes" including itself
    * @param rStructureNodes     List of nodes against which the neighbours are searched
    * @param rRadius             List of search radius for every node
    * @param rDataCommunicator   The data communicator
    * @return                    The results maps
    */
    virtual NodeSpatialSearchResultContainerMapType SearchNodesInRadiusInclusive (
        const NodesContainerType& rStructureNodes,
        const RadiusArrayType& rRadius,
        const DataCommunicator& rDataCommunicator
        );

    /**
    * @brief Search neighbours for every node in "InputNodes" including itself
    * @param rStructureNodes     List of nodes against which the neighbours are searched
    * @param rInputNodes         List of nodes to be searched
    * @param rRadius             List of search radius for every node
    * @param rResults            Array of results for each node
    * @param rResultDistance     Array of distances for each result of each node
    */
    virtual void SearchNodesInRadiusInclusive (
        const NodesContainerType& rStructureNodes,
        const NodesContainerType& rInputNodes,
        const RadiusArrayType& rRadius,
        VectorResultNodesContainerType& rResults,
        VectorDistanceType& rResultsDistance
        );

    /**
    * @brief Search neighbours for every node in "InputNodes" including itself
    * @param rStructureNodes     List of nodes against which the neighbours are searched
    * @param rInputNodes         List of nodes to be searched
    * @param rRadius             List of search radius for every node
    * @param rDataCommunicator   The data communicator
    * @return                    The results maps
    */
    virtual NodeSpatialSearchResultContainerMapType SearchNodesInRadiusInclusive (
        const NodesContainerType& rStructureNodes,
        const NodesContainerType& rInputNodes,
        const RadiusArrayType& rRadius,
        const DataCommunicator& rDataCommunicator
        );

    //************************************************************************
    // Nodal Exclusive search without distance calculation
    //************************************************************************

    /**
    * @brief Search neighbours for every node in "rModelpart" excluding itself
    * @param rModelPart          Input modelpart against which the neighbours are searched
    * @param rRadius             List of search radius for every node
    * @param rResults            Array of results for each node
    */
    virtual void SearchNodesInRadiusExclusive (
        ModelPart& rModelPart,
        const RadiusArrayType& rRadius,
        VectorResultNodesContainerType& rResults
        );

    /**
    * @brief Search neighbours for every node in "InputNodes" excluding itself
    * @param rModelPart          Input modelpart against which the neighbours are searched
    * @param rInputNodes         List of nodes to be searched
    * @param rRadius             List of search radius for every node
    * @param rResults            Array of results for each node
    */
    virtual void SearchNodesInRadiusExclusive (
        ModelPart& rModelPart,
        const NodesContainerType& rInputNodes,
        const RadiusArrayType& rRadius,
        VectorResultNodesContainerType& rResults
        );

    /**
    * @brief Search neighbours for every node in "rStructureNodes" excluding itself
    * @param rStructureNodes     List of nodes against which the neighbours are searched
    * @param rRadius             List of search radius for every node
    * @param rResults            Array of results for each node
    */
    virtual void SearchNodesInRadiusExclusive (
        const NodesContainerType& rStructureNodes,
        const RadiusArrayType& rRadius,
        VectorResultNodesContainerType& rResults
        );

    /**
    * @brief Search neighbours for every node in "InputNodes" excluding itself
    * @param rModelPart          List of nodes against which the neighbours are searched
    * @param rInputNodes         List of nodes to be searched
    * @param rRadius             List of search radius for every node
    * @param rResults            Array of results for each node
    */
    virtual void SearchNodesInRadiusExclusive (
        const NodesContainerType& rStructureNodes,
        const NodesContainerType& rInputNodes,
        const RadiusArrayType& rRadius,
        VectorResultNodesContainerType& rResults
        );

    //************************************************************************
    // Nodal Inclusive search without distance calculation
    //************************************************************************

    /**
    * @brief Search neighbours for every node in "rModelpart" including itself
    * @param rModelPart          Input modelpart against which the neighbours are searched
    * @param rRadius             List of search radius for every node
    * @param rResults            Array of results for each node
    */
    virtual void SearchNodesInRadiusInclusive (
        ModelPart& rModelPart,
        const RadiusArrayType& rRadius,
        VectorResultNodesContainerType& rResults
        );

    /**
    * @brief Search neighbours for every node in "InputNodes" including itself
    * @param rModelPart          Input modelpart against which the neighbours are searched
    * @param rInputNodes         List of nodes to be searched
    * @param rRadius             List of search radius for every node
    * @param rResults            Array of results for each node
    */
    virtual void SearchNodesInRadiusInclusive (
        ModelPart& rModelPart,
        const NodesContainerType& rInputNodes,
        const RadiusArrayType& rRadius,
        VectorResultNodesContainerType& rResults
        );

    /**
    * @brief Search neighbours for every node in "rStructureNodes" including itself
    * @param rStructureNodes     List of nodes against which the neighbours are searched
    * @param rRadius             List of search radius for every node
    * @param rResults            Array of results for each node
    */
    virtual void SearchNodesInRadiusInclusive (
        const NodesContainerType& rStructureNodes,
        const RadiusArrayType& rRadius,
        VectorResultNodesContainerType& rResults
        );

    /**
    * @brief Search neighbours for every node in "InputNodes" including itself
    * @param rStructureNodes     List of nodes against which the neighbours are searched
    * @param rInputNodes         List of nodes to be searched
    * @param rRadius             List of search radius for every node
    * @param rResults            Array of results for each node
    */
    virtual void SearchNodesInRadiusInclusive (
        const NodesContainerType& rStructureNodes,
        const NodesContainerType& rInputNodes,
        const RadiusArrayType& rRadius,
        VectorResultNodesContainerType& rResults
        );

    //************************************************************************
    // Conditional Exclusive search with distance calculation
    //************************************************************************

    /**
    * @brief Search neighbours for every Condition in "rModelpart" excluding itself
    * @param rModelPart          Input modelpart against which the neighbours are searched
    * @param rRadius             List of search radius for every Condition
    * @param rResults            Array of results for each Condition
    * @param rResultDistance     Array of distances for each result of each Condition
    */
    virtual void SearchConditionsInRadiusExclusive (
        ModelPart& rModelPart,
        const RadiusArrayType& rRadius,
        VectorResultConditionsContainerType& rResults,
        VectorDistanceType& rResultsDistance
        );

    /**
    * @brief Search neighbours for every Condition in "rModelpart" excluding itself
    * @param rModelPart          Input modelpart against which the neighbours are searched
    * @param rRadius             List of search radius for every Condition
    * @param rDataCommunicator   The data communicator
    * @return                    The results maps
    */
    virtual ConditionSpatialSearchResultContainerMapType SearchConditionsInRadiusExclusive (
        ModelPart& rModelPart,
        const RadiusArrayType& rRadius,
        const DataCommunicator& rDataCommunicator
        );

    /**
    * @brief Search neighbours for every Condition in "InputConditions" excluding itself
    * @param rModelPart          Input modelpart against which the neighbours are searched
    * @param rInputConditions    List of conditions to be searched
    * @param rRadius             List of search radius for every Condition
    * @param rResults            Array of results for each Condition
    * @param rResultDistance     Array of distances for each result of each Condition
    */
    virtual void SearchConditionsInRadiusExclusive (
        ModelPart& rModelPart,
        const ConditionsContainerType& rInputConditions,
        const RadiusArrayType& rRadius,
        VectorResultConditionsContainerType& rResults,
        VectorDistanceType& rResultsDistance
        );

    /**
    * @brief Search neighbours for every Condition in "InputConditions" excluding itself
    * @param rModelPart          Input modelpart against which the neighbours are searched
    * @param rInputConditions    List of conditions to be searched
    * @param rRadius             List of search radius for every Condition
    * @param rDataCommunicator   The data communicator
    * @return                    The results maps
    */
    virtual ConditionSpatialSearchResultContainerMapType SearchConditionsInRadiusExclusive (
        ModelPart& rModelPart,
        const ConditionsContainerType& rInputConditions,
        const RadiusArrayType& rRadius,
        const DataCommunicator& rDataCommunicator
        );

    /**
    * @brief Search neighbours for every Condition in "rStructureConditions" excluding itself
    * @param rStructureConditions  List of conditions modelpart against which the neighbours are searched
    * @param rRadius               List of search radius for every Condition
    * @param rResults              Array of results for each Condition
    * @param rResultDistance       Array of distances for each result of each Condition
    */
    virtual void SearchConditionsInRadiusExclusive (
        const ConditionsContainerType& rStructureConditions,
        const RadiusArrayType& rRadius,
        VectorResultConditionsContainerType& rResults,
        VectorDistanceType& rResultsDistance
        );

    /**
    * @brief Search neighbours for every Condition in "rStructureConditions" excluding itself
    * @param rStructureConditions  List of conditions modelpart against which the neighbours are searched
    * @param rRadius               List of search radius for every Condition
    * @param rDataCommunicator     The data communicator
    * @return                      The results maps
    */
    virtual ConditionSpatialSearchResultContainerMapType SearchConditionsInRadiusExclusive (
        const ConditionsContainerType& rStructureConditions,
        const RadiusArrayType& rRadius,
        const DataCommunicator& rDataCommunicator
        );

    /**
    * @brief Search neighbours for every Condition in "InputConditions" excluding itself
    * @param rStructureConditions  List of conditions against which the neighbours are searched
    * @param rInputConditions      List of conditions to be searched
    * @param rRadius               List of search radius for every Condition
    * @param rResults              Array of results for each Condition
    * @param rResultDistance       Array of distances for each result of each Condition
    */
    virtual void SearchConditionsInRadiusExclusive (
        const ConditionsContainerType& rStructureConditions,
        const ConditionsContainerType& rInputConditions,
        const RadiusArrayType& rRadius,
        VectorResultConditionsContainerType& rResults,
        VectorDistanceType& rResultsDistance
        );

    /**
    * @brief Search neighbours for every Condition in "InputConditions" excluding itself
    * @param rStructureConditions  List of conditions against which the neighbours are searched
    * @param rInputConditions      List of conditions to be searched
    * @param rRadius               List of search radius for every Condition
    * @param rDataCommunicator     The data communicator
    * @return                      The results maps
    */
    virtual ConditionSpatialSearchResultContainerMapType SearchConditionsInRadiusExclusive (
        const ConditionsContainerType& rStructureConditions,
        const ConditionsContainerType& rInputConditions,
        const RadiusArrayType& rRadius,
        const DataCommunicator& rDataCommunicator
        );

    //************************************************************************
    // Conditional Inclusive search with distance calculation
    //************************************************************************

    /**
    * @brief Search neighbours for every Condition in "rModelpart" including itself
    * @param rModelPart          Input modelpart against which the neighbours are searched
    * @param rRadius             List of search radius for every Condition
    * @param rResults            Array of results for each Condition
    * @param rResultDistance     Array of distances for each result of each Condition
    */
    virtual void SearchConditionsInRadiusInclusive (
        ModelPart& rModelPart,
        const RadiusArrayType& rRadius,
        VectorResultNodesContainerType& rResults,
        VectorDistanceType& rResultsDistance
        );

    /**
    * @brief Search neighbours for every Condition in "rModelpart" including itself
    * @param rModelPart          Input modelpart against which the neighbours are searched
    * @param rRadius             List of search radius for every Condition
    * @param rDataCommunicator   The data communicator
    * @return                    The results maps
    */
    virtual NodeSpatialSearchResultContainerMapType SearchConditionsInRadiusInclusive (
        ModelPart& rModelPart,
        const RadiusArrayType& rRadius,
        const DataCommunicator& rDataCommunicator
        );

    /**
    * @brief Search neighbours for every Condition in "InputConditions" including itself
    * @param rModelPart          Input modelpart against which the neighbours are searched
    * @param rInputConditions    List of conditions to be searched
    * @param rRadius             List of search radius for every Condition
    * @param rResults            Array of results for each Condition
    * @param rResultDistance     Array of distances for each result of each Condition
    */
    virtual void SearchConditionsInRadiusInclusive (
        ModelPart& rModelPart,
        const ConditionsContainerType& rInputConditions,
        const RadiusArrayType& rRadius,
        VectorResultNodesContainerType& rResults,
        VectorDistanceType& rResultsDistance
        );

    /**
    * @brief Search neighbours for every Condition in "InputConditions" including itself
    * @param rModelPart          Input modelpart against which the neighbours are searched
    * @param rInputConditions    List of conditions to be searched
    * @param rRadius             List of search radius for every Condition
    * @param rDataCommunicator   The data communicator
    * @return                    The results maps
    */
    virtual NodeSpatialSearchResultContainerMapType SearchConditionsInRadiusInclusive (
        ModelPart& rModelPart,
        const ConditionsContainerType& rInputConditions,
        const RadiusArrayType& rRadius,
        const DataCommunicator& rDataCommunicator
        );

    /**
    * @brief Search neighbours for every Condition in "rStructureConditions" including itself
    * @param rStructureConditions  List of conditions against which the neighbours are searched
    * @param rRadius               List of search radius for every Condition
    * @param rResults              Array of results for each Condition
    * @param rResultDistance       Array of distances for each result of each Condition
    */
    virtual void SearchConditionsInRadiusInclusive (
        const ConditionsContainerType& rStructureConditions,
        const RadiusArrayType& rRadius,
        VectorResultNodesContainerType& rResults,
        VectorDistanceType& rResultsDistance
        );

    /**
    * @brief Search neighbours for every Condition in "rStructureConditions" including itself
    * @param rStructureConditions  List of conditions against which the neighbours are searched
    * @param rRadius               List of search radius for every Condition
    * @param rDataCommunicator     The data communicator
    * @return                      The results maps
    */
    virtual NodeSpatialSearchResultContainerMapType SearchConditionsInRadiusInclusive (
        const ConditionsContainerType& rStructureConditions,
        const RadiusArrayType& rRadius,
        const DataCommunicator& rDataCommunicator
        );

    /**
    * @brief Search neighbours for every Condition in "InputConditions" including itself
    * @param rStructureConditions  List of conditions against which the neighbours are searched
    * @param rInputConditions      List of conditions to be searched
    * @param rRadius               List of search radius for every Condition
    * @param rResults              Array of results for each Condition
    * @param rResultDistance       Array of distances for each result of each Condition
    */
    virtual void SearchConditionsInRadiusInclusive (
        const ConditionsContainerType& rStructureConditions,
        const ConditionsContainerType& rInputConditions,
        const RadiusArrayType& rRadius,
        VectorResultNodesContainerType& rResults,
        VectorDistanceType& rResultsDistance
        );

    /**
    * @brief Search neighbours for every Condition in "InputConditions" including itself
    * @param rStructureConditions  List of conditions against which the neighbours are searched
    * @param rInputConditions      List of conditions to be searched
    * @param rRadius               List of search radius for every Condition
    * @param rDataCommunicator     The data communicator
    * @return                      The results maps
    */
    virtual NodeSpatialSearchResultContainerMapType SearchConditionsInRadiusInclusive (
        const ConditionsContainerType& rStructureConditions,
        const ConditionsContainerType& rInputConditions,
        const RadiusArrayType& rRadius,
        const DataCommunicator& rDataCommunicator
        );

    //************************************************************************
    // Conditional Exclusive search without distance calculation
    //************************************************************************

    /**
    * @brief Search neighbours for every Condition in "rModelpart" excluding itself
    * @param rModelPart          Input modelpart against which the neighbours are searched
    * @param rRadius             List of search radius for every Condition
    * @param rResults            Array of results for each Condition
    */
    virtual void SearchConditionsInRadiusExclusive (
        ModelPart& rModelPart,
        const RadiusArrayType& rRadius,
        VectorResultConditionsContainerType& rResults
        );

    /**
    * @brief Search neighbours for every Condition in "InputConditions" excluding itself
    * @param rModelPart          Input modelpart against which the neighbours are searched
    * @param rInputConditions    List of conditions to be searched
    * @param rRadius             List of search radius for every Condition
    * @param rResults            Array of results for each Condition
    */
    virtual void SearchConditionsInRadiusExclusive (
        ModelPart& rModelPart,
        const ConditionsContainerType& rInputConditions,
        const RadiusArrayType& rRadius,
        VectorResultConditionsContainerType& rResults
        );

    /**
    * @brief Search neighbours for every Condition in "rStructureConditions" excluding itself
    * @param rStructureConditions  List of nodes against which the neighbours are searched
    * @param rRadius               List of search radius for every Condition
    * @param rResults              Array of results for each Condition
    */
    virtual void SearchConditionsInRadiusExclusive (
        const ConditionsContainerType& rStructureConditions,
        const RadiusArrayType& rRadius,
        VectorResultConditionsContainerType& rResults
        );

    /**
    * @brief Search neighbours for every Condition in "InputConditions" excluding itself
    * @param rStructureConditions  List of conditions against which the neighbours are searched
    * @param rInputConditions      List of conditions to be searched
    * @param rRadius               List of search radius for every Condition
    * @param rResults              Array of results for each Condition
    */
    virtual void SearchConditionsInRadiusExclusive (
        const ConditionsContainerType& rStructureConditions,
        const ConditionsContainerType& rInputConditions,
        const RadiusArrayType& rRadius,
        VectorResultConditionsContainerType& rResults
        );

    //************************************************************************
    // Conditional Inclusive search without distance calculation
    //************************************************************************

    /**
    * @brief Search neighbours for every Condition in "rModelpart" including itself
    * @param rModelPart          Input modelpart against which the neighbours are searched
    * @param rRadius             List of search radius for every Condition
    * @param rResults            Array of results for each Condition
    */
    virtual void SearchConditionsInRadiusInclusive (
        ModelPart& rModelPart,
        const RadiusArrayType& rRadius,
        VectorResultNodesContainerType& rResults
        );

    /**
    * @brief Search neighbours for every Condition in "InputConditions" including itself
    * @param rModelPart          Input modelpart against which the neighbours are searched
    * @param rInputConditions    List of conditions to be searched
    * @param rRadius             List of search radius for every Condition
    * @param rResults            Array of results for each Condition
    */
    virtual void SearchConditionsInRadiusInclusive (
        ModelPart& rModelPart,
        const ConditionsContainerType& rInputConditions,
        const RadiusArrayType& rRadius,
        VectorResultNodesContainerType& rResults
        );

    /**
    * @brief Search neighbours for every Condition in "rStructureConditions" including itself
    * @param rStructureConditions  List of conditions against which the neighbours are searched
    * @param rRadius               List of search radius for every Condition
    * @param rResults              Array of results for each Condition
    */
    virtual void SearchConditionsInRadiusInclusive (
        const ConditionsContainerType& rStructureConditions,
        const RadiusArrayType& rRadius,
        VectorResultNodesContainerType& rResults
        );

    /**
    * @brief Search neighbours for every Condition in "InputConditions" including itself
    * @param rStructureConditions  List of conditions against which the neighbours are searched
    * @param rInputConditions      List of conditions to be searched
    * @param rRadius               List of search radius for every Condition
    * @param rResults              Array of results for each Condition
    */
    virtual void SearchConditionsInRadiusInclusive (
        const ConditionsContainerType& rStructureConditions,
        const ConditionsContainerType& rInputConditions,
        const RadiusArrayType& rRadius,
        VectorResultNodesContainerType& rResults
        );

    //************************************************************************
    // Elemental vs Condition Exclusive search with distance calculation
    //************************************************************************

    /**
    * @brief Search neighbours for every element in "rModelpart" excluding itself
    * @param rModelPart          Input modelpart against which the neighbours are searched
    * @param rRadius             List of search radius for every element
    * @param rResults            Array of results for each element
    * @param rResultDistance     Array of distances for each result of each element
    */
    virtual void SearchConditionsOverElementsInRadiusExclusive (
        ModelPart& rModelPart,
        const RadiusArrayType& rRadius,
        VectorResultElementsContainerType& rResults,
        VectorDistanceType& rResultsDistance
        );

    /**
    * @brief Search neighbours for every element in "rInputElements" excluding itself
    * @param rModelPart          Input modelpart against which the neighbours are searched
    * @param rInputConditions    List of conditions to be searched
    * @param rRadius             List of search radius for every element
    * @param rResults            Array of results for each element
    * @param rResultDistance     Array of distances for each result of each element
    */
    virtual void SearchConditionsOverElementsInRadiusExclusive (
        ModelPart& rModelPart,
        const ConditionsContainerType& rInputConditions,
        const RadiusArrayType& rRadius,
        VectorResultElementsContainerType& rResults,
        VectorDistanceType& rResultsDistance
        );

    /**
    * @brief Search neighbours for every element in "rInputElements" excluding itself
    * @param rStructureElements  List of elements against which the neighbours are searched
    * @param rInputConditions    List of conditions to be searched
    * @param rRadius             List of search radius for every element
    * @param rResults            Array of results for each element
    * @param rResultDistance     Array of distances for each result of each element
    */
    virtual void SearchConditionsOverElementsInRadiusExclusive (
        const ElementsContainerType& rStructureElements,
        const ConditionsContainerType& rInputConditions,
        const RadiusArrayType& rRadius,
        VectorResultElementsContainerType& rResults,
        VectorDistanceType& rResultsDistance
        );

    //************************************************************************
    // Elemental vs Condition Inclusive search with distance calculation
    //************************************************************************

    /**
    * @brief Search neighbours for every element in "rModelpart" excluding itself
    * @param rModelPart          Input modelpart against which the neighbours are searched
    * @param rRadius             List of search radius for every element
    * @param rResults            Array of results for each element
    * @param rResultDistance     Array of distances for each result of each element
    */
    virtual void SearchConditionsOverElementsInRadiusInclusive (
        ModelPart& rModelPart,
        const RadiusArrayType& rRadius,
        VectorResultElementsContainerType& rResults,
        VectorDistanceType& rResultsDistance
        );

    /**
    * @brief Search neighbours for every element in "rInputElements" excluding itself
    * @param rModelPart          Input modelpart against which the neighbours are searched
    * @param rInputConditions    List of conditions to be searched
    * @param rRadius             List of search radius for every element
    * @param rResults            Array of results for each element
    * @param rResultDistance     Array of distances for each result of each element
    */
    virtual void SearchConditionsOverElementsInRadiusInclusive (
        ModelPart& rModelPart,
        const ConditionsContainerType& rInputConditions,
        const RadiusArrayType& rRadius,
        VectorResultElementsContainerType& rResults,
        VectorDistanceType& rResultsDistance
        );

    /**
    * @brief Search neighbours for every element in "rInputElements" excluding itself
    * @param rStructureElements  List of elements against which the neighbours are searched
    * @param rInputConditions    List of conditions to be searched
    * @param rRadius             List of search radius for every element
    * @param rResults            Array of results for each element
    * @param rResultDistance     Array of distances for each result of each element
    */
    virtual void SearchConditionsOverElementsInRadiusInclusive (
        const ElementsContainerType& rStructureElements,
        const ConditionsContainerType& rInputConditions,
        const RadiusArrayType& rRadius,
        VectorResultElementsContainerType& rResults,
        VectorDistanceType& rResultsDistance
        );

    //************************************************************************
    // Condition vs Elemental Exclusive search with distance calculation
    //************************************************************************

    /**
    * @brief Search neighbours for every element in "rModelpart" excluding itself
    * @param rModelPart          Input modelpart against which the neighbours are searched
    * @param rRadius             List of search radius for every element
    * @param rResults            Array of results for each element
    * @param rResultDistance     Array of distances for each result of each element
    */
    virtual void SearchElementsOverConditionsInRadiusExclusive (
        ModelPart& rModelPart,
        const RadiusArrayType& rRadius,
        VectorResultElementsContainerType& rResults,
        VectorDistanceType& rResultsDistance
        );

    /**
    * @brief Search neighbours for every element in "rInputElements" excluding itself
    * @param rModelPart          Input modelpart against which the neighbours are searched
    * @param rInputElements      List of elements to be searched
    * @param rRadius             List of search radius for every element
    * @param rResults            Array of results for each element
    * @param rResultDistance     Array of distances for each result of each element
    */
    virtual void SearchElementsOverConditionsInRadiusExclusive (
        ModelPart& rModelPart,
        const ElementsContainerType& rInputElements,
        const RadiusArrayType& rRadius,
        VectorResultElementsContainerType& rResults,
        VectorDistanceType& rResultsDistance
        );

    /**
    * @brief Search neighbours for every element in "rInputElements" excluding itself
    * @param rStructureConditions List of conditions against which the neighbours are searched
    * @param InputElements        List of elements to be searched
    * @param rRadius              List of search radius for every element
    * @param rResults             Array of results for each element
    * @param rResultDistance      Array of distances for each result of each element
    */
    virtual void SearchElementsOverConditionsInRadiusExclusive (
        const ConditionsContainerType& rStructureConditions,
        const ElementsContainerType& rInputElements,
        const RadiusArrayType& rRadius,
        VectorResultElementsContainerType& rResults,
        VectorDistanceType& rResultsDistance
        );

    //************************************************************************
    // Condition vs Elemental Inclusive search with distance calculation
    //************************************************************************

    /**
    * @brief Search neighbours for every element in "rModelpart" excluding itself
    * @param rModelPart          Input modelpart against which the neighbours are searched
    * @param rRadius             List of search radius for every element
    * @param rResults            Array of results for each element
    * @param rResultDistance     Array of distances for each result of each element
    */
    virtual void SearchElementsOverConditionsInRadiusInclusive (
        ModelPart& rModelPart,
        const RadiusArrayType& rRadius,
        VectorResultElementsContainerType& rResults,
        VectorDistanceType& rResultsDistance
        );

    /**
    * @brief Search neighbours for every element in "rInputElements" excluding itself
    * @param rModelPart          Input modelpart against which the neighbours are searched
    * @param rInputElements      List of elements to be searched
    * @param rRadius             List of search radius for every element
    * @param rResults            Array of results for each element
    * @param rResultDistance     Array of distances for each result of each element
    */
    virtual void SearchElementsOverConditionsInRadiusInclusive (
        ModelPart& rModelPart,
        const ElementsContainerType& rInputElements,
        const RadiusArrayType& rRadius,
        VectorResultElementsContainerType& rResults,
        VectorDistanceType& rResultsDistance
        );

    /**
    * @brief Search neighbours for every element in "rInputElements" excluding itself
    * @param rStructureConditions List of conditions against which the neighbours are searched
    * @param InputElements        List of elements to be searched
    * @param rRadius              List of search radius for every element
    * @param rResults             Array of results for each element
    * @param rResultDistance      Array of distances for each result of each element
    */
    virtual void SearchElementsOverConditionsInRadiusInclusive (
        const ConditionsContainerType& rStructureConditions,
        const ElementsContainerType& rInputElements,
        const RadiusArrayType& rRadius,
        VectorResultElementsContainerType& rResults,
        VectorDistanceType& rResultsDistance
        );

    //************************************************************************
<<<<<<< HEAD
    // Point vs Entities (these are new interfaces and already use the new containers)
    //************************************************************************

    /**
     * @brief Search neighbours nodes for one point in a given radius
     * @param rStructureNodes      List of nodes to be searched
     * @param rPoint               Point to be searched
     * @param Radius               Radius of the search
     * @param rResults             Results of the search
     * @param rDataCommunicator    The data communicator
     * @param SyncronizeResults    If true, the results are synchronized
     */
    virtual void SearchNodesOverPointInRadius (
        const NodesContainerType& rStructureNodes,
        const array_1d<double,3>& rPoint,
        const double Radius,
        NodeSpatialSearchResultContainerType& rResults,
        const DataCommunicator& rDataCommunicator,
        const bool SyncronizeResults = true
        );

    /**
     * @brief Search neighbours nodes for several points in a given radius
     * @param rStructureNodes      List of nodes to be searched
     * @param itPointBegin         Iterator to the first point
     * @param itPointEnd           Iterator to the last point
     * @param rRadius              List of search radius for every node
     * @param rDataCommunicator    The data communicator
     */
    template<typename TPointIteratorType>    
    NodeSpatialSearchResultContainerMapType SearchNodesOverPointsInRadius (
        const NodesContainerType& rStructureNodes,
        TPointIteratorType itPointBegin,
        TPointIteratorType itPointEnd,
        const RadiusArrayType& rRadius,
        const DataCommunicator& rDataCommunicator
        )
    {
        NodeSpatialSearchResultContainerMapType results;
        int i = 0;
        for (auto it_point = itPointBegin; it_point != itPointEnd; ++it_point) {
            const Point& r_point = *it_point;
            auto& r_partial_result = results.InitializeResult(r_point);
            SearchNodesOverPointInRadius(rStructureNodes, r_point, rRadius[i], r_partial_result, rDataCommunicator);
            ++i;
        }
        return results;
    }

    /**
     * @brief Search nearest neighbour node for one point
     * @param rStructureNodes      List of nodes to be searched
     * @param rPoint               Point to be searched
     * @param rResults             Results of the search
     * @param rDataCommunicator    The data communicator
     * @param SyncronizeResults    If true, the results are synchronized
     */
    virtual void SearchNodesOverPointNearestPoint (
        const NodesContainerType& rStructureNodes,
        const array_1d<double,3>& rPoint,
        NodeSpatialSearchResultContainerType& rResults,
        const DataCommunicator& rDataCommunicator,
        const bool SyncronizeResults = true
        );

    /**
     * @brief Search nearest neighbour node for several points
     * @param rStructureNodes      List of nodes to be searched
     * @param itPointBegin         Iterator to the first point
     * @param itPointEnd           Iterator to the last point
     * @param rDataCommunicator    The data communicator
     */
    template<typename TPointIteratorType>    
    NodeSpatialSearchResultContainerMapType SearchNodesOverPointsNearestPoint (
        const NodesContainerType& rStructureNodes,
        TPointIteratorType itPointBegin,
        TPointIteratorType itPointEnd,
        const DataCommunicator& rDataCommunicator
        )
    {
        NodeSpatialSearchResultContainerMapType results;
        for (auto it_point = itPointBegin; it_point != itPointEnd; ++it_point) {
            const Point& r_point = *it_point;
            auto& r_partial_result = results.InitializeResult(r_point);
            SearchNodesOverPointNearestPoint(rStructureNodes, r_point, r_partial_result, rDataCommunicator);
        }
        return results;
    }

    /**
     * @brief Search neighbours elements for one point in a given radius
     * @param rStructureElements   List of elements to be searched
     * @param rPoint               Point to be searched
     * @param Radius               Radius of the search
     * @param rResults             Results of the search
     * @param rDataCommunicator    The data communicator
     * @param SyncronizeResults    If true, the results are synchronized
     */
    virtual void SearchElementsOverPointInRadius (
        const ElementsContainerType& rStructureElements,
        const array_1d<double,3>& rPoint,
        const double Radius,
        ElementSpatialSearchResultContainerType& rResults,
        const DataCommunicator& rDataCommunicator,
        const bool SyncronizeResults = true
        );

    /**
     * @brief Search neighbours elements for several points in a given radius
     * @param rStructureElements   List of elements to be searched
     * @param itPointBegin         Iterator to the first point
     * @param itPointEnd           Iterator to the last point
     * @param rRadius              List of search radius for every element
     * @param rDataCommunicator    The data communicator
     */
    template<typename TPointIteratorType>    
    ElementSpatialSearchResultContainerMapType SearchElementsOverPointsInRadius (
        const ElementsContainerType& rStructureElements,
        TPointIteratorType itPointBegin,
        TPointIteratorType itPointEnd,
        const RadiusArrayType& rRadius,
        const DataCommunicator& rDataCommunicator
        )
    {
        ElementSpatialSearchResultContainerMapType results;
        int i = 0;
        for (auto it_point = itPointBegin; it_point != itPointEnd; ++it_point) {
            const Point& r_point = *it_point;
            auto& r_partial_result = results.InitializeResult(r_point);
            SearchElementsOverPointInRadius(rStructureElements, r_point, rRadius[i], r_partial_result, rDataCommunicator);
            ++i;
        }
        return results;
    }

    /**
     * @brief Search nearest neighbour element for one point
     * @param rStructureElements   List of elements to be searched
     * @param rPoint               Point to be searched
     * @param rResults             Results of the search
     * @param rDataCommunicator    The data communicator
     * @param SyncronizeResults    If true, the results are synchronized
     */
    virtual void SearchElementsOverPointNearestPoint (
        const ElementsContainerType& rStructureElements,
        const array_1d<double,3>& rPoint,
        ElementSpatialSearchResultContainerType& rResults,
        const DataCommunicator& rDataCommunicator,
        const bool SyncronizeResults = true
        );

    /**
     * @brief Search nearest neighbour element for several points
     * @param rStructureElements   List of elements to be searched
     * @param itPointBegin         Iterator to the first point
     * @param itPointEnd           Iterator to the last point
     * @param rDataCommunicator    The data communicator
     */
    template<typename TPointIteratorType>    
    ElementSpatialSearchResultContainerMapType SearchElementsOverPointsNearestPoint (
        const ElementsContainerType& rStructureElements,
        TPointIteratorType itPointBegin,
        TPointIteratorType itPointEnd,
        const DataCommunicator& rDataCommunicator
        )
    {
        ElementSpatialSearchResultContainerMapType results;
        for (auto it_point = itPointBegin; it_point != itPointEnd; ++it_point) {
            const Point& r_point = *it_point;
            auto& r_partial_result = results.InitializeResult(r_point);
            SearchElementsOverPointNearestPoint(rStructureElements, r_point, r_partial_result, rDataCommunicator);
        }
        return results;
    }

    /**
     * @brief Search neighbours conditions for one point in a given radius
     * @param rStructureConditions List of conditions to be searched
     * @param rPoint               Point to be searched
     * @param Radius               Radius of the search
     * @param rResults             Results of the search
     * @param rDataCommunicator    The data communicator
     * @param SyncronizeResults    If true, the results are synchronized
     */
    virtual void SearchConditionsOverPointInRadius (
        const ConditionsContainerType& rStructureConditions,
        const array_1d<double,3>& rPoint,
        const double Radius,
        ConditionSpatialSearchResultContainerType& rResults,
        const DataCommunicator& rDataCommunicator,
        const bool SyncronizeResults = true
        );

    /**
     * @brief Search neighbours conditions for several points in a given radius
     * @param rStructureConditions List of conditions to be searched
     * @param itPointBegin         Iterator to the first point
     * @param itPointEnd           Iterator to the last point
     * @param rRadius              List of search radius for every condition
     * @param rDataCommunicator    The data communicator
     */
    template<typename TPointIteratorType>    
    ConditionSpatialSearchResultContainerMapType SearchConditionsOverPointsInRadius (
        const ConditionsContainerType& rStructureConditions,
        TPointIteratorType itPointBegin,
        TPointIteratorType itPointEnd,
        const RadiusArrayType& rRadius,
        const DataCommunicator& rDataCommunicator
        )
    {
        ConditionSpatialSearchResultContainerMapType results;
        int i = 0;
        for (auto it_point = itPointBegin; it_point != itPointEnd; ++it_point) {
            const Point& r_point = *it_point;
            auto& r_partial_result = results.InitializeResult(r_point);
            SearchConditionsOverPointInRadius(rStructureConditions, r_point, rRadius[i], r_partial_result, rDataCommunicator);
            ++i;
        }
        return results;
    }

    /**
     * @brief Search nearest neighbour condition for one point
     * @param rStructureConditions List of conditions to be searched
     * @param rPoint               Point to be searched
     * @param rResults             Results of the search
     * @param rDataCommunicator    The data communicator
     * @param SyncronizeResults    If true, the results are synchronized
     */
    virtual void SearchConditionsOverPointNearestPoint (
        const ConditionsContainerType& rStructureConditions,
        const array_1d<double,3>& rPoint,
        ConditionSpatialSearchResultContainerType& rResults,
        const DataCommunicator& rDataCommunicator,
        const bool SyncronizeResults = true
        );

    /**
     * @brief Search nearest neighbour condition for several points
     * @param rStructureConditions List of conditions to be searched
     * @param itPointBegin         Iterator to the first point
     * @param itPointEnd           Iterator to the last point
     * @param rDataCommunicator    The data communicator
     */
    template<typename TPointIteratorType>    
    ConditionSpatialSearchResultContainerMapType SearchConditionsOverPointsNearestPoint (
        const ConditionsContainerType& rStructureConditions,
        TPointIteratorType itPointBegin,
        TPointIteratorType itPointEnd,
        const DataCommunicator& rDataCommunicator
        )
    {
        ConditionSpatialSearchResultContainerMapType results;
        for (auto it_point = itPointBegin; it_point != itPointEnd; ++it_point) {
            const Point& r_point = *it_point;
            auto& r_partial_result = results.InitializeResult(r_point);
            SearchConditionsOverPointNearestPoint(rStructureConditions, r_point, r_partial_result, rDataCommunicator);
        }
        return results;
    }

    //************************************************************************
=======
>>>>>>> 3f936a2d
    // Bounding box methods
    //************************************************************************

   /**
     * @brief This method allows to initialize the local bounding box (for nodes)
     * @param rStructureNodes The container of nodes
     */
    virtual void InitializeBoundingBox(const NodesContainerType& rStructureNodes);

    /**
<<<<<<< HEAD
     * @brief This method allows to initialize the local bounding box (for elements)
     * @param rStructureElements The container of elements
=======
     * @param rStructureElements The container of elements
     * @brief This method allows to initialize the local bounding box (for elements)
>>>>>>> 3f936a2d
     */
    virtual void InitializeBoundingBox(const ElementsContainerType& rStructureElements);

    /**
     * @brief This method allows to initialize the local bounding box (for conditions)
     * @param rStructureConditions The container of conditions
     */
    virtual void InitializeBoundingBox(const ConditionsContainerType& rStructureConditions);

    ///@}
    ///@name Access
    ///@{

    ///@}
    ///@name Inquiry
    ///@{

    ///@}
    ///@name Input and output
    ///@{

    /// Turn back information as a string.
    virtual std::string Info() const
    {
        std::stringstream buffer;
        buffer << "SpatialSearch" ;

        return buffer.str();
    }

    /// Print information about this object.
    virtual void PrintInfo(std::ostream& rOStream) const {rOStream << "SpatialSearch";}

    /// Print object's data.
    virtual void PrintData(std::ostream& rOStream) const {}

    ///@}
    ///@name Friends
    ///@{

    ///@}
protected:
    ///@name Protected static Member Variables
    ///@{

    ///@}
    ///@name Protected member Variables
    ///@{

    ///@}
    ///@name Protected Operators
    ///@{

    ///@}
    ///@name Protected Operations
    ///@{

    ///@}
    ///@name Protected  Access
    ///@{

    ///@}
    ///@name Protected Inquiry
    ///@{

    ///@}
    ///@name Protected LifeCycle
    ///@{

    ///@}
private:
    ///@name Static Member Variables
    ///@{

    ///@}
    ///@name Member Variables
    ///@{

    ///@}
    ///@name Private Operators
    ///@{

    ///@}
    ///@name Private Operations
    ///@{

    ///@}
    ///@name Private  Access
    ///@{

    ///@}
    ///@name Private Inquiry
    ///@{

    ///@}
    ///@name Un accessible methods
    ///@{

    /// Assignment operator.
    SpatialSearch& operator=(SpatialSearch const& rOther)
    {
        return *this;
    }

    /// Copy constructor.
    SpatialSearch(SpatialSearch const& rOther)
    {
        *this = rOther;
    }

    ///@}
}; // Class SpatialSearch

///@}
///@name Type Definitions
///@{

///@}
///@name Input and output
///@{

/// output stream function
inline std::ostream& operator << (std::ostream& rOStream, 
                const SpatialSearch& rThis)
{
    rThis.PrintInfo(rOStream);
    rOStream << std::endl;
    rThis.PrintData(rOStream);

    return rOStream;
}
///@}

///@}addtogroup block

}  // namespace Kratos.<|MERGE_RESOLUTION|>--- conflicted
+++ resolved
@@ -1378,7 +1378,6 @@
         );
 
     //************************************************************************
-<<<<<<< HEAD
     // Point vs Entities (these are new interfaces and already use the new containers)
     //************************************************************************
 
@@ -1641,8 +1640,6 @@
     }
 
     //************************************************************************
-=======
->>>>>>> 3f936a2d
     // Bounding box methods
     //************************************************************************
 
@@ -1653,13 +1650,8 @@
     virtual void InitializeBoundingBox(const NodesContainerType& rStructureNodes);
 
     /**
-<<<<<<< HEAD
-     * @brief This method allows to initialize the local bounding box (for elements)
-     * @param rStructureElements The container of elements
-=======
      * @param rStructureElements The container of elements
      * @brief This method allows to initialize the local bounding box (for elements)
->>>>>>> 3f936a2d
      */
     virtual void InitializeBoundingBox(const ElementsContainerType& rStructureElements);
 
