//    |  /           |
//    ' /   __| _` | __|  _ \   __|
//    . \  |   (   | |   (   |\__ `
//   _|\_\_|  \__,_|\__|\___/ ____/
//                   Multi-Physics
//
//  License:         BSD License
//                     Kratos default license: kratos/license.txt
//
//  Main authors:    Pooyan Dadvand
//


#if !defined(KRATOS_GEOMETRICAL_OBJECTS_BINS_H_INCLUDED )
#define  KRATOS_GEOMETRICAL_OBJECTS_BINS_H_INCLUDED


// System includes
#include <string>
#include <iostream>
#include <unordered_set>


// External includes


// Project includes
#include "includes/define.h"
#include "geometries/bounding_box.h"
#include "geometries/point.h"
#include "includes/geometrical_object.h"
#include "includes/global_pointer.h"
#include "utilities/geometry_utilities.h"
#include "spatial_containers/spatial_search_result.h"

namespace Kratos
{
///@addtogroup KratosCore
///@{

///@name Kratos Classes
///@{

/// A bins container for 3 dimensional GeometricalObject entities.
/** It provides efficent search in radius and search nearest methods.
 * All of the geometries should be given at construction time. After
 * constructing the bins the geometries cannot be modified. In case of
 * any modification, the bins should be reconstructed.
 * Please note that the current implementation is only for triangles.
 * Addapt it to other geometries is postponed to after adding distance
 * method to the geometry.
*/
class GeometricalObjectsBins
{
    static constexpr int Dimension = 3;
    static constexpr double Tolerance = 1e-12;
public:
    ///@name Type Definitions
    ///@{

    /// Pointer definition of GeometricalObjectsBins
    KRATOS_CLASS_POINTER_DEFINITION(GeometricalObjectsBins);

    using CellType = std::vector<GeometricalObject*>;
    using ResultType = SpatialSearchResult<GeometricalObject>;

    ///@}
    ///@name Life Cycle
    ///@{

    /// Default constructor deleted.
    GeometricalObjectsBins() = delete;

    /// The constructor with all geometries to be stored. Please note that all of them should be available at construction time and cannot be modified after.
    template<typename TIteratorType>
    GeometricalObjectsBins(TIteratorType GeometricalObjectsBegin, TIteratorType GeometricalObjectsEnd) {
        std::size_t number_of_objects = std::distance(GeometricalObjectsBegin, GeometricalObjectsEnd);
        if(number_of_objects > 0){
            mBoundingBox.Set(GeometricalObjectsBegin->GetGeometry().begin(), GeometricalObjectsBegin->GetGeometry().end());
            for(TIteratorType i_object = GeometricalObjectsBegin ; i_object != GeometricalObjectsEnd ; i_object++){
                mBoundingBox.Extend(i_object->GetGeometry().begin() , i_object->GetGeometry().end());
            }
        }
        mBoundingBox.Extend(Tolerance);
        CalculateCellSize(number_of_objects);
        mCells.resize(GetTotalNumberOfCells());
        AddObjectsToCells(GeometricalObjectsBegin, GeometricalObjectsEnd);
    }


    /// Destructor.
    virtual ~GeometricalObjectsBins(){}

    ///@}
    ///@name Operators
    ///@{


    ///@}
    ///@name Operations
    ///@{


    ///@}
    ///@name Access
    ///@{

    /// Getting the bins bounding box
    const BoundingBox<Point>& GetBoundingBox() const {
        return mBoundingBox;
    }

    /// return an array with the x,y and z size of the cube
    const array_1d<double, 3>& GetCellSizes(){
        return mCellSizes;
    }

    /// returns a 3D array having the number of cells in direction x,y and z
    const array_1d<std::size_t, 3>& GetNumberOfCells(){
        return mNumberOfCells;
    }

    /// The total number of cells in the container
    std::size_t GetTotalNumberOfCells(){
        return mNumberOfCells[0] * mNumberOfCells[1] * mNumberOfCells[2];
    }

    /// Accessing cell_ijk giving the 3 indices
    CellType& GetCell(std::size_t I, std::size_t J, std::size_t K){
        KRATOS_DEBUG_ERROR_IF(I > mNumberOfCells[0]) << "Index " << I << " is larger than number of cells in x direction : " << mNumberOfCells[0] << std::endl;
        KRATOS_DEBUG_ERROR_IF(J > mNumberOfCells[1]) << "Index " << J << " is larger than number of cells in y direction : " << mNumberOfCells[1] << std::endl;
        KRATOS_DEBUG_ERROR_IF(K > mNumberOfCells[2]) << "Index " << K << " is larger than number of cells in z direction : " << mNumberOfCells[2] << std::endl;

        const std::size_t index = I + J * mNumberOfCells[0] + K * mNumberOfCells[1] * mNumberOfCells[0];
        return mCells[index];
    }

    /// Calculating the cell_ijk bounding box
    BoundingBox<Point> GetCellBoundingBox(std::size_t I, std::size_t J, std::size_t K){
        KRATOS_DEBUG_ERROR_IF(I > mNumberOfCells[0]) << "Index " << I << " is larger than number of cells in x direction : " << mNumberOfCells[0] << std::endl;
        KRATOS_DEBUG_ERROR_IF(J > mNumberOfCells[1]) << "Index " << J << " is larger than number of cells in y direction : " << mNumberOfCells[1] << std::endl;
        KRATOS_DEBUG_ERROR_IF(K > mNumberOfCells[2]) << "Index " << K << " is larger than number of cells in z direction : " << mNumberOfCells[2] << std::endl;

        BoundingBox<Point> result;

        result.GetMinPoint()[0] = mBoundingBox.GetMinPoint()[0] + I * mCellSizes[0];
        result.GetMinPoint()[1] = mBoundingBox.GetMinPoint()[1] + J * mCellSizes[1];
        result.GetMinPoint()[2] = mBoundingBox.GetMinPoint()[2] + K * mCellSizes[2];

        result.GetMaxPoint()[0] = mBoundingBox.GetMinPoint()[0] + (I + 1) * mCellSizes[0];
        result.GetMaxPoint()[1] = mBoundingBox.GetMinPoint()[1] + (J + 1) * mCellSizes[1];
        result.GetMaxPoint()[2] = mBoundingBox.GetMinPoint()[2] + (K + 1) * mCellSizes[2];

        return result;
    }

    /** This method takes a point and finds all of the objects in the given radius to it.
     * The result contains the object and also its distance to the point.
    */
    template<typename TPointType>
    void SearchInRadius(TPointType const& ThePoint, double Radius, std::vector<ResultType>& rResults) {
        std::unordered_set<GeometricalObject*> results;

        array_1d< std::size_t, 3 > min_position;
        array_1d< std::size_t, 3 > max_position;

        for(int i = 0; i < 3; i++ ) {
            min_position[i] = CalculatePosition(ThePoint[i] - Radius, i);
            max_position[i] = CalculatePosition(ThePoint[i] + Radius, i) + 1;
        }
        for(std::size_t k = min_position[2] ; k < max_position[2] ; k++){
            for(std::size_t j = min_position[1] ; j < max_position[1] ; j++){
                for(std::size_t i = min_position[0] ; i < max_position[0] ; i++){
                    auto& cell = GetCell(i,j,k);
                    SearchInRadiusInCell(cell, ThePoint, Radius, results);
                }
            }
        }

        rResults.clear();
        for(auto p_object : results){
            rResults.push_back(ResultType(p_object));
        }
    }

    /** This method takes a point and finds the nearest object to it in a given radius.
     * If there are more than one object in the same minimum distance only one is returned
     * If there are no objects in that radius the result will be set to not found.
     * Result contains a flag is the object has been found or not.
    */
     template<typename TPointType>
    ResultType SearchNearestInRadius(TPointType const& ThePoint, double Radius) {
        ResultType current_result;
        current_result.SetDistance(std::numeric_limits<double>::max());

        double radius_increment = *std::max_element(mCellSizes.begin(), mCellSizes.end());

        array_1d< std::size_t, 3 > min_position;
        array_1d< std::size_t, 3 > max_position;

        for(double current_radius = 0 ; current_radius < Radius + radius_increment ; current_radius += radius_increment){
            current_radius = (current_radius > Radius) ? Radius : current_radius;
            for(int i = 0; i < 3; i++ ) {
                min_position[i] = CalculatePosition(ThePoint[i] - current_radius, i);
                max_position[i] = CalculatePosition(ThePoint[i] + current_radius, i) + 1;
            }

            for(std::size_t k = min_position[2] ; k < max_position[2] ; k++){
                for(std::size_t j = min_position[1] ; j < max_position[1] ; j++){
                    for(std::size_t i = min_position[0] ; i < max_position[0] ; i++){
                        auto& cell = GetCell(i,j,k);
                        SearchNearestInCell(cell, ThePoint, current_result, current_radius);
                    }
                }
            }
            bool all_cells_are_covered = (min_position[0] == 0) && (min_position[1] == 0) && (min_position[2] == 0);
            all_cells_are_covered &= (max_position[0] == mNumberOfCells[0] - 1) && (max_position[1] == mNumberOfCells[1] - 1) && (max_position[2] == mNumberOfCells[2] - 1);

            if(all_cells_are_covered || current_result.IsObjectFound()){
                break;
            }
        }
        return current_result;
    }

    /** This method takes a point and finds the nearest object to it.
     * If there are more than one object in the same minimum distance only one is returned
     * Result contains a flag is the object has been found or not.
    */
    template<typename TPointType>
    ResultType SearchNearest(TPointType const& ThePoint) {
        ResultType current_result;

        array_1d<double, 3> box_size = mBoundingBox.GetMaxPoint() - mBoundingBox.GetMinPoint();
        double max_radius= *std::max_element(box_size.begin(), box_size.end());

        return SearchNearestInRadius(ThePoint, max_radius);
    }

    ///@}
    ///@name Inquiry
    ///@{


    ///@}
    ///@name Input and output
    ///@{

    /// Turn back information as a string.
    virtual std::string Info() const
    {
        std::stringstream buffer;
        buffer << "GeometricalObjectsBins" ;
        return buffer.str();
    }

    /// Print information about this object.
    virtual void PrintInfo(std::ostream& rOStream) const {rOStream << "GeometricalObjectsBins";}

    /// Print object's data.
    virtual void PrintData(std::ostream& rOStream) const {}

    ///@}
    ///@name Friends
    ///@{


    ///@}

private:
    ///@name Static Member Variables
    ///@{


    ///@}
    ///@name Member Variables
    ///@{
<<<<<<< HEAD

=======
    
>>>>>>> a2fbcb57
    BoundingBox<Point> mBoundingBox;
    array_1d<std::size_t, Dimension> mNumberOfCells;
    array_1d<double, 3>  mCellSizes;
    array_1d<double, 3>  mInverseOfCellSize;
    std::vector<CellType> mCells;


    ///@}
    ///@name Private Operators
    ///@{


    ///@}
    ///@name Private Operations
    ///@{

    /// Caclculate the cell sizes to be as equilateral as possible and tries to approximate (roughly) the given number of cells
    void CalculateCellSize(std::size_t NumberOfCells) {
        std::size_t avarage_number_of_cells = static_cast<std::size_t>(std::pow(static_cast<double>(NumberOfCells), 1.00 / Dimension));
        std::array<double, 3> lengths;
        double avarage_length = 0.00;
        for (int i = 0; i < Dimension; i++) {
            lengths[i] = mBoundingBox.GetMaxPoint()[i] - mBoundingBox.GetMinPoint()[i];
            avarage_length += lengths[i];
        }
        avarage_length *= 1.00 / 3.00;

        if (avarage_length < std::numeric_limits<double>::epsilon()) {
            mNumberOfCells = ScalarVector(3, 1);
            return;
        }

        for (int i = 0; i < Dimension; i++) {
            mNumberOfCells[i] = static_cast<std::size_t>(lengths[i] / avarage_length * avarage_number_of_cells) + 1;
            if (mNumberOfCells[i] > 1)
                mCellSizes[i] = lengths[i] / mNumberOfCells[i];
            else
                mCellSizes[i] = avarage_length;

            mInverseOfCellSize[i] = 1.00 / mCellSizes[i];
        }

    }

    /// Adding objects to the cells that intersecting with it.
    template<typename TIteratorType>
<<<<<<< HEAD
	void AddObjectsToCells(TIteratorType GeometricalObjectsBegin, TIteratorType GeometricalObjectsEnd) {
        // for(auto i_geometrical_object = GeometricalObjectsBegin ; i_geometrical_object != GeometricalObjectsEnd ; i_geometrical_object++){
        //     array_1d< std::size_t, 3 > min_position(0.0);
        //     array_1d< std::size_t, 3 > max_position(0.0);
        //     CalculateMinMaxPositions(i_geometrical_object->GetGeometry(), min_position, max_position);
        //     for(std::size_t k = min_position[2] ; k < max_position[2] ; k++){
        //         for(std::size_t j = min_position[1] ; j < max_position[1] ; j++){
        //             for(std::size_t i = min_position[0] ; i < max_position[0] ; i++){
        //                 auto cell_bounding_box = GetCellBoundingBox(i,j,k);
        //                 if(IsIntersected(i_geometrical_object->GetGeometry(), cell_bounding_box, Tolerance)){
        //                     GetCell(i,j,k).push_back(&(*i_geometrical_object));
        //                 }
        //             }
        //         }
        //     }
        // }
=======
    void AddObjectsToCells(TIteratorType GeometricalObjectsBegin, TIteratorType GeometricalObjectsEnd) {
        for(auto i_geometrical_object = GeometricalObjectsBegin ; i_geometrical_object != GeometricalObjectsEnd ; i_geometrical_object++){
            array_1d<std::size_t, 3> min_position(3,0);
            array_1d<std::size_t, 3> max_position(3,0);
            CalculateMinMaxPositions(i_geometrical_object->GetGeometry(), min_position, max_position);
            for(std::size_t k = min_position[2] ; k < max_position[2] ; k++){
                for(std::size_t j = min_position[1] ; j < max_position[1] ; j++){
                    for(std::size_t i = min_position[0] ; i < max_position[0] ; i++){
                        auto cell_bounding_box = GetCellBoundingBox(i,j,k);
                        if(IsIntersected(i_geometrical_object->GetGeometry(), cell_bounding_box, Tolerance)){
                            GetCell(i,j,k).push_back(&(*i_geometrical_object));
                        }
                    }
                }
            }
        }        
>>>>>>> a2fbcb57
    }

    /// Giving the min and max position of cells intersecting with the bounding box of the geometry.
    template<typename TGeometryType>
    void CalculateMinMaxPositions(TGeometryType const& TheGeometry, array_1d< std::size_t, 3 >& MinPosition, array_1d< std::size_t, 3 >& MaxPosition){
        if(TheGeometry.empty())
            return;

        BoundingBox<Point> bounding_box(TheGeometry.begin(), TheGeometry.end());

        for(int i = 0; i < 3; i++ ) {
            MinPosition[ i ] = CalculatePosition( bounding_box.GetMinPoint()[i], i );
            MaxPosition[ i ] = CalculatePosition( bounding_box.GetMaxPoint()[i], i ) + 1;
        }
    }

    /// calculating the cell position of a given coordinate in respective axis given by dimension
    std::size_t CalculatePosition( double Coordinate, int ThisDimension ) const {
        auto distance = Coordinate - mBoundingBox.GetMinPoint()[ ThisDimension ];
        distance = ( distance < 0.00 ) ? 0.00 : distance;
        std::size_t position =
            static_cast< std::size_t >( distance * mInverseOfCellSize[ ThisDimension ] );
        std::size_t result= ( position > mNumberOfCells[ ThisDimension ] - 1 )
                                ? mNumberOfCells[ ThisDimension ] - 1
                                : position;
        return result;
    }

    /// Expands by the tolerance the geometry bounding box and checks the intersection
    template<typename TGeometryType>
    static inline bool IsIntersected(TGeometryType& TheGeometry, BoundingBox<Point> Box, const double tolerance)
    {
        Point rLowPointTolerance;
        Point rHighPointTolerance;

        for(std::size_t i = 0; i<3; i++)
        {
            rLowPointTolerance[i]  =  Box.GetMinPoint()[i] - tolerance;
            rHighPointTolerance[i] =  Box.GetMaxPoint()[i] + tolerance;
        }

        return  TheGeometry.HasIntersection(rLowPointTolerance,rHighPointTolerance);
    }

    /// Searchs in objects in the given cell for the ones with distance less than given radius + tolerance.
    template<typename TPointType>
    void SearchInRadiusInCell(CellType const& TheCell, TPointType const& ThePoint, double Radius, std::unordered_set<GeometricalObject*>& rResults) {
        for(auto p_geometrical_object : TheCell){
            auto& geometry = p_geometrical_object->GetGeometry();
            // TODO: Change this to new Distance method of the geometry to be more general
            double distance = GeometryUtils::PointDistanceToTriangle3D(
            geometry[0],
            geometry[1],
            geometry[2],
            ThePoint);
            if((Radius + Tolerance) > distance){
                rResults.insert(p_geometrical_object);
            }
        }
    }

   /// Searchs in objects in the given cell for the nearest one.
    template<typename TPointType>
    void SearchNearestInCell(CellType const& TheCell, TPointType const& ThePoint, ResultType& rResult, double MaxRadius) {
        for(auto p_geometrical_object : TheCell){
            auto& geometry = p_geometrical_object->GetGeometry();
            // TODO: Change this to new Distance method of the geometry to be more general
            double distance = GeometryUtils::PointDistanceToTriangle3D(
            geometry[0],
            geometry[1],
            geometry[2],
            ThePoint);
            if ((distance < rResult.GetDistance()) && (distance < MaxRadius)) {
                rResult.Set(p_geometrical_object);
                rResult.SetDistance(distance);
            }
        }
    }

    ///@}
    ///@name Private  Access
    ///@{


    ///@}
    ///@name Private Inquiry
    ///@{


    ///@}
    ///@name Un accessible methods
    ///@{

    /// Assignment operator deleted.
    GeometricalObjectsBins& operator=(GeometricalObjectsBins const& rOther) = delete;

    /// Copy constructor deleted.
    GeometricalObjectsBins(GeometricalObjectsBins const& rOther) = delete;

    ///@}

}; // Class GeometricalObjectsBins

///@}

///@name Type Definitions
///@{


///@}
///@name Input and output
///@{


/// input stream function
inline std::istream& operator >> (std::istream& rIStream,
                GeometricalObjectsBins& rThis){
                    return rIStream;
                }

/// output stream function
inline std::ostream& operator << (std::ostream& rOStream,
                const GeometricalObjectsBins& rThis)
{
    rThis.PrintInfo(rOStream);
    rOStream << std::endl;
    rThis.PrintData(rOStream);

    return rOStream;
}
///@}

///@} addtogroup block

}  // namespace Kratos.

#endif // KRATOS_GEOMETRICAL_OBJECTS_BINS_H_INCLUDED  defined<|MERGE_RESOLUTION|>--- conflicted
+++ resolved
@@ -275,11 +275,7 @@
     ///@}
     ///@name Member Variables
     ///@{
-<<<<<<< HEAD
-
-=======
     
->>>>>>> a2fbcb57
     BoundingBox<Point> mBoundingBox;
     array_1d<std::size_t, Dimension> mNumberOfCells;
     array_1d<double, 3>  mCellSizes;
@@ -326,24 +322,6 @@
 
     /// Adding objects to the cells that intersecting with it.
     template<typename TIteratorType>
-<<<<<<< HEAD
-	void AddObjectsToCells(TIteratorType GeometricalObjectsBegin, TIteratorType GeometricalObjectsEnd) {
-        // for(auto i_geometrical_object = GeometricalObjectsBegin ; i_geometrical_object != GeometricalObjectsEnd ; i_geometrical_object++){
-        //     array_1d< std::size_t, 3 > min_position(0.0);
-        //     array_1d< std::size_t, 3 > max_position(0.0);
-        //     CalculateMinMaxPositions(i_geometrical_object->GetGeometry(), min_position, max_position);
-        //     for(std::size_t k = min_position[2] ; k < max_position[2] ; k++){
-        //         for(std::size_t j = min_position[1] ; j < max_position[1] ; j++){
-        //             for(std::size_t i = min_position[0] ; i < max_position[0] ; i++){
-        //                 auto cell_bounding_box = GetCellBoundingBox(i,j,k);
-        //                 if(IsIntersected(i_geometrical_object->GetGeometry(), cell_bounding_box, Tolerance)){
-        //                     GetCell(i,j,k).push_back(&(*i_geometrical_object));
-        //                 }
-        //             }
-        //         }
-        //     }
-        // }
-=======
     void AddObjectsToCells(TIteratorType GeometricalObjectsBegin, TIteratorType GeometricalObjectsEnd) {
         for(auto i_geometrical_object = GeometricalObjectsBegin ; i_geometrical_object != GeometricalObjectsEnd ; i_geometrical_object++){
             array_1d<std::size_t, 3> min_position(3,0);
@@ -360,7 +338,6 @@
                 }
             }
         }        
->>>>>>> a2fbcb57
     }
 
     /// Giving the min and max position of cells intersecting with the bounding box of the geometry.
