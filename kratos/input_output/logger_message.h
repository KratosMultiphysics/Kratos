//    |  /           |
//    ' /   __| _` | __|  _ \   __|
//    . \  |   (   | |   (   |\__ `
//   _|\_\_|  \__,_|\__|\___/ ____/
//                   Multi-Physics
//
//  License:		 BSD License
//					 Kratos default license: kratos/license.txt
//
//  Main authors:    Pooyan Dadvand
//
//


#if !defined(KRATOS_LOGGER_MESSAGE_H_INCLUDED )
#define  KRATOS_LOGGER_MESSAGE_H_INCLUDED



// System includes
#include <string>
#include <sstream>
#include <iostream>
#include <map>
#include <chrono>


// External includes


// Project includes
#include "includes/kratos_export_api.h"
#include "includes/code_location.h"
#include "includes/data_communicator.h"

namespace Kratos
{
		///@addtogroup KratosCore
		///@{

		///@name Kratos Classes
		///@{

		/// LoggerMessage class holdes message and the properties of the message.
		/** LoggerMessage holds the origin of the message, severity, level and
			the category of it.
			Most of the methods are defined in header to be inlined in order to
			increase the performance.
		*/
		class KRATOS_API(KRATOS_CORE) LoggerMessage
		{
		public:
			///@name Type Definitions
			///@{

			using TimePointType = std::chrono::steady_clock::time_point;

			///@}
			///@name Enums
			///@{

			enum class Severity {
				WARNING,
				INFO,
				DETAIL,
				DEBUG,
				TRACE,
			};

			enum class Category {
				STATUS,
				CRITICAL,
				STATISTICS,
				PROFILING,
				CHECKING
			};

			class DistributedFilter {
			public:
				DistributedFilter()
					: mIsDistributed(false), mPrintFromAllRanks(false), mSourceRank(0) {}

				DistributedFilter(bool IsDistributed, bool PrintFromAllRanks, int TheRank)
					: mIsDistributed(IsDistributed), mPrintFromAllRanks(PrintFromAllRanks), mSourceRank(TheRank) {}

				DistributedFilter(DistributedFilter const& rOther)
					: mIsDistributed(rOther.mIsDistributed), mPrintFromAllRanks(rOther.mPrintFromAllRanks), mSourceRank(rOther.mSourceRank) {}

				static DistributedFilter FromRoot() {
					return DistributedFilter(false, false, 0);
				}

				static DistributedFilter FromRank(int TheRank) {
					return DistributedFilter(true, false, TheRank);
				}

				static DistributedFilter FromAllRanks() {
					return DistributedFilter(true, true, 0);
				}

				bool WriteFromRank(int Rank) const {
					return mPrintFromAllRanks || Rank == mSourceRank;
				}

				bool IsDistributed() const {
					return mIsDistributed;
				}

				int GetRank() const {
					return mSourceRank;
				}

			private:
				bool mIsDistributed;
				bool mPrintFromAllRanks;
				int mSourceRank;
			};

			class MessageSource {
			public:

				MessageSource() {
					const DataCommunicator& r_comm = DataCommunicator::GetDefault();
					mRank = r_comm.Rank();
				}

				MessageSource(int TheRank)
					: mRank(TheRank) {}

				int GetRank() const {
					return mRank;
				}

			private:
				int mRank;
			};

			///@}
			///@name Life Cycle
			///@{


<<<<<<< HEAD
			LoggerMessage(std::string const& TheLabel)
				: mLabel(TheLabel), mLevel(1), mSeverity(Severity::INFO), mCategory(Category::STATUS), mMessageSource(), mDistributedFilter(DistributedFilter::FromRoot()) {}
=======
			explicit LoggerMessage(std::string const& TheLabel)
				: mLabel(TheLabel), mLevel(1), mSeverity(Severity::INFO), mCategory(Category::STATUS) {}
>>>>>>> d6e8e8d7

			LoggerMessage(LoggerMessage const& Other)
				: mLabel(Other.mLabel), mMessage(Other.mMessage), mLevel(Other.mLevel), mLocation(Other.mLocation), mSeverity(Other.mSeverity), mCategory(Other.mCategory), mMessageSource(Other.mMessageSource), mDistributedFilter(Other.mDistributedFilter) {}

			/// Destructor.
			virtual ~LoggerMessage() {}


			///@}
			///@name Operators
			///@{

			LoggerMessage& operator=(LoggerMessage const& Other) {
				mLabel = Other.mLabel;
				mMessage = Other.mMessage;
                mLevel = Other.mLevel;
                // mLocation = Other.mLocation;
				mSeverity = Other.mSeverity;
				mCategory = Other.mCategory;
				mDistributedFilter = Other.mDistributedFilter;

				return *this;
			}

			///@}
			///@name Operations
			///@{


			///@}
			///@name Access
			///@{

			void SetLabel(std::string const& TheLabel){
				mLabel = TheLabel;
			}

			std::string const& GetLabel() const {
				return mLabel;
			}

			void SetMessage(std::string const& TheMessage) {
				mMessage = TheMessage;
			}

			std::string const& GetMessage() const {
				return mMessage;
			}

			void SetLevel(std::size_t TheLevel) {
				mLevel = TheLevel;
			}

			std::size_t GetLevel() const {
				return mLevel;
            }

            void SetLocation(CodeLocation const& TheLocation) {
				mLocation = TheLocation;
			}

			CodeLocation GetLocation() const {
				return mLocation;
			}

			void SetSeverity(Severity const& TheSeverity) {
				mSeverity = TheSeverity;
			}

			Severity GetSeverity() const {
				return mSeverity;
			}

			void SetCategory(Category const& TheCategory) {
				mCategory = TheCategory;
			}

			Category GetCategory() const {
				return mCategory;
			}

			bool IsDistributed() const {
				return mDistributedFilter.IsDistributed();
			}

			bool WriteInThisRank() const {
				return mDistributedFilter.WriteFromRank(mMessageSource.GetRank());
			}

			int GetSourceRank() const {
				return mMessageSource.GetRank();
			}

			void SetTime() {
				mTime = std::chrono::steady_clock::now();
			}

			TimePointType const& GetTime() const {
				return mTime;
			}

			///@}
			///@name Inquiry
			///@{

			///@}
			///@name Input and output
			///@{

			/// Turn back information as a string.
			virtual std::string Info() const;

			/// Print information about this object.
			virtual void PrintInfo(std::ostream& rOStream) const;

			/// Print object's data.
			virtual void PrintData(std::ostream& rOStream) const;


			/// string stream function
			template<class StreamValueType>
			LoggerMessage& operator << (StreamValueType const& rValue)
			{
				std::stringstream buffer;
				buffer << rValue;

				mMessage.append(buffer.str());

				return *this;
			}

			/// Manipulator stream function
			LoggerMessage& operator << (std::ostream& (*pf)(std::ostream&));

			/// char stream function
            LoggerMessage& operator << (const char * rString);

            /// Location stream function
			LoggerMessage& operator << (CodeLocation const& TheLocation);

			/// Severity stream function
			LoggerMessage& operator << (Severity const& TheSeverity);

			/// Category stream function
			LoggerMessage& operator << (Category const& TheCategory);

			/// DistributedFilter stream function
			LoggerMessage& operator << (DistributedFilter const& TheMessageSource);

			/// DataCommunicator stream function
			LoggerMessage& operator << (DataCommunicator const& TheDataCommunicator);

			///@}

		private:
			///@name Life Cycle
			///@{

			///@}
			///@name Member Variables
			///@{

			std::string mLabel;
			std::string mMessage;
            std::size_t mLevel;
            CodeLocation mLocation;
			Severity mSeverity;
			Category mCategory;
			MessageSource mMessageSource;
			DistributedFilter mDistributedFilter;
			TimePointType mTime;

			///@}
		}; // Class LoggerMessage

	  ///@}

	  ///@name Input and output
	  ///@{

		/// output stream function
		std::ostream& operator << (std::ostream& rOStream,
			const LoggerMessage& rThis);

		///@}
		///@name macros
		///@{


		///@}

		///@} addtogroup block
}  // namespace Kratos.

#endif // KRATOS_LOGGER_MESSAGE_H_INCLUDED  defined<|MERGE_RESOLUTION|>--- conflicted
+++ resolved
@@ -139,14 +139,8 @@
 			///@name Life Cycle
 			///@{
 
-
-<<<<<<< HEAD
-			LoggerMessage(std::string const& TheLabel)
+			explicit LoggerMessage(std::string const& TheLabel)
 				: mLabel(TheLabel), mLevel(1), mSeverity(Severity::INFO), mCategory(Category::STATUS), mMessageSource(), mDistributedFilter(DistributedFilter::FromRoot()) {}
-=======
-			explicit LoggerMessage(std::string const& TheLabel)
-				: mLabel(TheLabel), mLevel(1), mSeverity(Severity::INFO), mCategory(Category::STATUS) {}
->>>>>>> d6e8e8d7
 
 			LoggerMessage(LoggerMessage const& Other)
 				: mLabel(Other.mLabel), mMessage(Other.mMessage), mLevel(Other.mLevel), mLocation(Other.mLocation), mSeverity(Other.mSeverity), mCategory(Other.mCategory), mMessageSource(Other.mMessageSource), mDistributedFilter(Other.mDistributedFilter) {}
