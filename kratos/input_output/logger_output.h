//    |  /           |
//    ' /   __| _` | __|  _ \   __|
//    . \  |   (   | |   (   |\__ `
//   _|\_\_|  \__,_|\__|\___/ ____/
//                   Multi-Physics
//
//  License:         BSD License
//                   Kratos default license: kratos/license.txt
//
//  Main authors:    Pooyan Dadvand
//
//


#if !defined(KRATOS_LOGGER_OUTPUT_H_INCLUDED )
#define  KRATOS_LOGGER_OUTPUT_H_INCLUDED



// System includes
#include <string>
#include <iostream>
#include <map>


// External includes


// Project includes
#include "includes/define.h"
#include "input_output/logger_message.h"
#include "containers/flags.h"

namespace Kratos
{
///@addtogroup KratosCore
///@{

///@name Kratos Classes
///@{

/// LoggerOutput is the base class for all logger outputs.
/** LoggerOutput defines the interface for all logger outputs
  and also provides the basic (and default) functionalities
  to be extended in other outputs
*/
class KRATOS_API(KRATOS_CORE) LoggerOutput
{
public:
  ///@name Type Definitions
  ///@{

  KRATOS_DEFINE_LOCAL_FLAG(WARNING_PREFIX);
  KRATOS_DEFINE_LOCAL_FLAG(INFO_PREFIX);
  KRATOS_DEFINE_LOCAL_FLAG(DETAIL_PREFIX);
  KRATOS_DEFINE_LOCAL_FLAG(DEBUG_PREFIX);
  KRATOS_DEFINE_LOCAL_FLAG(TRACE_PREFIX);

  /// Pointer definition of LoggerOutput
  KRATOS_CLASS_POINTER_DEFINITION(LoggerOutput);

  ///@}
  ///@name Enums
  ///@{

  ///@}
  ///@name Life Cycle
  ///@{

  explicit LoggerOutput(std::ostream& rOutputStream)
<<<<<<< HEAD
    : mrStream(rOutputStream),
=======
    : mpStream(&rOutputStream),
>>>>>>> e6f6d848
      mMaxLevel(1),
      mSeverity(LoggerMessage::Severity::INFO),
      mCategory(LoggerMessage::Category::STATUS)
  {
    mOptions.Set(WARNING_PREFIX, true);
    mOptions.Set(INFO_PREFIX, false);
    mOptions.Set(DETAIL_PREFIX, false);
    mOptions.Set(DEBUG_PREFIX, false);
    mOptions.Set(TRACE_PREFIX, false);
  }

  LoggerOutput(LoggerOutput const& Other)
    : mpStream(Other.mpStream), mMaxLevel(Other.mMaxLevel), mSeverity(Other.mSeverity), mCategory(Other.mCategory) {}

  /// Destructor.
  virtual ~LoggerOutput() {}


  ///@}
  ///@name Operators
  ///@{

  LoggerOutput& operator=(LoggerOutput const& Other) = delete;

  ///@}
  ///@name Operations
  ///@{


  ///@}
  ///@name Access
  ///@{

  virtual void WriteHeader();

  virtual void WriteMessage(LoggerMessage const& TheMessage);

  virtual void Flush();

  void SetMaxLevel(std::size_t TheLevel) {
    mMaxLevel = TheLevel;
  }

  std::size_t GetMaxLevel() const {
    return mMaxLevel;
  }

  void SetSeverity(LoggerMessage::Severity const& TheSeverity) {
    mSeverity = TheSeverity;
  }

  LoggerMessage::Severity GetSeverity() const {
    return mSeverity;
  }

  void SetCategory(LoggerMessage::Category const& TheCategory) {
    mCategory = TheCategory;
  }

  LoggerMessage::Category GetCategory() const {
    return mCategory;
  }

  void SetOption(Kratos::Flags ThisFlag, bool Value) {
    mOptions.Set(ThisFlag, Value);
  }

  bool GetOption(Kratos::Flags ThisFlag) {
    return mOptions.Is(ThisFlag);
  }

  ///@}
  ///@name Inquiry
  ///@{

  ///@}
  ///@name Input and output
  ///@{

  /// Turn back information as a string.
  virtual std::string Info() const;

  /// Print information about this object.
  virtual void PrintInfo(std::ostream& rOStream) const;

  /// Print object's data.
  virtual void PrintData(std::ostream& rOStream) const;


  /// string stream function
  template<class StreamValueType>
  LoggerOutput& operator << (StreamValueType const& rValue)
  {
    std::stringstream buffer;
    buffer << rValue;

    GetStream() << buffer.str();

    return *this;
  }

  /// Manipulator stream function
  LoggerOutput& operator << (std::ostream& (*pf)(std::ostream&));

  /// char stream function
  LoggerOutput& operator << (const char * rString);



  ///@}
protected:

  LoggerOutput()
    : mpStream(nullptr),
      mMaxLevel(1),
      mSeverity(LoggerMessage::Severity::INFO),
      mCategory(LoggerMessage::Category::STATUS)
  {
    mOptions.Set(WARNING_PREFIX, true);
    mOptions.Set(INFO_PREFIX, false);
    mOptions.Set(DETAIL_PREFIX, false);
    mOptions.Set(DEBUG_PREFIX, false);
    mOptions.Set(TRACE_PREFIX, false);
  }

  std::ostream& GetStream() {return *mpStream;}
  std::ostream* pGetStream() {return mpStream;}
  void SetStream(std::ostream* pStream) {mpStream = pStream;}

  virtual void SetMessageColor(LoggerMessage::Severity MessageSeverity);
  virtual void ResetMessageColor(LoggerMessage::Severity MessageSeverity);

  virtual void SetMessageColor(LoggerMessage::Severity MessageSeverity);
  virtual void ResetMessageColor(LoggerMessage::Severity MessageSeverity);

private:
  ///@name Life Cycle
  ///@{

  ///@}
  ///@name Member Variables
  ///@{

  std::ostream* mpStream;
  std::size_t mMaxLevel;
  LoggerMessage::Severity mSeverity;
  LoggerMessage::Category mCategory;
  Kratos::Flags mOptions;

  ///@}
}; // Class LoggerOutput

///@}

///@name Input and output
///@{

/// output stream function
std::ostream& operator << (std::ostream& rOStream,
  const LoggerOutput& rThis);

///@}
///@name macros
///@{


///@}

///@} addtogroup block
}  // namespace Kratos.

#endif // KRATOS_LOGGER_OUTPUT_H_INCLUDED  defined<|MERGE_RESOLUTION|>--- conflicted
+++ resolved
@@ -68,11 +68,7 @@
   ///@{
 
   explicit LoggerOutput(std::ostream& rOutputStream)
-<<<<<<< HEAD
-    : mrStream(rOutputStream),
-=======
     : mpStream(&rOutputStream),
->>>>>>> e6f6d848
       mMaxLevel(1),
       mSeverity(LoggerMessage::Severity::INFO),
       mCategory(LoggerMessage::Category::STATUS)
@@ -205,9 +201,6 @@
   virtual void SetMessageColor(LoggerMessage::Severity MessageSeverity);
   virtual void ResetMessageColor(LoggerMessage::Severity MessageSeverity);
 
-  virtual void SetMessageColor(LoggerMessage::Severity MessageSeverity);
-  virtual void ResetMessageColor(LoggerMessage::Severity MessageSeverity);
-
 private:
   ///@name Life Cycle
   ///@{
