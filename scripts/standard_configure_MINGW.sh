<<<<<<< HEAD
#!/bin/bash
# Please do not modify this script

# You can use your interpreter of choice (bash, sh, zsh, ...)

# For any question please contact with us in:
#   - https://github.com/KratosMultiphysics/Kratos

# Optional parameters:
# You can find a list will all the compiation options in INSTALL.md or here:
#   - https://github.com/KratosMultiphysics/Kratos/wiki/Compilation-options

# Function to add apps
add_app () {
    export KRATOS_APPLICATIONS="${KRATOS_APPLICATIONS}$1;"
}

# Set compiler
export CC=gcc
export CXX=g++

# Set variables
export KRATOS_SOURCE="kratos_folder/Kratos"
export KRATOS_BUILD="${KRATOS_SOURCE}/build"
export KRATOS_APP_DIR="${KRATOS_SOURCE}/applications"
# export KRATOS_INSTALL_PYTHON_USING_LINKS=ON

# Set basic configuration
export KRATOS_BUILD_TYPE=${KRATOS_BUILD_TYPE:-"Release"}
export PYTHON_EXECUTABLE=${PYTHON_EXECUTABLE:-"location_python/python.exe"}

# Set applications to compile
export KRATOS_APPLICATIONS=
add_app ${KRATOS_APP_DIR}/ExternalSolversApplication
add_app ${KRATOS_APP_DIR}/StructuralMechanicsApplication
add_app ${KRATOS_APP_DIR}/FluidDynamicsApplication
add_app ${KRATOS_APP_DIR}/ConvectionDiffusionApplication

# Configure
cmake ..                                                                                            \
-G "MinGW Makefiles"                                                                                \
-DWIN32=TRUE                                                                                        \
-DCMAKE_EXE_LINKER_FLAGS="-s"                                                                       \
-DCMAKE_SHARED_LINKER_FLAGS="-s"                                                                    \
-DLAPACK_LIBRARIES="location_msys64/msys64/mingw64/lib/liblapack.dll.a"                             \
-DBLAS_LIBRARIES="location_msys64/msys64/mingw64/lib/libblas.dll.a"                                 \
-H"${KRATOS_SOURCE}"                                                                                \
-B"${KRATOS_BUILD}/${KRATOS_BUILD_TYPE}"                                                            \
-DUSE_MPI=OFF                                                                                       \

# Buid
cmake --build "${KRATOS_BUILD}/${KRATOS_BUILD_TYPE}" --target install -- -j4
=======
#!/bin/bash
# Please do not modify this script

# You can use your interpreter of choice (bash, sh, zsh, ...)

# For any question please contact with us in:
#   - https://github.com/KratosMultiphysics/Kratos

# Optional parameters:
# You can find a list will all the compiation options in INSTALL.md or here:
#   - https://github.com/KratosMultiphysics/Kratos/wiki/Compilation-options

# Function to add apps
add_app () {
    export KRATOS_APPLICATIONS="${KRATOS_APPLICATIONS}$1;"
}

# Set compiler
export CC=gcc
export CXX=g++

# Set variables
export KRATOS_SOURCE="kratos_folder/Kratos"
export KRATOS_BUILD="${KRATOS_SOURCE}/build"
export KRATOS_APP_DIR="${KRATOS_SOURCE}/applications"
# export KRATOS_INSTALL_PYTHON_USING_LINKS=ON

# Set basic configuration
export KRATOS_BUILD_TYPE=${KRATOS_BUILD_TYPE:-"Release"}
export PYTHON_EXECUTABLE=${PYTHON_EXECUTABLE:-"location_python/python.exe"}

# Set applications to compile
export KRATOS_APPLICATIONS=
add_app ${KRATOS_APP_DIR}/ExternalSolversApplication
add_app ${KRATOS_APP_DIR}/StructuralMechanicsApplication
add_app ${KRATOS_APP_DIR}/FluidDynamicsApplication
add_app ${KRATOS_APP_DIR}/ConvectionDiffusionApplication

# Configure
cmake ..                                                                                            \
-G "MinGW Makefiles"                                                                                \
-DWIN32=TRUE                                                                                        \
-DCMAKE_EXE_LINKER_FLAGS="-s"                                                                       \
-DCMAKE_SHARED_LINKER_FLAGS="-s"                                                                    \
-DLAPACK_LIBRARIES="location_msys64/msys64/mingw64/lib/liblapack.dll.a"                             \
-DBLAS_LIBRARIES="location_msys64/msys64/mingw64/lib/libblas.dll.a"                                 \
-H"${KRATOS_SOURCE}"                                                                                \
-B"${KRATOS_BUILD}/${KRATOS_BUILD_TYPE}"                                                            \
-DUSE_MPI=OFF                                                                                       \

# Buid
cmake --build "${KRATOS_BUILD}/${KRATOS_BUILD_TYPE}" --target install -- -j$(nproc)
>>>>>>> fc3a071e
<|MERGE_RESOLUTION|>--- conflicted
+++ resolved
@@ -1,4 +1,3 @@
-<<<<<<< HEAD
 #!/bin/bash
 # Please do not modify this script
 
@@ -50,58 +49,4 @@
 -DUSE_MPI=OFF                                                                                       \
 
 # Buid
-cmake --build "${KRATOS_BUILD}/${KRATOS_BUILD_TYPE}" --target install -- -j4
-=======
-#!/bin/bash
-# Please do not modify this script
-
-# You can use your interpreter of choice (bash, sh, zsh, ...)
-
-# For any question please contact with us in:
-#   - https://github.com/KratosMultiphysics/Kratos
-
-# Optional parameters:
-# You can find a list will all the compiation options in INSTALL.md or here:
-#   - https://github.com/KratosMultiphysics/Kratos/wiki/Compilation-options
-
-# Function to add apps
-add_app () {
-    export KRATOS_APPLICATIONS="${KRATOS_APPLICATIONS}$1;"
-}
-
-# Set compiler
-export CC=gcc
-export CXX=g++
-
-# Set variables
-export KRATOS_SOURCE="kratos_folder/Kratos"
-export KRATOS_BUILD="${KRATOS_SOURCE}/build"
-export KRATOS_APP_DIR="${KRATOS_SOURCE}/applications"
-# export KRATOS_INSTALL_PYTHON_USING_LINKS=ON
-
-# Set basic configuration
-export KRATOS_BUILD_TYPE=${KRATOS_BUILD_TYPE:-"Release"}
-export PYTHON_EXECUTABLE=${PYTHON_EXECUTABLE:-"location_python/python.exe"}
-
-# Set applications to compile
-export KRATOS_APPLICATIONS=
-add_app ${KRATOS_APP_DIR}/ExternalSolversApplication
-add_app ${KRATOS_APP_DIR}/StructuralMechanicsApplication
-add_app ${KRATOS_APP_DIR}/FluidDynamicsApplication
-add_app ${KRATOS_APP_DIR}/ConvectionDiffusionApplication
-
-# Configure
-cmake ..                                                                                            \
--G "MinGW Makefiles"                                                                                \
--DWIN32=TRUE                                                                                        \
--DCMAKE_EXE_LINKER_FLAGS="-s"                                                                       \
--DCMAKE_SHARED_LINKER_FLAGS="-s"                                                                    \
--DLAPACK_LIBRARIES="location_msys64/msys64/mingw64/lib/liblapack.dll.a"                             \
--DBLAS_LIBRARIES="location_msys64/msys64/mingw64/lib/libblas.dll.a"                                 \
--H"${KRATOS_SOURCE}"                                                                                \
--B"${KRATOS_BUILD}/${KRATOS_BUILD_TYPE}"                                                            \
--DUSE_MPI=OFF                                                                                       \
-
-# Buid
-cmake --build "${KRATOS_BUILD}/${KRATOS_BUILD_TYPE}" --target install -- -j$(nproc)
->>>>>>> fc3a071e
+cmake --build "${KRATOS_BUILD}/${KRATOS_BUILD_TYPE}" --target install -- -j$(nproc)