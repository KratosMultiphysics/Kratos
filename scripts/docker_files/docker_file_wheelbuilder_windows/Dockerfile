FROM mcr.microsoft.com/windows/servercore:ltsc2019

# Restore the default Windows shell for correct batch processing below.
SHELL ["cmd", "/S", "/C"]

# Temp dir
RUN mkdir c:\TEMP;

# Please, keep intel layers at the begining as they are heavy and should not be touched so often.
# TODO: consider moving to base image containing this.

# Install Intel MKL
COPY w_onemkl_p_2022.0.3.171_offline.exe C:\\TEMP\\mkl.exe
RUN C:\TEMP\mkl.exe -s -a --silent --eula accept

# Install Intel TBB
COPY w_tbb_oneapi_p_2021.5.2.785_offline.exe C:\\TEMP\\tbb.exe
RUN C:\TEMP\tbb.exe -s -a --silent --eula accept

# Download the Build Tools bootstrapper.
RUN powershell.exe -Command \
    wget https://aka.ms/vs/16/release/vs_buildtools.exe -OutFile c:\TEMP\vs_buildtools.exe

# Install Build Tools
RUN C:\TEMP\vs_buildtools.exe --quiet --wait --norestart --nocache \
    --add Microsoft.VisualStudio.Product.BuildTools \
    --add Microsoft.VisualStudio.Workload.VCTools \
    --add Microsoft.VisualStudio.Component.VC.CMake.Project \
    --add Microsoft.VisualStudio.Component.Windows10SDK.17763 \
    --add Microsoft.VisualStudio.Component.TestTools.BuildTools \
    --add Microsoft.VisualStudio.Component.VC.140 \
 || IF "%ERRORLEVEL%"=="3010" EXIT 0 ; \
 	$ErrorActionPreference = 'Stop'

<<<<<<< HEAD
# Install chocolatey
=======
#install chocolatey
ENV chocolateyVersion '1.4.0'
>>>>>>> 6b8bee35
RUN powershell.exe -Command \
    [Net.ServicePointManager]::SecurityProtocol = [Net.SecurityProtocolType]::Tls12; \
    iex ((New-Object System.Net.WebClient).DownloadString('http://chocolatey.org/install.ps1'))

# Install 7zip
RUN powershell.exe -Command \
    choco install -y 7zip.install

# Install git
RUN powershell.exe -Command \
    choco install -y git

# Install cmake
RUN powershell.exe -Command \
    choco install -y cmake

# Download and extract boost
RUN powershell.exe -Command \
    [Net.ServicePointManager]::SecurityProtocol = [Net.SecurityProtocolType]::Tls12; \
    wget https://archives.boost.io/release/1.74.0/source/boost_1_74_0.zip -OutFile c:\TEMP\boost.zip; \
    mkdir c:\boost; \
    7z x c:\TEMP\boost.zip -o"c:\boost"

<<<<<<< HEAD
#Install python 3.6
RUN powershell.exe -Command \
    [Net.ServicePointManager]::SecurityProtocol = [Net.SecurityProtocolType]::Tls12; \
    wget https://www.python.org/ftp/python/3.6.8/python-3.6.8-amd64.exe -OutFile c:\temp\python36.exe; \
    mkdir c:\python\36; \
    Start-Process c:\temp\python36.exe -ArgumentList '/quiet InstallAllUsers=1 PrependPath=0 TargetDir=c:\\python\\36' -Wait; \
    c:\python\36\python.exe -m pip install --upgrade pip; \
    c:\python\36\python.exe -m pip install mypy; \
    c:\python\36\python.exe -m pip install --upgrade setuptools wheel


# Install python 3.7
RUN powershell.exe -Command \
    [Net.ServicePointManager]::SecurityProtocol = [Net.SecurityProtocolType]::Tls12; \
    wget https://www.python.org/ftp/python/3.7.7/python-3.7.7-amd64.exe -OutFile c:\temp\python37.exe; \
    mkdir c:\python\37; \
    Start-Process c:\temp\python37.exe -ArgumentList '/quiet InstallAllUsers=1 PrependPath=0 TargetDir=c:\\python\\37' -Wait; \
    c:\python\37\python.exe -m pip install --upgrade pip; \
    c:\python\37\python.exe -m pip install mypy; \
    c:\python\37\python.exe -m pip install --upgrade setuptools wheel

# Install python 3.8
=======
#Install python 3.8
>>>>>>> 6b8bee35
RUN powershell.exe -Command \
    [Net.ServicePointManager]::SecurityProtocol = [Net.SecurityProtocolType]::Tls12; \
    wget https://www.python.org/ftp/python/3.8.2/python-3.8.2-amd64.exe -OutFile c:\temp\python38.exe; \
    mkdir c:\python\38; \
    Start-Process c:\temp\python38.exe -ArgumentList '/quiet InstallAllUsers=1 PrependPath=0 TargetDir=c:\\python\\38' -Wait; \
    c:\python\38\python.exe -m pip install --upgrade pip; \
    c:\python\38\python.exe -m pip install mypy; \
    c:\python\38\python.exe -m pip install --upgrade setuptools wheel

# Install python 3.9
RUN powershell.exe -Command \
    [Net.ServicePointManager]::SecurityProtocol = [Net.SecurityProtocolType]::Tls12; \
    wget https://www.python.org/ftp/python/3.9.0/python-3.9.0-amd64.exe -OutFile c:\temp\python39.exe; \
    mkdir c:\python\39; \
    Start-Process c:\temp\python39.exe -ArgumentList '/quiet InstallAllUsers=1 PrependPath=0 TargetDir=c:\\python\\39' -Wait; \
    c:\python\39\python.exe -m pip install --upgrade pip; \
    c:\python\39\python.exe -m pip install mypy; \
    c:\python\39\python.exe -m pip install --upgrade setuptools wheel

#Install python 3.10
RUN powershell.exe -Command \
    [Net.ServicePointManager]::SecurityProtocol = [Net.SecurityProtocolType]::Tls12; \
    wget https://www.python.org/ftp/python/3.10.0/python-3.10.0-amd64.exe -OutFile c:\temp\python310.exe; \
    mkdir c:\python\310; \
    Start-Process c:\temp\python310.exe -ArgumentList '/quiet InstallAllUsers=1 PrependPath=0 TargetDir=c:\\python\\310' -Wait; \
    c:\python\310\python.exe -m pip install --upgrade pip; \
    c:\python\310\python.exe -m pip install --upgrade setuptools wheel

<<<<<<< HEAD
# Set env variables
=======
#Install python 3.11
RUN powershell.exe -Command \
    [Net.ServicePointManager]::SecurityProtocol = [Net.SecurityProtocolType]::Tls12; \
    wget https://www.python.org/ftp/python/3.11.0/python-3.11.0-amd64.exe -OutFile c:\temp\python311.exe; \
    mkdir c:\python\311; \
    Start-Process c:\temp\python311.exe -ArgumentList '/quiet InstallAllUsers=1 PrependPath=0 TargetDir=c:\\python\\311' -Wait; \
    c:\python\311\python.exe -m pip install --upgrade pip; \
    c:\python\311\python.exe -m pip install --upgrade setuptools wheel

#Install python 3.12
RUN powershell.exe -Command \
    [Net.ServicePointManager]::SecurityProtocol = [Net.SecurityProtocolType]::Tls12; \
    wget https://www.python.org/ftp/python/3.12.0/python-3.12.0-amd64.exe -OutFile c:\temp\python312.exe; \
    mkdir c:\python\312; \
    Start-Process c:\temp\python312.exe -ArgumentList '/quiet InstallAllUsers=1 PrependPath=0 TargetDir=c:\\python\\312' -Wait; \
    c:\python\312\python.exe -m pip install --upgrade pip; \
    c:\python\312\python.exe -m pip install --upgrade setuptools wheel

# Download and extract hdf5
RUN powershell.exe -Command \
    [Net.ServicePointManager]::SecurityProtocol = [Net.SecurityProtocolType]::Tls12; \
    wget https://hdf-wordpress-1.s3.amazonaws.com/wp-content/uploads/manual/HDF5/HDF5_1_12_2/source/hdf5-1.12.2.zip -OutFile c:\TEMP\hdf5.zip; \
    mkdir c:\hdf5; \
    mkdir c:\hdf5\build; \
    mkdir c:\hdf5\bin; \
    mkdir c:\hdf5\source; \
    7z x c:\TEMP\hdf5.zip -o"c:\hdf5\source"

# Download and extract med
RUN powershell.exe -Command \
    [Net.ServicePointManager]::SecurityProtocol = [Net.SecurityProtocolType]::Tls12; \
    wget 'https://www.salome-platform.org/?sdm_process_download=1"&"download_id=2540' -OutFile c:\TEMP\med.tar.bz; \
    mkdir c:\med\build; \
    mkdir c:\med\bin; \
    mkdir c:\med\source; \
    7z x c:\TEMP\med.tar.bz -o"c:\TEMP\med.tar"; \
    7z x c:\TEMP\med.tar -o"c:\med\source"; \
    dir "c:\med\source"

# Build Hdf5 lib
RUN powershell.exe -Command \
    cd 'c:/Program Files/CMake/bin/'; \
    ./cmake.exe -H"c:\hdf5\source\hdf5-1.12.2" -B"c:\hdf5\build" -DCMAKE_INSTALL_PREFIX="c:\hdf5\bin" -DBUILD_TESTING=OFF -DBUILD_SHARED_LIBS=ON; \
    ./cmake.exe --build "c:\hdf5\build" --target install -- /property:configuration=Release

# Build med lib
Run dir c:\med\source
RUN powershell.exe -Command \
    cd 'c:/Program Files/CMake/bin/'; \
    ./cmake.exe -H"c:\med\source\med-5.0.0" -B"c:\med\build" -DCMAKE_INSTALL_PREFIX="c:\med\bin" -DMEDFILE_BUILD_TESTS=OFF -DMEDFILE_BUILD_SHARED_LIBS=ON -DHDF5_ROOT="c:\hdf5\bin"; \
    ./cmake.exe --build "c:\med\build" --target install -- /property:configuration=Release

# #Downloand blas/lapack
# RUN powershell.exe -Command \
# 	[Net.ServicePointManager]::SecurityProtocol = [Net.SecurityProtocolType]::Tls12; \
# 	mkdir c:\libs; \
# 	wget https://icl.cs.utk.edu/lapack-for-windows/libraries/VisualStudio/3.7.0/Dynamic-MINGW/Win64/libblas.lib -OutFile c:\libs\libblas.lib; \
# 	wget https://icl.cs.utk.edu/lapack-for-windows/libraries/VisualStudio/3.7.0/Dynamic-MINGW/Win64/liblapack.lib -OutFile c:\libs\liblapack.lib

#set env variables
>>>>>>> 6b8bee35
ENV CMAKE       "C:\\cmake\\cmake-3.14.1-win64-x64\\bin\\cmake.exe"
ENV SEVEN_ZIP   "C:\\7zip\\7z.exe"
ENV VCVARS      "C:\\Program Files (x86)\\Microsoft Visual Studio\\2019\\BuildTools\\VC\\Auxiliary\\Build\\vcvars64.bat\\"
ENV BOOST       "C:\\boost\\boost_1_71_0"
ENV PYTHONROOT  "C:\\python"

COPY start.ps1 c:\\scripts\\start.ps1

# Default to PowerShell if no other command specified.
ENTRYPOINT ["powershell.exe", "-NoLogo", "-ExecutionPolicy", "Bypass", "-Command", "c:\\scripts\\start.ps1"]
<|MERGE_RESOLUTION|>--- conflicted
+++ resolved
@@ -32,12 +32,8 @@
  || IF "%ERRORLEVEL%"=="3010" EXIT 0 ; \
  	$ErrorActionPreference = 'Stop'
 
-<<<<<<< HEAD
 # Install chocolatey
-=======
-#install chocolatey
 ENV chocolateyVersion '1.4.0'
->>>>>>> 6b8bee35
 RUN powershell.exe -Command \
     [Net.ServicePointManager]::SecurityProtocol = [Net.SecurityProtocolType]::Tls12; \
     iex ((New-Object System.Net.WebClient).DownloadString('http://chocolatey.org/install.ps1'))
@@ -61,32 +57,7 @@
     mkdir c:\boost; \
     7z x c:\TEMP\boost.zip -o"c:\boost"
 
-<<<<<<< HEAD
-#Install python 3.6
-RUN powershell.exe -Command \
-    [Net.ServicePointManager]::SecurityProtocol = [Net.SecurityProtocolType]::Tls12; \
-    wget https://www.python.org/ftp/python/3.6.8/python-3.6.8-amd64.exe -OutFile c:\temp\python36.exe; \
-    mkdir c:\python\36; \
-    Start-Process c:\temp\python36.exe -ArgumentList '/quiet InstallAllUsers=1 PrependPath=0 TargetDir=c:\\python\\36' -Wait; \
-    c:\python\36\python.exe -m pip install --upgrade pip; \
-    c:\python\36\python.exe -m pip install mypy; \
-    c:\python\36\python.exe -m pip install --upgrade setuptools wheel
-
-
-# Install python 3.7
-RUN powershell.exe -Command \
-    [Net.ServicePointManager]::SecurityProtocol = [Net.SecurityProtocolType]::Tls12; \
-    wget https://www.python.org/ftp/python/3.7.7/python-3.7.7-amd64.exe -OutFile c:\temp\python37.exe; \
-    mkdir c:\python\37; \
-    Start-Process c:\temp\python37.exe -ArgumentList '/quiet InstallAllUsers=1 PrependPath=0 TargetDir=c:\\python\\37' -Wait; \
-    c:\python\37\python.exe -m pip install --upgrade pip; \
-    c:\python\37\python.exe -m pip install mypy; \
-    c:\python\37\python.exe -m pip install --upgrade setuptools wheel
-
-# Install python 3.8
-=======
 #Install python 3.8
->>>>>>> 6b8bee35
 RUN powershell.exe -Command \
     [Net.ServicePointManager]::SecurityProtocol = [Net.SecurityProtocolType]::Tls12; \
     wget https://www.python.org/ftp/python/3.8.2/python-3.8.2-amd64.exe -OutFile c:\temp\python38.exe; \
@@ -115,9 +86,6 @@
     c:\python\310\python.exe -m pip install --upgrade pip; \
     c:\python\310\python.exe -m pip install --upgrade setuptools wheel
 
-<<<<<<< HEAD
-# Set env variables
-=======
 #Install python 3.11
 RUN powershell.exe -Command \
     [Net.ServicePointManager]::SecurityProtocol = [Net.SecurityProtocolType]::Tls12; \
@@ -178,7 +146,6 @@
 # 	wget https://icl.cs.utk.edu/lapack-for-windows/libraries/VisualStudio/3.7.0/Dynamic-MINGW/Win64/liblapack.lib -OutFile c:\libs\liblapack.lib
 
 #set env variables
->>>>>>> 6b8bee35
 ENV CMAKE       "C:\\cmake\\cmake-3.14.1-win64-x64\\bin\\cmake.exe"
 ENV SEVEN_ZIP   "C:\\7zip\\7z.exe"
 ENV VCVARS      "C:\\Program Files (x86)\\Microsoft Visual Studio\\2019\\BuildTools\\VC\\Auxiliary\\Build\\vcvars64.bat\\"
