#!/bin/bash
# Please do not modify this script

# You can use your interpreter of choice (bash, sh, zsh, ...)

# For any question please contact with us in:
#   - https://github.com/KratosMultiphysics/Kratos

# Optional parameters:
# You can find a list with all the compilation options in INSTALL.md or here:
#   - https://github.com/KratosMultiphysics/Kratos/wiki/Compilation-options

# Function to add apps
add_app () {
    export KRATOS_APPLICATIONS="${KRATOS_APPLICATIONS}$1;"
}

# Set compiler
export CC=${CC:-gcc}
export CXX=${CXX:-g++}

# Set variables
export KRATOS_SOURCE="${KRATOS_SOURCE:-"$( cd "$(dirname "$0")" ; pwd -P )"/..}"
export KRATOS_BUILD="${KRATOS_SOURCE}/build"
export KRATOS_APP_DIR="${KRATOS_SOURCE}/applications"
# export KRATOS_INSTALL_PYTHON_USING_LINKS=ON

# Set basic configuration
export KRATOS_BUILD_TYPE=${KRATOS_BUILD_TYPE:-"Release"}
export PYTHON_EXECUTABLE=${PYTHON_EXECUTABLE:-"/usr/bin/python3"}

# Set applications to compile
export KRATOS_APPLICATIONS=
add_app ${KRATOS_APP_DIR}/LinearSolversApplication
add_app ${KRATOS_APP_DIR}/StructuralMechanicsApplication
add_app ${KRATOS_APP_DIR}/FluidDynamicsApplication

# Clean
clear
rm -rf "${KRATOS_BUILD}/${KRATOS_BUILD_TYPE}/cmake_install.cmake"
rm -rf "${KRATOS_BUILD}/${KRATOS_BUILD_TYPE}/CMakeCache.txt"
rm -rf "${KRATOS_BUILD}/${KRATOS_BUILD_TYPE}/CMakeFiles"

# Configure
cmake -H"${KRATOS_SOURCE}" -B"${KRATOS_BUILD}/${KRATOS_BUILD_TYPE}" \
-DUSE_MPI=OFF                                                       \
-DUSE_EIGEN_MKL=OFF                                                 \
<<<<<<< HEAD
-DKRATOS_ARCHITECTURE_EXTENSION="native"                            \
-DKRATOS_GENERATE_PYTHON_STUBS=ON                                   \
=======
-DKRATOS_GENERATE_PYTHON_STUBS=ON
>>>>>>> 3c6698d8

# Build
cmake --build "${KRATOS_BUILD}/${KRATOS_BUILD_TYPE}" --target install -- -j$(nproc)<|MERGE_RESOLUTION|>--- conflicted
+++ resolved
@@ -45,12 +45,8 @@
 cmake -H"${KRATOS_SOURCE}" -B"${KRATOS_BUILD}/${KRATOS_BUILD_TYPE}" \
 -DUSE_MPI=OFF                                                       \
 -DUSE_EIGEN_MKL=OFF                                                 \
-<<<<<<< HEAD
 -DKRATOS_ARCHITECTURE_EXTENSION="native"                            \
 -DKRATOS_GENERATE_PYTHON_STUBS=ON                                   \
-=======
--DKRATOS_GENERATE_PYTHON_STUBS=ON
->>>>>>> 3c6698d8
 
 # Build
 cmake --build "${KRATOS_BUILD}/${KRATOS_BUILD_TYPE}" --target install -- -j$(nproc)