--- conflicted
+++ resolved
@@ -61,12 +61,7 @@
 -DCMAKE_C_FLAGS="/MP24 /Gm- /Zm10"                                                          ^
 -DCMAKE_CXX_FLAGS="/MP24 /Gm- /Zm10"                                                        ^
 -DBOOST_ROOT=%BOOST_ROOT%                                                                   ^
-<<<<<<< HEAD
--DKRATOS_BUILD_TESTING=OFF                                                                  ^
-=======
 -DKRATOS_BUILD_TESTING=ON                                                                   ^
--DINSTALL_RUNKRATOS=OFF                                                                     ^
->>>>>>> 860d272f
 -DHDF5_ROOT="c:\hdf5\bin"                                                                   ^
 -DKRATOS_GENERATE_PYTHON_STUBS=ON
 
