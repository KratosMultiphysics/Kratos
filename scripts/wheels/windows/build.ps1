--- conflicted
+++ resolved
@@ -1,12 +1,7 @@
 param([System.String]$cotire="OFF")
 
-<<<<<<< HEAD
-$pythons = "39"
-$env:kratos_version = "9.1.1"
-=======
 $pythons = "36", "37", "38", "39"
 $env:kratos_version = "9.1.3"
->>>>>>> 1a713698
 
 $kratosRoot = "c:\kratos\kratos"
 $env:kratos_root = $kratosRoot
