--- conflicted
+++ resolved
@@ -80,11 +80,7 @@
 -DBOOST_ROOT="/workspace/boost/boost_1_74_0"                           \
 -DINCLUDE_MMG=ON                                                       \
 -DMMG_ROOT="/workspace/external_libraries/mmg/mmg_5_5_1"               \
-<<<<<<< HEAD
 -DUSE_EIGEN_MKL=ON                                                     \
 -DINSTALL_RUNKRATOS=OFF                                                \
--DKRATOS_BUILD_TESTING=ON                                              \
-=======
 -DKRATOS_BUILD_TESTING=OFF                                             \
->>>>>>> 337fbf72
 -DKRATOS_GENERATE_PYTHON_STUBS=ON                                      \