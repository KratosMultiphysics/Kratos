#!/bin/bash

# Function to add apps
add_app () {
    export KRATOS_APPLICATIONS="${KRATOS_APPLICATIONS}$1;"
}

# Set compiler
export CC=gcc
export CXX=g++

# Set variables
export KRATOS_SOURCE=${KRATOS_ROOT}
export KRATOS_BUILD="${KRATOS_SOURCE}/build"
export KRATOS_APP_DIR="${KRATOS_SOURCE}/applications"
# export KRATOS_INSTALL_PYTHON_USING_LINKS=ON


export KRATOS_BUILD_TYPE="Release"
export PYTHON_EXECUTABLE=$1

# Set applications to compile
export KRATOS_APPLICATIONS=
add_app ${KRATOS_APP_DIR}/StructuralMechanicsApplication
add_app ${KRATOS_APP_DIR}/FluidDynamicsApplication
add_app ${KRATOS_APP_DIR}/DEMApplication
add_app ${KRATOS_APP_DIR}/ContactStructuralMechanicsApplication
add_app ${KRATOS_APP_DIR}/ParticleMechanicsApplication;
add_app ${KRATOS_APP_DIR}/ConvectionDiffusionApplication;
add_app ${KRATOS_APP_DIR}/DamApplication;
add_app ${KRATOS_APP_DIR}/PoromechanicsApplication;
add_app ${KRATOS_APP_DIR}/FSIApplication;
add_app ${KRATOS_APP_DIR}/SwimmingDEMApplication;
add_app ${KRATOS_APP_DIR}/EigenSolversApplication;
add_app ${KRATOS_APP_DIR}/LinearSolversApplication;
add_app ${KRATOS_APP_DIR}/ConstitutiveLawsApplication;
# add_app ${KRATOS_APP_DIR}/FemToDemApplication;
# add_app ${KRATOS_APP_DIR}/PfemFluidDynamicsApplication;
add_app ${KRATOS_APP_DIR}/DelaunayMeshingApplication;
add_app ${KRATOS_APP_DIR}/MeshingApplication;
add_app ${KRATOS_APP_DIR}/DemStructuresCouplingApplication;
add_app ${KRATOS_APP_DIR}/MeshMovingApplication;
add_app ${KRATOS_APP_DIR}/CSharpWrapperApplication;
add_app ${KRATOS_APP_DIR}/ShapeOptimizationApplication;
add_app ${KRATOS_APP_DIR}/CoSimulationApplication;
add_app ${KRATOS_APP_DIR}/CableNetApplication;
add_app ${KRATOS_APP_DIR}/RANSApplication;
add_app ${KRATOS_APP_DIR}/MappingApplication;
add_app ${KRATOS_APP_DIR}/CompressiblePotentialFlowApplication;
# add_app ${KRATOS_APP_DIR}/HDF5Application;
add_app ${KRATOS_APP_DIR}/IgaApplication;
add_app ${KRATOS_APP_DIR}/ChimeraApplication;
add_app ${KRATOS_APP_DIR}/StatisticsApplication;
add_app ${KRATOS_APP_DIR}/RomApplication;
add_app ${KRATOS_APP_DIR}/ShallowWaterApplication;
add_app ${KRATOS_APP_DIR}/OptimizationApplication;
add_app ${KRATOS_APP_DIR}/GeoMechanicsApplication;

# Clean
rm -rf "${KRATOS_BUILD}/${KRATOS_BUILD_TYPE}/cmake_install.cmake"
rm -rf "${KRATOS_BUILD}/${KRATOS_BUILD_TYPE}/CMakeCache.txt"
rm -rf "${KRATOS_BUILD}/${KRATOS_BUILD_TYPE}/CMakeFiles"

cmake -H"${KRATOS_SOURCE}" -B"${KRATOS_BUILD}/${KRATOS_BUILD_TYPE}" \
-DCMAKE_INSTALL_PREFIX=$2                                              \
-DUSE_TRIANGLE_NONFREE_TPL=ON                                          \
-DUSE_MPI=OFF                                                          \
-DCMAKE_C_COMPILER=/opt/rh/devtoolset-8/root/usr/bin/gcc               \
-DCMAKE_CXX_COMPILER=/opt/rh/devtoolset-8/root/usr/bin/g++             \
-DCMAKE_CXX_FLAGS="-msse3 -std=c++11 "                                 \
-DCMAKE_C_FLAGS="-msse3"                                               \
-DBOOST_ROOT="/workspace/boost/boost_1_71_0"                           \
-DLAPACK_LIBRARIES="/usr/lib64/liblapack.so.3"                         \
-DBLAS_LIBRARIES="/usr/lib64/libblas.so.3"                             \
-DINCLUDE_MMG=ON                                                       \
-DMMG_ROOT="/workspace/external_libraries/mmg/mmg_5_5_1"               \
<<<<<<< HEAD
-DKRATOS_BUILD_TESTING=OFF                                             \
=======
-DKRATOS_BUILD_TESTING=ON                                              \
-DINSTALL_RUNKRATOS=OFF                                                \
>>>>>>> 860d272f
-DKRATOS_GENERATE_PYTHON_STUBS=ON                                      \<|MERGE_RESOLUTION|>--- conflicted
+++ resolved
@@ -74,10 +74,5 @@
 -DBLAS_LIBRARIES="/usr/lib64/libblas.so.3"                             \
 -DINCLUDE_MMG=ON                                                       \
 -DMMG_ROOT="/workspace/external_libraries/mmg/mmg_5_5_1"               \
-<<<<<<< HEAD
--DKRATOS_BUILD_TESTING=OFF                                             \
-=======
 -DKRATOS_BUILD_TESTING=ON                                              \
--DINSTALL_RUNKRATOS=OFF                                                \
->>>>>>> 860d272f
 -DKRATOS_GENERATE_PYTHON_STUBS=ON                                      \